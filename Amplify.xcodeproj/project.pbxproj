// !$*UTF8*$!
{
	archiveVersion = 1;
	classes = {
	};
	objectVersion = 52;
	objects = {

/* Begin PBXBuildFile section */
		210922502359634C00CEC295 /* AnalyticsProfile.swift in Sources */ = {isa = PBXBuildFile; fileRef = 210922492359634B00CEC295 /* AnalyticsProfile.swift */; };
		210922522359634C00CEC295 /* AnalyticsPropertyValue.swift in Sources */ = {isa = PBXBuildFile; fileRef = 2109224B2359634C00CEC295 /* AnalyticsPropertyValue.swift */; };
		210922572359693900CEC295 /* BasicAnalyticsEvent.swift in Sources */ = {isa = PBXBuildFile; fileRef = 210922562359693800CEC295 /* BasicAnalyticsEvent.swift */; };
		2109225A23596BCD00CEC295 /* AnalyticsCategoryBehavior.swift in Sources */ = {isa = PBXBuildFile; fileRef = 2109225923596BCD00CEC295 /* AnalyticsCategoryBehavior.swift */; };
		210B3E34245CB73400F43848 /* AuthRule.swift in Sources */ = {isa = PBXBuildFile; fileRef = 210B3E33245CB73400F43848 /* AuthRule.swift */; };
		210DBC122332B3C0009B9E51 /* StorageDownloadFileOperation.swift in Sources */ = {isa = PBXBuildFile; fileRef = 210DBC112332B3C0009B9E51 /* StorageDownloadFileOperation.swift */; };
		210DBC142332B3C6009B9E51 /* StorageGetURLOperation.swift in Sources */ = {isa = PBXBuildFile; fileRef = 210DBC132332B3C6009B9E51 /* StorageGetURLOperation.swift */; };
		210DBC162332B3CB009B9E51 /* StorageDownloadDataOperation.swift in Sources */ = {isa = PBXBuildFile; fileRef = 210DBC152332B3CB009B9E51 /* StorageDownloadDataOperation.swift */; };
		210DBC472332F0C5009B9E51 /* StorageError.swift in Sources */ = {isa = PBXBuildFile; fileRef = 210DBC462332F0C5009B9E51 /* StorageError.swift */; };
		2125E2542319EC3100B3DEB5 /* AppDelegate.swift in Sources */ = {isa = PBXBuildFile; fileRef = 2125E2532319EC3100B3DEB5 /* AppDelegate.swift */; };
		2125E2562319EC3100B3DEB5 /* ViewController.swift in Sources */ = {isa = PBXBuildFile; fileRef = 2125E2552319EC3100B3DEB5 /* ViewController.swift */; };
		2125E2592319EC3100B3DEB5 /* Main.storyboard in Resources */ = {isa = PBXBuildFile; fileRef = 2125E2572319EC3100B3DEB5 /* Main.storyboard */; };
		2125E25B2319EC3200B3DEB5 /* Assets.xcassets in Resources */ = {isa = PBXBuildFile; fileRef = 2125E25A2319EC3200B3DEB5 /* Assets.xcassets */; };
		2125E25E2319EC3200B3DEB5 /* LaunchScreen.storyboard in Resources */ = {isa = PBXBuildFile; fileRef = 2125E25C2319EC3200B3DEB5 /* LaunchScreen.storyboard */; };
		2125E265231C2D3100B3DEB5 /* awsconfiguration.json in Resources */ = {isa = PBXBuildFile; fileRef = 2125E2102318D73B00B3DEB5 /* awsconfiguration.json */; };
		2129BE012394627B006363A1 /* PostCommentModelRegistration.swift in Sources */ = {isa = PBXBuildFile; fileRef = 2129BE002394627B006363A1 /* PostCommentModelRegistration.swift */; };
		2129BE0F23948005006363A1 /* SingleDirectiveGraphQLDocument.swift in Sources */ = {isa = PBXBuildFile; fileRef = 2129BE0823948005006363A1 /* SingleDirectiveGraphQLDocument.swift */; };
		2129BE1E2394806B006363A1 /* QueryPredicate+GraphQL.swift in Sources */ = {isa = PBXBuildFile; fileRef = 2129BE1A2394806B006363A1 /* QueryPredicate+GraphQL.swift */; };
		2129BE1F2394806B006363A1 /* Model+GraphQL.swift in Sources */ = {isa = PBXBuildFile; fileRef = 2129BE1B2394806B006363A1 /* Model+GraphQL.swift */; };
		2129BE212394806B006363A1 /* ModelSchema+GraphQL.swift in Sources */ = {isa = PBXBuildFile; fileRef = 2129BE1D2394806B006363A1 /* ModelSchema+GraphQL.swift */; };
		2129BE3A2394828B006363A1 /* QueryPredicateGraphQLTests.swift in Sources */ = {isa = PBXBuildFile; fileRef = 2129BE2F2394828A006363A1 /* QueryPredicateGraphQLTests.swift */; };
		2129BE3C2394828B006363A1 /* GraphQLRequestModelTests.swift in Sources */ = {isa = PBXBuildFile; fileRef = 2129BE322394828B006363A1 /* GraphQLRequestModelTests.swift */; };
		2129BE4223948924006363A1 /* MutationSync.swift in Sources */ = {isa = PBXBuildFile; fileRef = 2129BE4123948924006363A1 /* MutationSync.swift */; };
		2129BE4423948951006363A1 /* MutationSyncMetadata.swift in Sources */ = {isa = PBXBuildFile; fileRef = 2129BE4323948951006363A1 /* MutationSyncMetadata.swift */; };
		2129BE48239489AC006363A1 /* MutationSyncMetadataTests.swift in Sources */ = {isa = PBXBuildFile; fileRef = 2129BE47239489AC006363A1 /* MutationSyncMetadataTests.swift */; };
		2129BE4F23949F1B006363A1 /* MutationSyncMetadata+Schema.swift in Sources */ = {isa = PBXBuildFile; fileRef = 2129BE4B23948C54006363A1 /* MutationSyncMetadata+Schema.swift */; };
		2129BE512395A66F006363A1 /* AmplifyModelRegistration.swift in Sources */ = {isa = PBXBuildFile; fileRef = 2129BE502395A66F006363A1 /* AmplifyModelRegistration.swift */; };
		2129BE552395CAEF006363A1 /* PaginatedList.swift in Sources */ = {isa = PBXBuildFile; fileRef = 2129BE542395CAEF006363A1 /* PaginatedList.swift */; };
		2129BE562395CAF9006363A1 /* PaginatedListTests.swift in Sources */ = {isa = PBXBuildFile; fileRef = 2129BE522395CA05006363A1 /* PaginatedListTests.swift */; };
		212CE6FC23E9E523007D8E71 /* SelectionSet.swift in Sources */ = {isa = PBXBuildFile; fileRef = 212CE6FB23E9E523007D8E71 /* SelectionSet.swift */; };
		212CE6FE23E9E5A2007D8E71 /* GraphQLDocumentnputValue.swift in Sources */ = {isa = PBXBuildFile; fileRef = 212CE6FD23E9E5A2007D8E71 /* GraphQLDocumentnputValue.swift */; };
		212CE70323E9E967007D8E71 /* GraphQLMutation.swift in Sources */ = {isa = PBXBuildFile; fileRef = 212CE70023E9E967007D8E71 /* GraphQLMutation.swift */; };
		212CE70423E9E967007D8E71 /* GraphQLSubscription.swift in Sources */ = {isa = PBXBuildFile; fileRef = 212CE70123E9E967007D8E71 /* GraphQLSubscription.swift */; };
		212CE70523E9E967007D8E71 /* GraphQLQuery.swift in Sources */ = {isa = PBXBuildFile; fileRef = 212CE70223E9E967007D8E71 /* GraphQLQuery.swift */; };
		212CE70B23E9E991007D8E71 /* ModelIdDecorator.swift in Sources */ = {isa = PBXBuildFile; fileRef = 212CE70623E9E990007D8E71 /* ModelIdDecorator.swift */; };
		212CE70C23E9E991007D8E71 /* ConflictResolutionDecorator.swift in Sources */ = {isa = PBXBuildFile; fileRef = 212CE70723E9E990007D8E71 /* ConflictResolutionDecorator.swift */; };
		212CE70D23E9E991007D8E71 /* FilterDecorator.swift in Sources */ = {isa = PBXBuildFile; fileRef = 212CE70823E9E990007D8E71 /* FilterDecorator.swift */; };
		212CE70E23E9E991007D8E71 /* PaginationDecorator.swift in Sources */ = {isa = PBXBuildFile; fileRef = 212CE70923E9E991007D8E71 /* PaginationDecorator.swift */; };
		212CE70F23E9E991007D8E71 /* ModelDecorator.swift in Sources */ = {isa = PBXBuildFile; fileRef = 212CE70A23E9E991007D8E71 /* ModelDecorator.swift */; };
		212CE71123E9EA6A007D8E71 /* ModelField+GraphQL.swift in Sources */ = {isa = PBXBuildFile; fileRef = 212CE71023E9EA6A007D8E71 /* ModelField+GraphQL.swift */; };
		212CE71323E9F2ED007D8E71 /* DirectiveNameDecorator.swift in Sources */ = {isa = PBXBuildFile; fileRef = 212CE71223E9F2ED007D8E71 /* DirectiveNameDecorator.swift */; };
		21409C552384C55D000A53C9 /* LabelType.swift in Sources */ = {isa = PBXBuildFile; fileRef = 21409C542384C55D000A53C9 /* LabelType.swift */; };
		21409C5A2384C57D000A53C9 /* GraphQLMutationType.swift in Sources */ = {isa = PBXBuildFile; fileRef = 21409C572384C57D000A53C9 /* GraphQLMutationType.swift */; };
		21409C5B2384C57D000A53C9 /* GraphQLQueryType.swift in Sources */ = {isa = PBXBuildFile; fileRef = 21409C582384C57D000A53C9 /* GraphQLQueryType.swift */; };
		21409C5C2384C57D000A53C9 /* GraphQLSubscriptionType.swift in Sources */ = {isa = PBXBuildFile; fileRef = 21409C592384C57D000A53C9 /* GraphQLSubscriptionType.swift */; };
		2142099623721F4400FA140C /* GraphQLOperationType.swift in Sources */ = {isa = PBXBuildFile; fileRef = 2142099223721F4400FA140C /* GraphQLOperationType.swift */; };
		2142099723721F4400FA140C /* RESTOperationType.swift in Sources */ = {isa = PBXBuildFile; fileRef = 2142099323721F4400FA140C /* RESTOperationType.swift */; };
		2142099823721F4400FA140C /* RESTOperationRequest.swift in Sources */ = {isa = PBXBuildFile; fileRef = 2142099423721F4400FA140C /* RESTOperationRequest.swift */; };
		21420A8F237222A900FA140C /* AWSIAMConfiguration.swift in Sources */ = {isa = PBXBuildFile; fileRef = 21420A7B237222A700FA140C /* AWSIAMConfiguration.swift */; };
		21420A90237222A900FA140C /* APIKeyConfiguration.swift in Sources */ = {isa = PBXBuildFile; fileRef = 21420A7C237222A700FA140C /* APIKeyConfiguration.swift */; };
		21420A91237222A900FA140C /* AWSAuthorizationConfiguration.swift in Sources */ = {isa = PBXBuildFile; fileRef = 21420A7D237222A700FA140C /* AWSAuthorizationConfiguration.swift */; };
		21420A92237222A900FA140C /* OIDCConfiguration.swift in Sources */ = {isa = PBXBuildFile; fileRef = 21420A7E237222A700FA140C /* OIDCConfiguration.swift */; };
		21420A93237222A900FA140C /* CognitoUserPoolsConfiguration.swift in Sources */ = {isa = PBXBuildFile; fileRef = 21420A7F237222A700FA140C /* CognitoUserPoolsConfiguration.swift */; };
		21420A95237222A900FA140C /* AWSAuthServiceBehavior.swift in Sources */ = {isa = PBXBuildFile; fileRef = 21420A81237222A700FA140C /* AWSAuthServiceBehavior.swift */; };
		21420A97237222A900FA140C /* IAMCredentialProvider.swift in Sources */ = {isa = PBXBuildFile; fileRef = 21420A84237222A800FA140C /* IAMCredentialProvider.swift */; };
		21420A98237222A900FA140C /* AuthTokenProvider.swift in Sources */ = {isa = PBXBuildFile; fileRef = 21420A85237222A800FA140C /* AuthTokenProvider.swift */; };
		21420A99237222A900FA140C /* APIKeyProvider.swift in Sources */ = {isa = PBXBuildFile; fileRef = 21420A86237222A800FA140C /* APIKeyProvider.swift */; };
		21420A9C237222A900FA140C /* AWSAuthService.swift in Sources */ = {isa = PBXBuildFile; fileRef = 21420A89237222A800FA140C /* AWSAuthService.swift */; };
		21420AA0237222A900FA140C /* AWSAuthorizationType.swift in Sources */ = {isa = PBXBuildFile; fileRef = 21420A8D237222A900FA140C /* AWSAuthorizationType.swift */; };
		2144226C234BDD9B009357F7 /* StorageUploadFileRequest.swift in Sources */ = {isa = PBXBuildFile; fileRef = 2144226B234BDD9B009357F7 /* StorageUploadFileRequest.swift */; };
		2144226E234BDE23009357F7 /* StorageUploadFileOperation.swift in Sources */ = {isa = PBXBuildFile; fileRef = 2144226D234BDE23009357F7 /* StorageUploadFileOperation.swift */; };
		214C6226253A414E0041E96D /* AmplifyAWSServiceConfiguration+Platform.swift in Sources */ = {isa = PBXBuildFile; fileRef = 214C6225253A414E0041E96D /* AmplifyAWSServiceConfiguration+Platform.swift */; };
		214F49772486D8A200DA616C /* UserFollowers+Schema.swift in Sources */ = {isa = PBXBuildFile; fileRef = 214F49712486D8A100DA616C /* UserFollowers+Schema.swift */; };
		214F49782486D8A200DA616C /* UserFollowing.swift in Sources */ = {isa = PBXBuildFile; fileRef = 214F49722486D8A200DA616C /* UserFollowing.swift */; };
		214F49792486D8A200DA616C /* UserFollowing+Schema.swift in Sources */ = {isa = PBXBuildFile; fileRef = 214F49732486D8A200DA616C /* UserFollowing+Schema.swift */; };
		214F497A2486D8A200DA616C /* User.swift in Sources */ = {isa = PBXBuildFile; fileRef = 214F49742486D8A200DA616C /* User.swift */; };
		214F497B2486D8A200DA616C /* User+Schema.swift in Sources */ = {isa = PBXBuildFile; fileRef = 214F49752486D8A200DA616C /* User+Schema.swift */; };
		214F497C2486D8A200DA616C /* UserFollowers.swift in Sources */ = {isa = PBXBuildFile; fileRef = 214F49762486D8A200DA616C /* UserFollowers.swift */; };
		214F497E2486DA5000DA616C /* GraphQLRequestOptionalAssociationTests.swift in Sources */ = {isa = PBXBuildFile; fileRef = 214F497D2486DA5000DA616C /* GraphQLRequestOptionalAssociationTests.swift */; };
		214F49CD24898E8500DA616C /* Article.swift in Sources */ = {isa = PBXBuildFile; fileRef = 214F49CB24898E8400DA616C /* Article.swift */; };
		214F49CE24898E8500DA616C /* Article+Schema.swift in Sources */ = {isa = PBXBuildFile; fileRef = 214F49CC24898E8500DA616C /* Article+Schema.swift */; };
		21558E3E237BB4BF0032A5BB /* GraphQLRequest.swift in Sources */ = {isa = PBXBuildFile; fileRef = 21558E3D237BB4BF0032A5BB /* GraphQLRequest.swift */; };
		21558E40237CB8640032A5BB /* GraphQLError.swift in Sources */ = {isa = PBXBuildFile; fileRef = 21558E3F237CB8640032A5BB /* GraphQLError.swift */; };
		21687A3E236371C4004A056E /* AnalyticsCategory+HubPayloadEventName.swift in Sources */ = {isa = PBXBuildFile; fileRef = 21687A3D236371C4004A056E /* AnalyticsCategory+HubPayloadEventName.swift */; };
		21687A41236371E1004A056E /* AnalyticsError.swift in Sources */ = {isa = PBXBuildFile; fileRef = 21687A40236371E1004A056E /* AnalyticsError.swift */; };
		216E45ED248E914F0035E3CE /* Category.swift in Sources */ = {isa = PBXBuildFile; fileRef = 216E45EA248E914E0035E3CE /* Category.swift */; };
		216E45EE248E914F0035E3CE /* Todo.swift in Sources */ = {isa = PBXBuildFile; fileRef = 216E45EB248E914F0035E3CE /* Todo.swift */; };
		216E45EF248E914F0035E3CE /* Todo+Schema.swift in Sources */ = {isa = PBXBuildFile; fileRef = 216E45EC248E914F0035E3CE /* Todo+Schema.swift */; };
		216E45F1248E971E0035E3CE /* GraphQLRequestEmbeddableTypeTests.swift in Sources */ = {isa = PBXBuildFile; fileRef = 216E45F0248E971E0035E3CE /* GraphQLRequestEmbeddableTypeTests.swift */; };
		216E460824913D430035E3CE /* Color.swift in Sources */ = {isa = PBXBuildFile; fileRef = 216E460724913D430035E3CE /* Color.swift */; };
		216E460A249183230035E3CE /* Section.swift in Sources */ = {isa = PBXBuildFile; fileRef = 216E4609249183230035E3CE /* Section.swift */; };
		216E461A249189050035E3CE /* Embedded.swift in Sources */ = {isa = PBXBuildFile; fileRef = 216E4619249189050035E3CE /* Embedded.swift */; };
		217855C3237F84D700A30D19 /* RESTRequest.swift in Sources */ = {isa = PBXBuildFile; fileRef = 217855C2237F84D700A30D19 /* RESTRequest.swift */; };
		2183A56323EA4A7800232880 /* GraphQLSubscriptionTests.swift in Sources */ = {isa = PBXBuildFile; fileRef = 212CE72023EA184F007D8E71 /* GraphQLSubscriptionTests.swift */; };
		2183A56423EA4A7F00232880 /* GraphQLGetQueryTests.swift in Sources */ = {isa = PBXBuildFile; fileRef = 212CE71A23EA1847007D8E71 /* GraphQLGetQueryTests.swift */; };
		2183A56523EA4A8400232880 /* GraphQLListQueryTests.swift in Sources */ = {isa = PBXBuildFile; fileRef = 212CE71B23EA1847007D8E71 /* GraphQLListQueryTests.swift */; };
		2183A56623EA4A8700232880 /* GraphQLSyncQueryTests.swift in Sources */ = {isa = PBXBuildFile; fileRef = 212CE71C23EA1847007D8E71 /* GraphQLSyncQueryTests.swift */; };
		2183A56723EA4A8B00232880 /* GraphQLCreateMutationTests.swift in Sources */ = {isa = PBXBuildFile; fileRef = 212CE71623EA1839007D8E71 /* GraphQLCreateMutationTests.swift */; };
		2183A56823EA4A8E00232880 /* GraphQLDeleteMutationTests.swift in Sources */ = {isa = PBXBuildFile; fileRef = 212CE71423EA1838007D8E71 /* GraphQLDeleteMutationTests.swift */; };
		2183A56923EA4A9100232880 /* GraphQLUpdateMutationTests.swift in Sources */ = {isa = PBXBuildFile; fileRef = 212CE71523EA1839007D8E71 /* GraphQLUpdateMutationTests.swift */; };
		219A887F23EB627100BBC5F2 /* ModelBasedGraphQLDocumentBuilder.swift in Sources */ = {isa = PBXBuildFile; fileRef = 219A887E23EB627100BBC5F2 /* ModelBasedGraphQLDocumentBuilder.swift */; };
		219A888123EB629800BBC5F2 /* ModelBasedGraphQLDocumentDecorator.swift in Sources */ = {isa = PBXBuildFile; fileRef = 219A888023EB629800BBC5F2 /* ModelBasedGraphQLDocumentDecorator.swift */; };
		219A888523EB897700BBC5F2 /* GraphQLRequest+AnyModelWithSync.swift in Sources */ = {isa = PBXBuildFile; fileRef = 219A888423EB897700BBC5F2 /* GraphQLRequest+AnyModelWithSync.swift */; };
		219A888723EB89C200BBC5F2 /* GraphQLRequestAnyModelWithSyncTests.swift in Sources */ = {isa = PBXBuildFile; fileRef = 219A888623EB89C200BBC5F2 /* GraphQLRequestAnyModelWithSyncTests.swift */; };
		219A88ED23F3309800BBC5F2 /* Tree.swift in Sources */ = {isa = PBXBuildFile; fileRef = 219A88EC23F3309800BBC5F2 /* Tree.swift */; };
		219A88EF23F3358F00BBC5F2 /* TreeTests.swift in Sources */ = {isa = PBXBuildFile; fileRef = 219A88EE23F3358F00BBC5F2 /* TreeTests.swift */; };
		219A88F123F3379900BBC5F2 /* GraphQLDocumentInput.swift in Sources */ = {isa = PBXBuildFile; fileRef = 219A88F023F3379900BBC5F2 /* GraphQLDocumentInput.swift */; };
		21A3FDAF24630D7F00E76120 /* ModelWithOwnerFieldAuthRuleTests.swift in Sources */ = {isa = PBXBuildFile; fileRef = 21A3FDAE24630D7F00E76120 /* ModelWithOwnerFieldAuthRuleTests.swift */; };
		21A3FDB224630D9F00E76120 /* AuthRuleDecorator.swift in Sources */ = {isa = PBXBuildFile; fileRef = 21A3FDB024630D9800E76120 /* AuthRuleDecorator.swift */; };
		21A3FDB42463C49F00E76120 /* ModelReadUpdateAuthRuleTests.swift in Sources */ = {isa = PBXBuildFile; fileRef = 21A3FDB32463C49F00E76120 /* ModelReadUpdateAuthRuleTests.swift */; };
		21A3FDB62464590600E76120 /* ModelMultipleOwnerAuthRuleTests.swift in Sources */ = {isa = PBXBuildFile; fileRef = 21A3FDB52464590600E76120 /* ModelMultipleOwnerAuthRuleTests.swift */; };
		21A3FDB9246494CD00E76120 /* GraphQLRequestAuthRuleTests.swift in Sources */ = {isa = PBXBuildFile; fileRef = 21A3FDB8246494CD00E76120 /* GraphQLRequestAuthRuleTests.swift */; };
		21A3FDBF2465FA1500E76120 /* AuthRule+Extension.swift in Sources */ = {isa = PBXBuildFile; fileRef = 21A3FDBE2465FA1500E76120 /* AuthRule+Extension.swift */; };
		21AD424B249BF0DA0016FE95 /* AnyModel.swift in Sources */ = {isa = PBXBuildFile; fileRef = FACBAD522386160100E29E56 /* AnyModel.swift */; };
		21AD424C249BF0DE0016FE95 /* AnyModel+Codable.swift in Sources */ = {isa = PBXBuildFile; fileRef = FA8EE776238626D60097E4F1 /* AnyModel+Codable.swift */; };
		21AD424D249BF0E50016FE95 /* AnyModel+Schema.swift in Sources */ = {isa = PBXBuildFile; fileRef = FA8EE78223862DDB0097E4F1 /* AnyModel+Schema.swift */; };
		21AD424E249BF0E90016FE95 /* AnyModel+Subscript.swift in Sources */ = {isa = PBXBuildFile; fileRef = FA8EE77E2386274A0097E4F1 /* AnyModel+Subscript.swift */; };
		21AD424F249BF0EC0016FE95 /* Model+AnyModel.swift in Sources */ = {isa = PBXBuildFile; fileRef = FA8EE77A2386271A0097E4F1 /* Model+AnyModel.swift */; };
		21AD4257249BFFE00016FE95 /* DeprecatedTodo.swift in Sources */ = {isa = PBXBuildFile; fileRef = 21AD4255249BFFDF0016FE95 /* DeprecatedTodo.swift */; };
		21AD425A249C0D910016FE95 /* AnyModelTester.swift in Sources */ = {isa = PBXBuildFile; fileRef = 213481D8242AFA62001966DE /* AnyModelTester.swift */; };
		21AD425B249C0DBE0016FE95 /* AnyModelTests.swift in Sources */ = {isa = PBXBuildFile; fileRef = FA8EE772238621320097E4F1 /* AnyModelTests.swift */; };
		21C395B3245729EC00597EA2 /* AppSyncErrorType.swift in Sources */ = {isa = PBXBuildFile; fileRef = 21C395B2245729EC00597EA2 /* AppSyncErrorType.swift */; };
		21D79FDA237617C60057D00D /* SubscriptionEvent.swift in Sources */ = {isa = PBXBuildFile; fileRef = 21D79FD9237617C60057D00D /* SubscriptionEvent.swift */; };
		21D79FE32377F4120057D00D /* SubscriptionConnectionState.swift in Sources */ = {isa = PBXBuildFile; fileRef = 21D79FE22377F4120057D00D /* SubscriptionConnectionState.swift */; };
		21F40A3A23A294770074678E /* TestConfigHelper.swift in Sources */ = {isa = PBXBuildFile; fileRef = 21F40A3923A294770074678E /* TestConfigHelper.swift */; };
		21F40A3C23A2952C0074678E /* AuthHelper.swift in Sources */ = {isa = PBXBuildFile; fileRef = 21F40A3B23A2952C0074678E /* AuthHelper.swift */; };
		21F40A3E23A295390074678E /* AWSMobileClient+Message.swift in Sources */ = {isa = PBXBuildFile; fileRef = 21F40A3D23A295390074678E /* AWSMobileClient+Message.swift */; };
		21F40A4023A295470074678E /* TestCommonConstants.swift in Sources */ = {isa = PBXBuildFile; fileRef = 21F40A3F23A295470074678E /* TestCommonConstants.swift */; };
		21FFF988230B7B2C005878EA /* AsychronousOperation.swift in Sources */ = {isa = PBXBuildFile; fileRef = 21FFF986230B7A5D005878EA /* AsychronousOperation.swift */; };
		21FFF98E230C81E6005878EA /* StorageAccessLevel.swift in Sources */ = {isa = PBXBuildFile; fileRef = 21FFF98D230C81E6005878EA /* StorageAccessLevel.swift */; };
		21FFF994230C96CB005878EA /* StorageUploadDataOperation.swift in Sources */ = {isa = PBXBuildFile; fileRef = 21FFF98F230C96CA005878EA /* StorageUploadDataOperation.swift */; };
		21FFF995230C96CB005878EA /* StorageListOperation.swift in Sources */ = {isa = PBXBuildFile; fileRef = 21FFF990230C96CB005878EA /* StorageListOperation.swift */; };
		21FFF997230C96CB005878EA /* StorageRemoveOperation.swift in Sources */ = {isa = PBXBuildFile; fileRef = 21FFF992230C96CB005878EA /* StorageRemoveOperation.swift */; };
		21FFF9A2230C9731005878EA /* StorageListResult.swift in Sources */ = {isa = PBXBuildFile; fileRef = 21FFF9A1230C9730005878EA /* StorageListResult.swift */; };
		2861F5F799C24671B5C4DB8D /* Pods_Amplify_AmplifyTestConfigs_AmplifyTestCommon.framework in Frameworks */ = {isa = PBXBuildFile; fileRef = C448F4F6DD01A268675E1C68 /* Pods_Amplify_AmplifyTestConfigs_AmplifyTestCommon.framework */; };
		2CFB61C7E80D065C0A885A2F /* Pods_Amplify_AWSPluginsCore_AWSPluginsTestConfigs_AWSPluginsTestCommon.framework in Frameworks */ = {isa = PBXBuildFile; fileRef = D5363CAF9EFAA822FED56808 /* Pods_Amplify_AWSPluginsCore_AWSPluginsTestConfigs_AWSPluginsTestCommon.framework */; };
		3263D332138415AF42E64FF7 /* Pods_AmplifyTestApp.framework in Frameworks */ = {isa = PBXBuildFile; fileRef = CDC7F1C368154B364CB74742 /* Pods_AmplifyTestApp.framework */; };
		6B33896823AAACC900561E5B /* ReachabilityUpdate.swift in Sources */ = {isa = PBXBuildFile; fileRef = 6B33896723AAACC900561E5B /* ReachabilityUpdate.swift */; };
		6B50C917253E2AD9007B16DD /* AmplifyAPICategory+AuthProviderFactoryBehavior.swift in Sources */ = {isa = PBXBuildFile; fileRef = 6B50C916253E2AD9007B16DD /* AmplifyAPICategory+AuthProviderFactoryBehavior.swift */; };
		6B50C91A253E2B16007B16DD /* APIAuthProviderFactory.swift in Sources */ = {isa = PBXBuildFile; fileRef = 6B50C919253E2B16007B16DD /* APIAuthProviderFactory.swift */; };
		6B50C91C253E2B57007B16DD /* APICategoryAuthProviderFactoryBehavior.swift in Sources */ = {isa = PBXBuildFile; fileRef = 6B50C91B253E2B57007B16DD /* APICategoryAuthProviderFactoryBehavior.swift */; };
		6B767FB723AC092800C683ED /* AmplifyAPICategory+ReachabilityBehavior.swift in Sources */ = {isa = PBXBuildFile; fileRef = 6B767FB623AC092800C683ED /* AmplifyAPICategory+ReachabilityBehavior.swift */; };
		6B767FB923AC0A0D00C683ED /* APICategoryReachabilityBehavior.swift in Sources */ = {isa = PBXBuildFile; fileRef = 6B767FB823AC0A0D00C683ED /* APICategoryReachabilityBehavior.swift */; };
		6B9F7C5225267E1500F1F71C /* MockAWSAuthUser.swift in Sources */ = {isa = PBXBuildFile; fileRef = 6B9F7C5125267E1500F1F71C /* MockAWSAuthUser.swift */; };
		6B9F7C552526864800F1F71C /* ScenarioATest6Post+Schema.swift in Sources */ = {isa = PBXBuildFile; fileRef = 6B9F7C532526864800F1F71C /* ScenarioATest6Post+Schema.swift */; };
		6B9F7C562526864800F1F71C /* ScenarioATest6Post.swift in Sources */ = {isa = PBXBuildFile; fileRef = 6B9F7C542526864800F1F71C /* ScenarioATest6Post.swift */; };
		6B9F7C59252687CC00F1F71C /* GraphQLRequestAuthIdentityClaimTests.swift in Sources */ = {isa = PBXBuildFile; fileRef = 6B9F7C572526875A00F1F71C /* GraphQLRequestAuthIdentityClaimTests.swift */; };
		6BB7441023A9954900B0EB6C /* DispatchSource+MakeOneOff.swift in Sources */ = {isa = PBXBuildFile; fileRef = 6BB7440F23A9954900B0EB6C /* DispatchSource+MakeOneOff.swift */; };
		6BBECD7123ADA7E100C8DFBE /* AmplifyAWSServiceConfiguration.swift in Sources */ = {isa = PBXBuildFile; fileRef = 6BBECD7023ADA7E100C8DFBE /* AmplifyAWSServiceConfiguration.swift */; };
		6BBECD7423ADA9D100C8DFBE /* AmplifyAWSServiceConfigurationTests.swift in Sources */ = {isa = PBXBuildFile; fileRef = 6BBECD7323ADA9D100C8DFBE /* AmplifyAWSServiceConfigurationTests.swift */; };
		6BDF15B62541262000B5BE69 /* ModelWithOwnerAuthAndGroupWithGroupClaim.swift in Sources */ = {isa = PBXBuildFile; fileRef = 6BDF15B52541262000B5BE69 /* ModelWithOwnerAuthAndGroupWithGroupClaim.swift */; };
		6BDF15B825412DE600B5BE69 /* ModelWithOwnerAuthAndMultiGroup.swift in Sources */ = {isa = PBXBuildFile; fileRef = 6BDF15B725412DE600B5BE69 /* ModelWithOwnerAuthAndMultiGroup.swift */; };
		6BEE0817253114FD00133961 /* AWSAuthServiceTests.swift in Sources */ = {isa = PBXBuildFile; fileRef = 6BEE0816253114FD00133961 /* AWSAuthServiceTests.swift */; };
		6BEE08192533CAA600133961 /* GraphQLRequestOwnerAndGroupTests.swift in Sources */ = {isa = PBXBuildFile; fileRef = 6BEE08182533CAA600133961 /* GraphQLRequestOwnerAndGroupTests.swift */; };
		6BEE081C2533CCFA00133961 /* OGCScenarioBPost+Schema.swift in Sources */ = {isa = PBXBuildFile; fileRef = 6BEE081A2533CCFA00133961 /* OGCScenarioBPost+Schema.swift */; };
		6BEE081D2533CCFA00133961 /* OGCScenarioBPost.swift in Sources */ = {isa = PBXBuildFile; fileRef = 6BEE081B2533CCFA00133961 /* OGCScenarioBPost.swift */; };
		6BEE08242533D30800133961 /* OGCScenarioBMGroupPost.swift in Sources */ = {isa = PBXBuildFile; fileRef = 6BEE08222533D30800133961 /* OGCScenarioBMGroupPost.swift */; };
		6BEE08252533D30800133961 /* OGCScenarioBMGroupPost+Schema.swift in Sources */ = {isa = PBXBuildFile; fileRef = 6BEE08232533D30800133961 /* OGCScenarioBMGroupPost+Schema.swift */; };
		7D5ED6C78E25246DDAF2F2EC /* Pods_Amplify.framework in Frameworks */ = {isa = PBXBuildFile; fileRef = 84F3A76FB68CEFA45F4BB1BB /* Pods_Amplify.framework */; platformFilter = ios; };
		7F27B1DCE59C1E674172CCD6 /* Pods_Amplify_AmplifyTestConfigs_AmplifyTests.framework in Frameworks */ = {isa = PBXBuildFile; fileRef = 976D972EC2BBCAAD023694EB /* Pods_Amplify_AmplifyTestConfigs_AmplifyTests.framework */; };
		881246F5DCC59436DC932469 /* Pods_Amplify_AWSPluginsCore.framework in Frameworks */ = {isa = PBXBuildFile; fileRef = 35D92182B8445C8F9B0FAE94 /* Pods_Amplify_AWSPluginsCore.framework */; };
		950A26DB23D15D7E00D92B19 /* PredictionsTranslateTextOperation.swift in Sources */ = {isa = PBXBuildFile; fileRef = 950A26D823D15D7E00D92B19 /* PredictionsTranslateTextOperation.swift */; };
		950A26DC23D15D7E00D92B19 /* PredictionsTextToSpeechOperation.swift in Sources */ = {isa = PBXBuildFile; fileRef = 950A26D923D15D7E00D92B19 /* PredictionsTextToSpeechOperation.swift */; };
		950A26DD23D15D7E00D92B19 /* PredictionsSpeechToTextOperation.swift in Sources */ = {isa = PBXBuildFile; fileRef = 950A26DA23D15D7E00D92B19 /* PredictionsSpeechToTextOperation.swift */; };
		950A26DF23D15D9800D92B19 /* SpeechToTextResult.swift in Sources */ = {isa = PBXBuildFile; fileRef = 950A26DE23D15D9800D92B19 /* SpeechToTextResult.swift */; };
		950A26E123D15DCC00D92B19 /* PredictionsSpeechToTextRequest.swift in Sources */ = {isa = PBXBuildFile; fileRef = 950A26E023D15DCC00D92B19 /* PredictionsSpeechToTextRequest.swift */; };
		95DAAB1D237E63370028544F /* IdentifiedWord.swift in Sources */ = {isa = PBXBuildFile; fileRef = 95DAAB01237E63370028544F /* IdentifiedWord.swift */; };
		95DAAB1E237E63370028544F /* TextFormatType.swift in Sources */ = {isa = PBXBuildFile; fileRef = 95DAAB02237E63370028544F /* TextFormatType.swift */; };
		95DAAB20237E63370028544F /* SyntaxToken.swift in Sources */ = {isa = PBXBuildFile; fileRef = 95DAAB04237E63370028544F /* SyntaxToken.swift */; };
		95DAAB21237E63370028544F /* LanguageDetectionResult.swift in Sources */ = {isa = PBXBuildFile; fileRef = 95DAAB05237E63370028544F /* LanguageDetectionResult.swift */; };
		95DAAB22237E63370028544F /* SpeechType.swift in Sources */ = {isa = PBXBuildFile; fileRef = 95DAAB06237E63370028544F /* SpeechType.swift */; };
		95DAAB23237E63370028544F /* BoundedKeyValue.swift in Sources */ = {isa = PBXBuildFile; fileRef = 95DAAB07237E63370028544F /* BoundedKeyValue.swift */; };
		95DAAB24237E63370028544F /* IdentifiedText.swift in Sources */ = {isa = PBXBuildFile; fileRef = 95DAAB08237E63370028544F /* IdentifiedText.swift */; };
		95DAAB25237E63370028544F /* Entity.swift in Sources */ = {isa = PBXBuildFile; fileRef = 95DAAB09237E63370028544F /* Entity.swift */; };
		95DAAB26237E63370028544F /* Sentiment.swift in Sources */ = {isa = PBXBuildFile; fileRef = 95DAAB0A237E63370028544F /* Sentiment.swift */; };
		95DAAB27237E63370028544F /* GenderType.swift in Sources */ = {isa = PBXBuildFile; fileRef = 95DAAB0B237E63370028544F /* GenderType.swift */; };
		95DAAB28237E63370028544F /* Celebrity.swift in Sources */ = {isa = PBXBuildFile; fileRef = 95DAAB0C237E63370028544F /* Celebrity.swift */; };
		95DAAB29237E63370028544F /* EntityDetectionResult.swift in Sources */ = {isa = PBXBuildFile; fileRef = 95DAAB0D237E63370028544F /* EntityDetectionResult.swift */; };
		95DAAB2A237E63370028544F /* Pose.swift in Sources */ = {isa = PBXBuildFile; fileRef = 95DAAB0E237E63370028544F /* Pose.swift */; };
		95DAAB2B237E63370028544F /* Table.swift in Sources */ = {isa = PBXBuildFile; fileRef = 95DAAB0F237E63370028544F /* Table.swift */; };
		95DAAB2C237E63370028544F /* IdentifiedLine.swift in Sources */ = {isa = PBXBuildFile; fileRef = 95DAAB10237E63370028544F /* IdentifiedLine.swift */; };
		95DAAB2D237E63370028544F /* EmotionType.swift in Sources */ = {isa = PBXBuildFile; fileRef = 95DAAB11237E63370028544F /* EmotionType.swift */; };
		95DAAB2E237E63370028544F /* AgeRange.swift in Sources */ = {isa = PBXBuildFile; fileRef = 95DAAB12237E63370028544F /* AgeRange.swift */; };
		95DAAB2F237E63370028544F /* LanguageType.swift in Sources */ = {isa = PBXBuildFile; fileRef = 95DAAB13237E63370028544F /* LanguageType.swift */; };
		95DAAB30237E63370028544F /* IdentifyAction.swift in Sources */ = {isa = PBXBuildFile; fileRef = 95DAAB14237E63370028544F /* IdentifyAction.swift */; };
		95DAAB31237E63370028544F /* PartOfSpeech.swift in Sources */ = {isa = PBXBuildFile; fileRef = 95DAAB15237E63370028544F /* PartOfSpeech.swift */; };
		95DAAB32237E63370028544F /* EntityType.swift in Sources */ = {isa = PBXBuildFile; fileRef = 95DAAB16237E63370028544F /* EntityType.swift */; };
		95DAAB33237E63370028544F /* KeyPhrase.swift in Sources */ = {isa = PBXBuildFile; fileRef = 95DAAB17237E63370028544F /* KeyPhrase.swift */; };
		95DAAB34237E63370028544F /* Emotion.swift in Sources */ = {isa = PBXBuildFile; fileRef = 95DAAB18237E63370028544F /* Emotion.swift */; };
		95DAAB35237E63370028544F /* Polygon.swift in Sources */ = {isa = PBXBuildFile; fileRef = 95DAAB19237E63370028544F /* Polygon.swift */; };
		95DAAB36237E63370028544F /* Selection.swift in Sources */ = {isa = PBXBuildFile; fileRef = 95DAAB1A237E63370028544F /* Selection.swift */; };
		95DAAB37237E63370028544F /* Attribute.swift in Sources */ = {isa = PBXBuildFile; fileRef = 95DAAB1B237E63370028544F /* Attribute.swift */; };
		95DAAB38237E63370028544F /* Landmark.swift in Sources */ = {isa = PBXBuildFile; fileRef = 95DAAB1C237E63370028544F /* Landmark.swift */; };
		95DAAB44237E639E0028544F /* ConvertResult.swift in Sources */ = {isa = PBXBuildFile; fileRef = 95DAAB3A237E639E0028544F /* ConvertResult.swift */; };
		95DAAB45237E639E0028544F /* IdentifyResult.swift in Sources */ = {isa = PBXBuildFile; fileRef = 95DAAB3B237E639E0028544F /* IdentifyResult.swift */; };
		95DAAB46237E639E0028544F /* IdentifyTextResult.swift in Sources */ = {isa = PBXBuildFile; fileRef = 95DAAB3C237E639E0028544F /* IdentifyTextResult.swift */; };
		95DAAB47237E639E0028544F /* IdentifyLabelsResult.swift in Sources */ = {isa = PBXBuildFile; fileRef = 95DAAB3D237E639E0028544F /* IdentifyLabelsResult.swift */; };
		95DAAB48237E639E0028544F /* IdentifyCelebritiesResult.swift in Sources */ = {isa = PBXBuildFile; fileRef = 95DAAB3E237E639E0028544F /* IdentifyCelebritiesResult.swift */; };
		95DAAB49237E639E0028544F /* IdentifyDocumentTextResult.swift in Sources */ = {isa = PBXBuildFile; fileRef = 95DAAB3F237E639E0028544F /* IdentifyDocumentTextResult.swift */; };
		95DAAB4A237E639E0028544F /* InterpretResult.swift in Sources */ = {isa = PBXBuildFile; fileRef = 95DAAB40237E639E0028544F /* InterpretResult.swift */; };
		95DAAB4B237E639E0028544F /* TranslateTextResult.swift in Sources */ = {isa = PBXBuildFile; fileRef = 95DAAB41237E639E0028544F /* TranslateTextResult.swift */; };
		95DAAB4C237E639E0028544F /* IdentifyEntitiesResult.swift in Sources */ = {isa = PBXBuildFile; fileRef = 95DAAB42237E639E0028544F /* IdentifyEntitiesResult.swift */; };
		95DAAB83237F13940028544F /* EntityMatch.swift in Sources */ = {isa = PBXBuildFile; fileRef = 95DAAB81237F13940028544F /* EntityMatch.swift */; };
		95DAAB84237F13940028544F /* VoiceType.swift in Sources */ = {isa = PBXBuildFile; fileRef = 95DAAB82237F13940028544F /* VoiceType.swift */; };
		95DAAB89237F13B70028544F /* IdentifyEntityMatchesResult.swift in Sources */ = {isa = PBXBuildFile; fileRef = 95DAAB87237F13B70028544F /* IdentifyEntityMatchesResult.swift */; };
		95DAAB8A237F13B70028544F /* TextToSpeechResult.swift in Sources */ = {isa = PBXBuildFile; fileRef = 95DAAB88237F13B70028544F /* TextToSpeechResult.swift */; };
		95DAAB8C237F13D10028544F /* PredictionsTextToSpeechRequest.swift in Sources */ = {isa = PBXBuildFile; fileRef = 95DAAB8B237F13D10028544F /* PredictionsTextToSpeechRequest.swift */; };
		972D1CA72316922ECE530571 /* Pods_Amplify_AWSPluginsCore_AWSPluginsTestConfigs_AWSPluginsCoreTests.framework in Frameworks */ = {isa = PBXBuildFile; fileRef = 934ECFB4BB156267C1BC067A /* Pods_Amplify_AWSPluginsCore_AWSPluginsTestConfigs_AWSPluginsCoreTests.framework */; };
		974FF12D24B0434B0050D01B /* DevMenuPresentationContextProvider.swift in Sources */ = {isa = PBXBuildFile; fileRef = 974FF12C24B0434B0050D01B /* DevMenuPresentationContextProvider.swift */; };
		974FF12F24B043780050D01B /* TriggerDelegate.swift in Sources */ = {isa = PBXBuildFile; fileRef = 974FF12E24B043780050D01B /* TriggerDelegate.swift */; };
		974FF13124B043B90050D01B /* TriggerRecognizer.swift in Sources */ = {isa = PBXBuildFile; fileRef = 974FF13024B043B90050D01B /* TriggerRecognizer.swift */; };
		974FF13324B043E60050D01B /* DevMenuBehavior.swift in Sources */ = {isa = PBXBuildFile; fileRef = 974FF13224B043E60050D01B /* DevMenuBehavior.swift */; };
		974FF18124B549470050D01B /* DetailViewFactory.swift in Sources */ = {isa = PBXBuildFile; fileRef = 974FF18024B549470050D01B /* DetailViewFactory.swift */; };
		974FF18324B54B500050D01B /* DeviceInfoDetailView.swift in Sources */ = {isa = PBXBuildFile; fileRef = 974FF18224B54B500050D01B /* DeviceInfoDetailView.swift */; };
		974FF18524B54DFF0050D01B /* InfoRow.swift in Sources */ = {isa = PBXBuildFile; fileRef = 974FF18424B54DFF0050D01B /* InfoRow.swift */; };
		974FF18724B54E590050D01B /* DeviceInfoItem.swift in Sources */ = {isa = PBXBuildFile; fileRef = 974FF18624B54E590050D01B /* DeviceInfoItem.swift */; };
		974FF18924B6B66C0050D01B /* DevMenuItemType.swift in Sources */ = {isa = PBXBuildFile; fileRef = 974FF18824B6B66C0050D01B /* DevMenuItemType.swift */; };
		974FF18B24B6BA130050D01B /* DeviceInfoItemType.swift in Sources */ = {isa = PBXBuildFile; fileRef = 974FF18A24B6BA130050D01B /* DeviceInfoItemType.swift */; };
		974FF18D24B8F4C80050D01B /* EnvironmentInfoDetailView.swift in Sources */ = {isa = PBXBuildFile; fileRef = 974FF18C24B8F4C80050D01B /* EnvironmentInfoDetailView.swift */; };
		974FF19124B904A40050D01B /* EnvironmentInfoItem.swift in Sources */ = {isa = PBXBuildFile; fileRef = 974FF19024B904A40050D01B /* EnvironmentInfoItem.swift */; };
		974FF19324B909570050D01B /* DevEnvironmentInfo.swift in Sources */ = {isa = PBXBuildFile; fileRef = 974FF19224B909570050D01B /* DevEnvironmentInfo.swift */; };
		974FF19724B910F70050D01B /* AmplifyVersionable.swift in Sources */ = {isa = PBXBuildFile; fileRef = 974FF19624B910F70050D01B /* AmplifyVersionable.swift */; };
		974FF19B24BD05AA0050D01B /* EnvironmentInfoItemType.swift in Sources */ = {isa = PBXBuildFile; fileRef = 974FF19A24BD05AA0050D01B /* EnvironmentInfoItemType.swift */; };
		974FF19D24BE0B4B0050D01B /* InfoItemProvider.swift in Sources */ = {isa = PBXBuildFile; fileRef = 974FF19C24BE0B4B0050D01B /* InfoItemProvider.swift */; };
		974FF19F24BE13100050D01B /* PluginInfoItem.swift in Sources */ = {isa = PBXBuildFile; fileRef = 974FF19E24BE13100050D01B /* PluginInfoItem.swift */; };
		974FF1A124BE14E00050D01B /* DeviceInfoHelper.swift in Sources */ = {isa = PBXBuildFile; fileRef = 974FF1A024BE14E00050D01B /* DeviceInfoHelper.swift */; };
		974FF1A324BE16F90050D01B /* EnvironmentInfoHelper.swift in Sources */ = {isa = PBXBuildFile; fileRef = 974FF1A224BE16F90050D01B /* EnvironmentInfoHelper.swift */; };
		974FF1A524BE18460050D01B /* PluginInfoHelper.swift in Sources */ = {isa = PBXBuildFile; fileRef = 974FF1A424BE18460050D01B /* PluginInfoHelper.swift */; };
		974FF1A724BE5F630050D01B /* DevMenuStringConstants.swift in Sources */ = {isa = PBXBuildFile; fileRef = 974FF1A624BE5F630050D01B /* DevMenuStringConstants.swift */; };
		975751A724CA0DCB00FA0A6E /* IssueReporter.swift in Sources */ = {isa = PBXBuildFile; fileRef = 975751A624CA0DCB00FA0A6E /* IssueReporter.swift */; };
		975751AB24CA27AD00FA0A6E /* IssueInfo.swift in Sources */ = {isa = PBXBuildFile; fileRef = 975751AA24CA27AD00FA0A6E /* IssueInfo.swift */; };
		975751AD24CA35F000FA0A6E /* IssueInfoHelper.swift in Sources */ = {isa = PBXBuildFile; fileRef = 975751AC24CA35F000FA0A6E /* IssueInfoHelper.swift */; };
		975751B224D2129E00FA0A6E /* DevMenuExtensionTests.swift in Sources */ = {isa = PBXBuildFile; fileRef = 975751B124D2129E00FA0A6E /* DevMenuExtensionTests.swift */; };
		975751B424D21DE000FA0A6E /* MockDevMenuContextProvider.swift in Sources */ = {isa = PBXBuildFile; fileRef = 975751B324D21DE000FA0A6E /* MockDevMenuContextProvider.swift */; };
		976D4D5124DC8A370083F5AC /* GestureRecognizerTests.swift in Sources */ = {isa = PBXBuildFile; fileRef = 976D4D5024DC8A370083F5AC /* GestureRecognizerTests.swift */; };
		976D4D5324DC90610083F5AC /* PersistentLogWrapperTests.swift in Sources */ = {isa = PBXBuildFile; fileRef = 976D4D5224DC90610083F5AC /* PersistentLogWrapperTests.swift */; };
		976D4D5524DCA3F80083F5AC /* PersistentLoggingPluginTests.swift in Sources */ = {isa = PBXBuildFile; fileRef = 976D4D5424DCA3F80083F5AC /* PersistentLoggingPluginTests.swift */; };
		977007E324C1585100848468 /* LogEntryItem.swift in Sources */ = {isa = PBXBuildFile; fileRef = 977007E224C1585100848468 /* LogEntryItem.swift */; };
		97CB85FD24AA451B000C65FB /* PersistentLoggingPlugin.swift in Sources */ = {isa = PBXBuildFile; fileRef = 97CB85F524AA451B000C65FB /* PersistentLoggingPlugin.swift */; };
		97CB85FE24AA451B000C65FB /* AmplifyDevMenu.swift in Sources */ = {isa = PBXBuildFile; fileRef = 97CB85F624AA451B000C65FB /* AmplifyDevMenu.swift */; };
		97CB85FF24AA451B000C65FB /* DevMenuList.swift in Sources */ = {isa = PBXBuildFile; fileRef = 97CB85F824AA451B000C65FB /* DevMenuList.swift */; };
		97CB860024AA451B000C65FB /* DevMenuRow.swift in Sources */ = {isa = PBXBuildFile; fileRef = 97CB85F924AA451B000C65FB /* DevMenuRow.swift */; };
		97CB860124AA451B000C65FB /* PersistentLogWrapper.swift in Sources */ = {isa = PBXBuildFile; fileRef = 97CB85FA24AA451B000C65FB /* PersistentLogWrapper.swift */; };
		97CB860224AA451B000C65FB /* DevMenuItem.swift in Sources */ = {isa = PBXBuildFile; fileRef = 97CB85FC24AA451B000C65FB /* DevMenuItem.swift */; };
		97CB860424AB936E000C65FB /* Amplify+DevMenu.swift in Sources */ = {isa = PBXBuildFile; fileRef = 97CB860324AB936E000C65FB /* Amplify+DevMenu.swift */; };
		97CB860624ABA023000C65FB /* LongPressGestureRecognizer.swift in Sources */ = {isa = PBXBuildFile; fileRef = 97CB860524ABA023000C65FB /* LongPressGestureRecognizer.swift */; };
		97DC3D5024C1FCEE00D79E24 /* LogEntryRow.swift in Sources */ = {isa = PBXBuildFile; fileRef = 97DC3D4F24C1FCEE00D79E24 /* LogEntryRow.swift */; };
		97DC3D5224C1FE4100D79E24 /* LogViewer.swift in Sources */ = {isa = PBXBuildFile; fileRef = 97DC3D5124C1FE4100D79E24 /* LogViewer.swift */; };
		97DC3D5424C200A600D79E24 /* LogEntryHelper.swift in Sources */ = {isa = PBXBuildFile; fileRef = 97DC3D5324C200A600D79E24 /* LogEntryHelper.swift */; };
		B4251A0124250369007F59EF /* AuthConfirmResetPasswordRequest.swift in Sources */ = {isa = PBXBuildFile; fileRef = B4251A0024250369007F59EF /* AuthConfirmResetPasswordRequest.swift */; };
		B4251A05242503F6007F59EF /* AuthConfirmResetPasswordOperation.swift in Sources */ = {isa = PBXBuildFile; fileRef = B4251A04242503F6007F59EF /* AuthConfirmResetPasswordOperation.swift */; };
		B4251A072425047D007F59EF /* AuthChangePasswordRequest.swift in Sources */ = {isa = PBXBuildFile; fileRef = B4251A062425047D007F59EF /* AuthChangePasswordRequest.swift */; };
		B4251A0B242504FA007F59EF /* AuthChangePasswordOperation.swift in Sources */ = {isa = PBXBuildFile; fileRef = B4251A0A242504FA007F59EF /* AuthChangePasswordOperation.swift */; };
		B42B3D36246ADA42007211E0 /* AmplifyAWSCredentialsProvider.swift in Sources */ = {isa = PBXBuildFile; fileRef = B42B3D34246AD960007211E0 /* AmplifyAWSCredentialsProvider.swift */; };
		B42B3D3B246AE178007211E0 /* AuthInvalidateCredentialBehavior.swift in Sources */ = {isa = PBXBuildFile; fileRef = B42B3D3A246AE178007211E0 /* AuthInvalidateCredentialBehavior.swift */; };
		B4340A24238325B900101BBA /* DefaultNetworkPolicy.swift in Sources */ = {isa = PBXBuildFile; fileRef = B4340A23238325B900101BBA /* DefaultNetworkPolicy.swift */; };
		B43CD8522411463000BF5A60 /* AuthCodeDeliveryDetails.swift in Sources */ = {isa = PBXBuildFile; fileRef = B43CD8512411463000BF5A60 /* AuthCodeDeliveryDetails.swift */; };
		B43CD8542411469D00BF5A60 /* AuthConfirmSignUpRequest.swift in Sources */ = {isa = PBXBuildFile; fileRef = B43CD8532411469D00BF5A60 /* AuthConfirmSignUpRequest.swift */; };
		B43CD8562411472300BF5A60 /* AuthSignUpResult.swift in Sources */ = {isa = PBXBuildFile; fileRef = B43CD8552411472300BF5A60 /* AuthSignUpResult.swift */; };
		B43CD858241147F900BF5A60 /* AuthUser.swift in Sources */ = {isa = PBXBuildFile; fileRef = B43CD857241147F900BF5A60 /* AuthUser.swift */; };
		B43D7C392538B532002659DB /* GraphQLRequestEmbeddableTypeJSONTests.swift in Sources */ = {isa = PBXBuildFile; fileRef = B43D7C382538B532002659DB /* GraphQLRequestEmbeddableTypeJSONTests.swift */; };
		B43DC738241051A200D40275 /* AuthSignUpRequest.swift in Sources */ = {isa = PBXBuildFile; fileRef = B43DC737241051A200D40275 /* AuthSignUpRequest.swift */; };
		B43DC73A2410526C00D40275 /* AuthError.swift in Sources */ = {isa = PBXBuildFile; fileRef = B43DC7392410526C00D40275 /* AuthError.swift */; };
		B450740D2411553D0098F02D /* AuthConfirmSignUpOperation.swift in Sources */ = {isa = PBXBuildFile; fileRef = B450740C2411553D0098F02D /* AuthConfirmSignUpOperation.swift */; };
		B450741124115C140098F02D /* AuthSignInOperation.swift in Sources */ = {isa = PBXBuildFile; fileRef = B450741024115C140098F02D /* AuthSignInOperation.swift */; };
		B450741324115C260098F02D /* AuthSignInRequest.swift in Sources */ = {isa = PBXBuildFile; fileRef = B450741224115C260098F02D /* AuthSignInRequest.swift */; };
		B450741524115C340098F02D /* AuthSignInResult.swift in Sources */ = {isa = PBXBuildFile; fileRef = B450741424115C340098F02D /* AuthSignInResult.swift */; };
		B4507419241166580098F02D /* AuthSession.swift in Sources */ = {isa = PBXBuildFile; fileRef = B4507418241166580098F02D /* AuthSession.swift */; };
		B452F1D32450EEAE0069F7FA /* AuthResendSignUpCodeOperation.swift in Sources */ = {isa = PBXBuildFile; fileRef = B452F1D22450EEAE0069F7FA /* AuthResendSignUpCodeOperation.swift */; };
		B452F1D52450EEEB0069F7FA /* AuthResendSignUpCodeRequest.swift in Sources */ = {isa = PBXBuildFile; fileRef = B452F1D42450EEEB0069F7FA /* AuthResendSignUpCodeRequest.swift */; };
		B463D6CD24633DA2008C0F85 /* AuthCategoryUserBehavior.swift in Sources */ = {isa = PBXBuildFile; fileRef = B463D6CC24633DA2008C0F85 /* AuthCategoryUserBehavior.swift */; };
		B463D6CF24633E45008C0F85 /* AuthCategory+UserBehavior.swift in Sources */ = {isa = PBXBuildFile; fileRef = B463D6CE24633E45008C0F85 /* AuthCategory+UserBehavior.swift */; };
		B46884102460A85200221268 /* AuthDevice.swift in Sources */ = {isa = PBXBuildFile; fileRef = B468840F2460A85200221268 /* AuthDevice.swift */; };
		B46884122460A8D600221268 /* AuthFetchDevicesOperation.swift in Sources */ = {isa = PBXBuildFile; fileRef = B46884112460A8D600221268 /* AuthFetchDevicesOperation.swift */; };
		B46884142460A8E000221268 /* AuthForgetDeviceOperation.swift in Sources */ = {isa = PBXBuildFile; fileRef = B46884132460A8E000221268 /* AuthForgetDeviceOperation.swift */; };
		B46884162460A8ED00221268 /* AuthRememberDeviceOperation.swift in Sources */ = {isa = PBXBuildFile; fileRef = B46884152460A8ED00221268 /* AuthRememberDeviceOperation.swift */; };
		B46884182460A92900221268 /* AuthFetchDevicesRequest.swift in Sources */ = {isa = PBXBuildFile; fileRef = B46884172460A92900221268 /* AuthFetchDevicesRequest.swift */; };
		B468841A2460A98E00221268 /* AuthForgetDeviceRequest.swift in Sources */ = {isa = PBXBuildFile; fileRef = B46884192460A98E00221268 /* AuthForgetDeviceRequest.swift */; };
		B468841C2460A9CC00221268 /* AuthRememberDeviceRequest.swift in Sources */ = {isa = PBXBuildFile; fileRef = B468841B2460A9CC00221268 /* AuthRememberDeviceRequest.swift */; };
		B473B53E245DE8E100C45C72 /* AuthConfirmSignInOperation.swift in Sources */ = {isa = PBXBuildFile; fileRef = B473B53D245DE8E100C45C72 /* AuthConfirmSignInOperation.swift */; };
		B473B540245DE93100C45C72 /* AuthConfirmSignInRequest.swift in Sources */ = {isa = PBXBuildFile; fileRef = B473B53F245DE93100C45C72 /* AuthConfirmSignInRequest.swift */; };
		B473B548245E097600C45C72 /* AuthSignOutOperation.swift in Sources */ = {isa = PBXBuildFile; fileRef = B473B547245E097600C45C72 /* AuthSignOutOperation.swift */; };
		B473B54A245E09B600C45C72 /* AuthSignOutRequest.swift in Sources */ = {isa = PBXBuildFile; fileRef = B473B549245E09B600C45C72 /* AuthSignOutRequest.swift */; };
		B4926F6C242501A9007B769C /* AuthResetPasswordResult.swift in Sources */ = {isa = PBXBuildFile; fileRef = B4926F6B242501A9007B769C /* AuthResetPasswordResult.swift */; };
		B4926F6E24250219007B769C /* AuthResetPasswordOperation.swift in Sources */ = {isa = PBXBuildFile; fileRef = B4926F6D24250219007B769C /* AuthResetPasswordOperation.swift */; };
		B493E69124524D3200D9E521 /* DeliveryDestination.swift in Sources */ = {isa = PBXBuildFile; fileRef = B493E69024524D3200D9E521 /* DeliveryDestination.swift */; };
		B493E69324524E8C00D9E521 /* AuthUserAttribute.swift in Sources */ = {isa = PBXBuildFile; fileRef = B493E69224524E8C00D9E521 /* AuthUserAttribute.swift */; };
		B493E69E245394E200D9E521 /* AuthSignUpStep.swift in Sources */ = {isa = PBXBuildFile; fileRef = B493E69D245394E200D9E521 /* AuthSignUpStep.swift */; };
		B493E6A22453A29C00D9E521 /* AuthSignInStep.swift in Sources */ = {isa = PBXBuildFile; fileRef = B493E6A12453A29C00D9E521 /* AuthSignInStep.swift */; };
		B493E6A42453A32C00D9E521 /* AuthSocialWebUISignInOperation.swift in Sources */ = {isa = PBXBuildFile; fileRef = B493E6A32453A32C00D9E521 /* AuthSocialWebUISignInOperation.swift */; };
		B4944D21251C06EA00BF0BFE /* JSONValueHolder.swift in Sources */ = {isa = PBXBuildFile; fileRef = B4944D20251C06EA00BF0BFE /* JSONValueHolder.swift */; };
		B4944D52251C141200BF0BFE /* JSONValueHolderTest.swift in Sources */ = {isa = PBXBuildFile; fileRef = B4944D51251C141200BF0BFE /* JSONValueHolderTest.swift */; };
		B49A02F92410BEBE00B42A25 /* AuthCategory+CategoryConfigurable.swift in Sources */ = {isa = PBXBuildFile; fileRef = B49A02F82410BEBD00B42A25 /* AuthCategory+CategoryConfigurable.swift */; };
		B49A02FB2410BEDF00B42A25 /* AuthCategory+Resettable.swift in Sources */ = {isa = PBXBuildFile; fileRef = B49A02FA2410BEDF00B42A25 /* AuthCategory+Resettable.swift */; };
		B4A19DAB24101EEB00DE2E55 /* AuthCategoryBehavior.swift in Sources */ = {isa = PBXBuildFile; fileRef = B4A19DAA24101EEB00DE2E55 /* AuthCategoryBehavior.swift */; };
		B4A19DAD24101F7100DE2E55 /* AuthSignUpOperation.swift in Sources */ = {isa = PBXBuildFile; fileRef = B4A19DAC24101F7100DE2E55 /* AuthSignUpOperation.swift */; };
		B4ADE8F4241063820007E86C /* AuthCategory.swift in Sources */ = {isa = PBXBuildFile; fileRef = B4ADE8F3241063820007E86C /* AuthCategory.swift */; };
		B4B1E0E524733687007F3261 /* AuthEventName.swift in Sources */ = {isa = PBXBuildFile; fileRef = B4B1E0E424733687007F3261 /* AuthEventName.swift */; };
		B4B34C55255B725F00033033 /* ModelFieldAssociationTests.swift in Sources */ = {isa = PBXBuildFile; fileRef = B4B34C54255B725F00033033 /* ModelFieldAssociationTests.swift */; };
		B4B5CC812457B0690019C783 /* AuthFetchUserAttributesRequest.swift in Sources */ = {isa = PBXBuildFile; fileRef = B4B5CC802457B0690019C783 /* AuthFetchUserAttributesRequest.swift */; };
		B4B5CC872457B2470019C783 /* AuthUpdateUserAttributeRequest.swift in Sources */ = {isa = PBXBuildFile; fileRef = B4B5CC862457B2470019C783 /* AuthUpdateUserAttributeRequest.swift */; };
		B4B5CC8B2457B32D0019C783 /* AuthConfirmUserAttributeRequest.swift in Sources */ = {isa = PBXBuildFile; fileRef = B4B5CC8A2457B32D0019C783 /* AuthConfirmUserAttributeRequest.swift */; };
		B4B5CC982457B7FA0019C783 /* AuthConfirmUserAttributeOperation.swift in Sources */ = {isa = PBXBuildFile; fileRef = B4B5CC942457B7F90019C783 /* AuthConfirmUserAttributeOperation.swift */; };
		B4B5CC992457B7FA0019C783 /* AuthFetchUserAttributeOperation.swift in Sources */ = {isa = PBXBuildFile; fileRef = B4B5CC952457B7F90019C783 /* AuthFetchUserAttributeOperation.swift */; };
		B4B5CC9A2457B7FA0019C783 /* AuthUpdateUserAttributeOperation.swift in Sources */ = {isa = PBXBuildFile; fileRef = B4B5CC962457B7F90019C783 /* AuthUpdateUserAttributeOperation.swift */; };
		B4B5CCA12458A0490019C783 /* AuthUpdateAttributeResult.swift in Sources */ = {isa = PBXBuildFile; fileRef = B4B5CCA02458A0490019C783 /* AuthUpdateAttributeResult.swift */; };
		B4B5CCA32458A1300019C783 /* AuthUpdateUserAttributesRequest.swift in Sources */ = {isa = PBXBuildFile; fileRef = B4B5CCA22458A1300019C783 /* AuthUpdateUserAttributesRequest.swift */; };
		B4B5CCA52458A1940019C783 /* AuthUpdateUserAttributesOperation.swift in Sources */ = {isa = PBXBuildFile; fileRef = B4B5CCA42458A1940019C783 /* AuthUpdateUserAttributesOperation.swift */; };
		B4B5CCA92458A33F0019C783 /* AuthUpdateAttributeStep.swift in Sources */ = {isa = PBXBuildFile; fileRef = B4B5CCA82458A33F0019C783 /* AuthUpdateAttributeStep.swift */; };
		B4BD6B3323708C0000A1F0A7 /* PredictionsCategoryClientAPITests.swift in Sources */ = {isa = PBXBuildFile; fileRef = B4BD6B3223708C0000A1F0A7 /* PredictionsCategoryClientAPITests.swift */; };
		B4BD6B3523708C1200A1F0A7 /* PredictionsCategoryConfigurationTests.swift in Sources */ = {isa = PBXBuildFile; fileRef = B4BD6B3423708C1200A1F0A7 /* PredictionsCategoryConfigurationTests.swift */; };
		B4BD6B3723708C6700A1F0A7 /* MockPredictionsCategoryPlugin.swift in Sources */ = {isa = PBXBuildFile; fileRef = B4BD6B3623708C6700A1F0A7 /* MockPredictionsCategoryPlugin.swift */; };
		B4BD6B392370932300A1F0A7 /* PredictionsIdentifyRequest.swift in Sources */ = {isa = PBXBuildFile; fileRef = B4BD6B382370932300A1F0A7 /* PredictionsIdentifyRequest.swift */; };
		B4C498FA2415D24B00067992 /* AuthProvider.swift in Sources */ = {isa = PBXBuildFile; fileRef = B4C498F92415D24B00067992 /* AuthProvider.swift */; };
		B4C499022415E0CA00067992 /* AuthWebUISignInOperation.swift in Sources */ = {isa = PBXBuildFile; fileRef = B4C499012415E0CA00067992 /* AuthWebUISignInOperation.swift */; };
		B4C499042415E0F300067992 /* AuthWebUISignInRequest.swift in Sources */ = {isa = PBXBuildFile; fileRef = B4C499032415E0F300067992 /* AuthWebUISignInRequest.swift */; };
		B4D3852E236C97360014653D /* PredictionsIdentifyOperation.swift in Sources */ = {isa = PBXBuildFile; fileRef = B4D38517236C97350014653D /* PredictionsIdentifyOperation.swift */; };
		B4D38530236C97360014653D /* PredictionsInterpretOperation.swift in Sources */ = {isa = PBXBuildFile; fileRef = B4D38519236C97350014653D /* PredictionsInterpretOperation.swift */; };
		B4D38531236C97360014653D /* PredictionsCategoryBehavior.swift in Sources */ = {isa = PBXBuildFile; fileRef = B4D3851A236C97350014653D /* PredictionsCategoryBehavior.swift */; };
		B4D38535236C97360014653D /* PredictionsCategory.swift in Sources */ = {isa = PBXBuildFile; fileRef = B4D3851F236C97350014653D /* PredictionsCategory.swift */; };
		B4D38537236C97360014653D /* PredictionsCategory+CategoryConfigurable.swift in Sources */ = {isa = PBXBuildFile; fileRef = B4D38522236C97350014653D /* PredictionsCategory+CategoryConfigurable.swift */; };
		B4D38538236C97360014653D /* PredictionsCategoryConfiguration.swift in Sources */ = {isa = PBXBuildFile; fileRef = B4D38523236C97350014653D /* PredictionsCategoryConfiguration.swift */; };
		B4D38539236C97360014653D /* PredictionsCategory+ClientBehavior.swift in Sources */ = {isa = PBXBuildFile; fileRef = B4D38524236C97350014653D /* PredictionsCategory+ClientBehavior.swift */; };
		B4D3853A236C97360014653D /* PredictionsInterpretRequest.swift in Sources */ = {isa = PBXBuildFile; fileRef = B4D38526236C97350014653D /* PredictionsInterpretRequest.swift */; };
		B4D3853C236C97360014653D /* PredictionsTranslateTextRequest.swift in Sources */ = {isa = PBXBuildFile; fileRef = B4D38528236C97350014653D /* PredictionsTranslateTextRequest.swift */; };
		B4D3853E236C97360014653D /* PredictionsCategory+HubPayloadEventName.swift in Sources */ = {isa = PBXBuildFile; fileRef = B4D3852A236C97350014653D /* PredictionsCategory+HubPayloadEventName.swift */; };
		B4D3853F236C97360014653D /* PredictionsError.swift in Sources */ = {isa = PBXBuildFile; fileRef = B4D3852C236C97350014653D /* PredictionsError.swift */; };
		B4D38540236C97360014653D /* PredictionsCategoryPlugin.swift in Sources */ = {isa = PBXBuildFile; fileRef = B4D3852D236C97350014653D /* PredictionsCategoryPlugin.swift */; };
		B4EBEB64246204D000D06375 /* AuthAWSCredentialsProvider.swift in Sources */ = {isa = PBXBuildFile; fileRef = B4EBEB62246204AB00D06375 /* AuthAWSCredentialsProvider.swift */; };
		B4EBEB66246204E400D06375 /* AuthCognitoTokensProvider.swift in Sources */ = {isa = PBXBuildFile; fileRef = B4EBEB65246204E400D06375 /* AuthCognitoTokensProvider.swift */; };
		B4EBEB682462050B00D06375 /* AuthCognitoIdentityProvider.swift in Sources */ = {isa = PBXBuildFile; fileRef = B4EBEB672462050B00D06375 /* AuthCognitoIdentityProvider.swift */; };
		B4F3542C25361BC80050FEE0 /* DynamicEmbedded.swift in Sources */ = {isa = PBXBuildFile; fileRef = B4F3542B25361BC80050FEE0 /* DynamicEmbedded.swift */; };
		B4F3543525361E0E0050FEE0 /* DynamicModel.swift in Sources */ = {isa = PBXBuildFile; fileRef = B4F3543425361E0E0050FEE0 /* DynamicModel.swift */; };
		B4F3E9F824314E2B00F23296 /* AuthCategoryConfigurationTests.swift in Sources */ = {isa = PBXBuildFile; fileRef = B4F3E9F724314E2B00F23296 /* AuthCategoryConfigurationTests.swift */; };
		B4F3E9FA24314ECC00F23296 /* MockAuthCategoryPlugin.swift in Sources */ = {isa = PBXBuildFile; fileRef = B4F3E9F924314ECC00F23296 /* MockAuthCategoryPlugin.swift */; };
		B4F7F3E624621E4F00544B04 /* AuthAttributeResendConfirmationCodeOperation.swift in Sources */ = {isa = PBXBuildFile; fileRef = B4F7F3E524621E4F00544B04 /* AuthAttributeResendConfirmationCodeOperation.swift */; };
		B4F7F3E824621E6200544B04 /* AuthAttributeResendConfirmationCodeRequest.swift in Sources */ = {isa = PBXBuildFile; fileRef = B4F7F3E724621E6200544B04 /* AuthAttributeResendConfirmationCodeRequest.swift */; };
		B4FA336324105D1800E1C659 /* AuthCategoryPlugin.swift in Sources */ = {isa = PBXBuildFile; fileRef = B4FA336124105D1800E1C659 /* AuthCategoryPlugin.swift */; };
		B4FA336624105DCD00E1C659 /* AuthCategory+ClientBehavior.swift in Sources */ = {isa = PBXBuildFile; fileRef = B4FA336524105DCD00E1C659 /* AuthCategory+ClientBehavior.swift */; };
		B4FA336824105E8100E1C659 /* AuthCategory+HubPayloadEventName.swift in Sources */ = {isa = PBXBuildFile; fileRef = B4FA336724105E8100E1C659 /* AuthCategory+HubPayloadEventName.swift */; };
		B4FA336A24105EB700E1C659 /* AuthCategoryConfiguration.swift in Sources */ = {isa = PBXBuildFile; fileRef = B4FA336924105EB700E1C659 /* AuthCategoryConfiguration.swift */; };
		B4FA76072416E82B006F59CE /* AuthFetchSessionRequest.swift in Sources */ = {isa = PBXBuildFile; fileRef = B4FA76062416E82B006F59CE /* AuthFetchSessionRequest.swift */; };
		B4FA76082416E87E006F59CE /* AuthFetchSessionOperation.swift in Sources */ = {isa = PBXBuildFile; fileRef = B4FA76042416E0F0006F59CE /* AuthFetchSessionOperation.swift */; };
		B4FEA92124635BFB0009B47B /* AuthCategoryDeviceBehavior.swift in Sources */ = {isa = PBXBuildFile; fileRef = B4FEA92024635BFB0009B47B /* AuthCategoryDeviceBehavior.swift */; };
		B4FEA92324635CA40009B47B /* AuthCategory+DeviceBehavior.swift in Sources */ = {isa = PBXBuildFile; fileRef = B4FEA92224635CA40009B47B /* AuthCategory+DeviceBehavior.swift */; };
		B8E8D759314BE9D6BD462E87 /* Pods_Amplify_AmplifyTestConfigs_AmplifyFunctionalTests.framework in Frameworks */ = {isa = PBXBuildFile; fileRef = B868B395CBEDBAE5565C25D5 /* Pods_Amplify_AmplifyTestConfigs_AmplifyFunctionalTests.framework */; };
		B912D1B6242960D40028F05C /* QueryPaginationInput.swift in Sources */ = {isa = PBXBuildFile; fileRef = B912D1B5242960D40028F05C /* QueryPaginationInput.swift */; };
		B91A879C23D125A50049A12F /* DateTime.swift in Sources */ = {isa = PBXBuildFile; fileRef = B91A879B23D125A50049A12F /* DateTime.swift */; };
		B91A879E23D12B730049A12F /* Time.swift in Sources */ = {isa = PBXBuildFile; fileRef = B91A879D23D12B730049A12F /* Time.swift */; };
		B91A87A023D18A320049A12F /* Temporal.swift in Sources */ = {isa = PBXBuildFile; fileRef = B91A879F23D18A320049A12F /* Temporal.swift */; };
		B91A87A223D641570049A12F /* Temporal+Comparable.swift in Sources */ = {isa = PBXBuildFile; fileRef = B91A87A123D641570049A12F /* Temporal+Comparable.swift */; };
		B91A87A423D64B0F0049A12F /* TemporalTests.swift in Sources */ = {isa = PBXBuildFile; fileRef = B91A87A323D64B0F0049A12F /* TemporalTests.swift */; };
		B92E03AD2367CE7A006CEB8D /* DataStoreCategory+Behavior.swift in Sources */ = {isa = PBXBuildFile; fileRef = B92E039E2367CE79006CEB8D /* DataStoreCategory+Behavior.swift */; };
		B92E03AE2367CE7A006CEB8D /* DataStoreCategoryPlugin.swift in Sources */ = {isa = PBXBuildFile; fileRef = B92E039F2367CE79006CEB8D /* DataStoreCategoryPlugin.swift */; };
		B92E03AF2367CE7A006CEB8D /* DataStoreCategoryBehavior.swift in Sources */ = {isa = PBXBuildFile; fileRef = B92E03A02367CE79006CEB8D /* DataStoreCategoryBehavior.swift */; };
		B92E03B02367CE7A006CEB8D /* DataStoreCallback.swift in Sources */ = {isa = PBXBuildFile; fileRef = B92E03A12367CE79006CEB8D /* DataStoreCallback.swift */; };
		B92E03B12367CE7A006CEB8D /* DataStoreError.swift in Sources */ = {isa = PBXBuildFile; fileRef = B92E03A22367CE79006CEB8D /* DataStoreError.swift */; };
		B92E03B22367CE7A006CEB8D /* DataStoreCategoryConfiguration.swift in Sources */ = {isa = PBXBuildFile; fileRef = B92E03A32367CE79006CEB8D /* DataStoreCategoryConfiguration.swift */; };
		B92E03B32367CE7A006CEB8D /* DataStoreCategory.swift in Sources */ = {isa = PBXBuildFile; fileRef = B92E03A42367CE7A006CEB8D /* DataStoreCategory.swift */; };
		B92E03B42367CE7A006CEB8D /* DataStoreCategory+Configurable.swift in Sources */ = {isa = PBXBuildFile; fileRef = B92E03A52367CE7A006CEB8D /* DataStoreCategory+Configurable.swift */; };
		B92E03B52367CE7A006CEB8D /* Model.swift in Sources */ = {isa = PBXBuildFile; fileRef = B92E03A72367CE7A006CEB8D /* Model.swift */; };
		B92E03B62367CE7A006CEB8D /* ModelSchema.swift in Sources */ = {isa = PBXBuildFile; fileRef = B92E03A82367CE7A006CEB8D /* ModelSchema.swift */; };
		B92E03B72367CE7A006CEB8D /* ModelRegistry.swift in Sources */ = {isa = PBXBuildFile; fileRef = B92E03A92367CE7A006CEB8D /* ModelRegistry.swift */; };
		B92E03B82367CE7A006CEB8D /* ModelSchema+Definition.swift in Sources */ = {isa = PBXBuildFile; fileRef = B92E03AA2367CE7A006CEB8D /* ModelSchema+Definition.swift */; };
		B92E03B92367CE7A006CEB8D /* Model+Schema.swift in Sources */ = {isa = PBXBuildFile; fileRef = B92E03AB2367CE7A006CEB8D /* Model+Schema.swift */; };
		B92E03BA2367CE7A006CEB8D /* Model+Codable.swift in Sources */ = {isa = PBXBuildFile; fileRef = B92E03AC2367CE7A006CEB8D /* Model+Codable.swift */; };
		B93D0FDF2473BBF500796879 /* Temporal+Codable.swift in Sources */ = {isa = PBXBuildFile; fileRef = B93D0FDE2473BBF500796879 /* Temporal+Codable.swift */; };
		B9485E9723F40848009C4F93 /* Time+Operation.swift in Sources */ = {isa = PBXBuildFile; fileRef = B9485E9623F40847009C4F93 /* Time+Operation.swift */; };
		B9485E9923F40877009C4F93 /* Date+Operation.swift in Sources */ = {isa = PBXBuildFile; fileRef = B9485E9823F40877009C4F93 /* Date+Operation.swift */; };
		B9485E9B23F4BEEC009C4F93 /* README.md in Resources */ = {isa = PBXBuildFile; fileRef = B9485E9A23F4BEEC009C4F93 /* README.md */; };
		B9521833237E21BA00F53237 /* Comment+Schema.swift in Sources */ = {isa = PBXBuildFile; fileRef = B952182E237E21B900F53237 /* Comment+Schema.swift */; };
		B9521834237E21BA00F53237 /* schema.graphql in Resources */ = {isa = PBXBuildFile; fileRef = B952182F237E21B900F53237 /* schema.graphql */; };
		B9521835237E21BA00F53237 /* Comment.swift in Sources */ = {isa = PBXBuildFile; fileRef = B9521830237E21B900F53237 /* Comment.swift */; };
		B9521836237E21BA00F53237 /* Post+Schema.swift in Sources */ = {isa = PBXBuildFile; fileRef = B9521831237E21B900F53237 /* Post+Schema.swift */; };
		B9521837237E21BA00F53237 /* Post.swift in Sources */ = {isa = PBXBuildFile; fileRef = B9521832237E21B900F53237 /* Post.swift */; };
		B9675A2E24752621002FC843 /* GraphQLRequest+Model.swift in Sources */ = {isa = PBXBuildFile; fileRef = 2129BE1523948065006363A1 /* GraphQLRequest+Model.swift */; };
		B98E9D0E2372236300934B51 /* ModelKey.swift in Sources */ = {isa = PBXBuildFile; fileRef = B98E9D062372236200934B51 /* ModelKey.swift */; };
		B98E9D0F2372236300934B51 /* QueryOperator.swift in Sources */ = {isa = PBXBuildFile; fileRef = B98E9D072372236200934B51 /* QueryOperator.swift */; };
		B98E9D102372236300934B51 /* QueryPredicate.swift in Sources */ = {isa = PBXBuildFile; fileRef = B98E9D082372236200934B51 /* QueryPredicate.swift */; };
		B98E9D122372236300934B51 /* QueryField.swift in Sources */ = {isa = PBXBuildFile; fileRef = B98E9D0A2372236200934B51 /* QueryField.swift */; };
		B98E9D132372236300934B51 /* QueryOperator+Equatable.swift in Sources */ = {isa = PBXBuildFile; fileRef = B98E9D0B2372236200934B51 /* QueryOperator+Equatable.swift */; };
		B98E9D142372236300934B51 /* QueryPredicate+Equatable.swift in Sources */ = {isa = PBXBuildFile; fileRef = B98E9D0C2372236200934B51 /* QueryPredicate+Equatable.swift */; };
		B996FC4423FF2FA8006D0F68 /* Encodable+AnyEncodable.swift in Sources */ = {isa = PBXBuildFile; fileRef = B996FC4323FF2FA8006D0F68 /* Encodable+AnyEncodable.swift */; };
		B996FC4D24059918006D0F68 /* Model+Enum.swift in Sources */ = {isa = PBXBuildFile; fileRef = B996FC4C24059918006D0F68 /* Model+Enum.swift */; };
		B99EF4B523DB020C00D821BC /* TemporalComparableTests.swift in Sources */ = {isa = PBXBuildFile; fileRef = B99EF4B423DB020C00D821BC /* TemporalComparableTests.swift */; };
		B99EF4B723DB072000D821BC /* Temporal+Hashable.swift in Sources */ = {isa = PBXBuildFile; fileRef = B99EF4B623DB072000D821BC /* Temporal+Hashable.swift */; };
		B9A329CC243559BF00C5B80C /* TimeInterval+Helper.swift in Sources */ = {isa = PBXBuildFile; fileRef = B9A329CB243559BF00C5B80C /* TimeInterval+Helper.swift */; };
		B9A6A4E024452E0D00AC2792 /* AccessLevel.swift in Sources */ = {isa = PBXBuildFile; fileRef = B9A6A4DF24452E0D00AC2792 /* AccessLevel.swift */; };
		B9AA09F12473CA29000E6FBB /* PostStatus.swift in Sources */ = {isa = PBXBuildFile; fileRef = B9AA09F02473CA29000E6FBB /* PostStatus.swift */; };
		B9AE8FD923D8C609002742F9 /* TemporalFormat.swift in Sources */ = {isa = PBXBuildFile; fileRef = B9AE8FD823D8C609002742F9 /* TemporalFormat.swift */; };
		B9AE8FDB23D8C643002742F9 /* TemporalFormat+Time.swift in Sources */ = {isa = PBXBuildFile; fileRef = B9AE8FDA23D8C643002742F9 /* TemporalFormat+Time.swift */; };
		B9AF547A23F324DB0059E6C4 /* TemporalOperation.swift in Sources */ = {isa = PBXBuildFile; fileRef = B9AF547923F324DB0059E6C4 /* TemporalOperation.swift */; };
		B9AF547E23F37DF20059E6C4 /* TemporalOperationTests.swift in Sources */ = {isa = PBXBuildFile; fileRef = B9AF547D23F37DF20059E6C4 /* TemporalOperationTests.swift */; };
		B9B50DC223D9179F0086F1E1 /* TemporalFormat+DateTime.swift in Sources */ = {isa = PBXBuildFile; fileRef = B9B50DC123D9179F0086F1E1 /* TemporalFormat+DateTime.swift */; };
		B9B50DC423D917BB0086F1E1 /* TemporalFormat+Date.swift in Sources */ = {isa = PBXBuildFile; fileRef = B9B50DC323D917BB0086F1E1 /* TemporalFormat+Date.swift */; };
		B9B50DC623D918020086F1E1 /* Date.swift in Sources */ = {isa = PBXBuildFile; fileRef = B9B50DC523D918020086F1E1 /* Date.swift */; };
		B9B50DC823DA15890086F1E1 /* DataStoreError+Temporal.swift in Sources */ = {isa = PBXBuildFile; fileRef = B9B50DC723DA15890086F1E1 /* DataStoreError+Temporal.swift */; };
		B9B64A9F23FCBF7E00730B68 /* ModelValueConverter.swift in Sources */ = {isa = PBXBuildFile; fileRef = B9B64A9E23FCBF7E00730B68 /* ModelValueConverter.swift */; };
		B9DCA263240F217C00075E22 /* AnyEncodableTests.swift in Sources */ = {isa = PBXBuildFile; fileRef = B9DCA262240F217C00075E22 /* AnyEncodableTests.swift */; };
		B9FAA10B23878122009414B4 /* ModelField+Association.swift in Sources */ = {isa = PBXBuildFile; fileRef = B9FAA10A23878122009414B4 /* ModelField+Association.swift */; };
		B9FAA10E23878BF3009414B4 /* UserAccount.swift in Sources */ = {isa = PBXBuildFile; fileRef = B9FAA10D23878BF3009414B4 /* UserAccount.swift */; };
		B9FAA11023878C5E009414B4 /* UserProfile.swift in Sources */ = {isa = PBXBuildFile; fileRef = B9FAA10F23878C5E009414B4 /* UserProfile.swift */; };
		B9FAA11223878C96009414B4 /* UserAccount+Schema.swift in Sources */ = {isa = PBXBuildFile; fileRef = B9FAA11123878C96009414B4 /* UserAccount+Schema.swift */; };
		B9FAA11423878CEA009414B4 /* UserProfile+Schema.swift in Sources */ = {isa = PBXBuildFile; fileRef = B9FAA11323878CEA009414B4 /* UserProfile+Schema.swift */; };
		B9FAA116238799D3009414B4 /* Author.swift in Sources */ = {isa = PBXBuildFile; fileRef = B9FAA115238799D3009414B4 /* Author.swift */; };
		B9FAA11823879A57009414B4 /* Author+Schema.swift in Sources */ = {isa = PBXBuildFile; fileRef = B9FAA11723879A57009414B4 /* Author+Schema.swift */; };
		B9FAA11A23879AC8009414B4 /* BookAuthor.swift in Sources */ = {isa = PBXBuildFile; fileRef = B9FAA11923879AC8009414B4 /* BookAuthor.swift */; };
		B9FAA11C23879B35009414B4 /* Book.swift in Sources */ = {isa = PBXBuildFile; fileRef = B9FAA11B23879B35009414B4 /* Book.swift */; };
		B9FAA11E23879B9F009414B4 /* Book+Schema.swift in Sources */ = {isa = PBXBuildFile; fileRef = B9FAA11D23879B9F009414B4 /* Book+Schema.swift */; };
		B9FAA12023879BD0009414B4 /* BookAuthor+Schema.swift in Sources */ = {isa = PBXBuildFile; fileRef = B9FAA11F23879BD0009414B4 /* BookAuthor+Schema.swift */; };
		B9FAA1252388BE48009414B4 /* List+Model.swift in Sources */ = {isa = PBXBuildFile; fileRef = B9FAA1242388BE48009414B4 /* List+Model.swift */; };
		B9FAA1272388BE91009414B4 /* List+LazyLoad.swift in Sources */ = {isa = PBXBuildFile; fileRef = B9FAA1262388BE91009414B4 /* List+LazyLoad.swift */; };
		B9FAA13A238BBADE009414B4 /* List+Combine.swift in Sources */ = {isa = PBXBuildFile; fileRef = B9FAA139238BBADE009414B4 /* List+Combine.swift */; };
		B9FAA13C238BBE67009414B4 /* DataStoreCallback+Combine.swift in Sources */ = {isa = PBXBuildFile; fileRef = B9FAA13B238BBE67009414B4 /* DataStoreCallback+Combine.swift */; };
		B9FAA175238EFC5A009414B4 /* String+Extensions.swift in Sources */ = {isa = PBXBuildFile; fileRef = B9FAA174238EFC59009414B4 /* String+Extensions.swift */; };
		B9FAA180238FBB5D009414B4 /* Model+Array.swift in Sources */ = {isa = PBXBuildFile; fileRef = B9FAA17F238FBB5D009414B4 /* Model+Array.swift */; };
		B9FB05F82383740D00DE1FD4 /* DataStoreStatement.swift in Sources */ = {isa = PBXBuildFile; fileRef = B9FB05F72383740D00DE1FD4 /* DataStoreStatement.swift */; };
		D83C5160248964780091548E /* ModelGraphQLTests.swift in Sources */ = {isa = PBXBuildFile; fileRef = D83C515F248964780091548E /* ModelGraphQLTests.swift */; };
		D84CF107255C5CA8007B96A9 /* CodingKeysTests.swift in Sources */ = {isa = PBXBuildFile; fileRef = D84CF106255C5CA8007B96A9 /* CodingKeysTests.swift */; };
		D8DD7A1D24A1CCCD001C49FD /* QuerySortInput.swift in Sources */ = {isa = PBXBuildFile; fileRef = D8DD7A1C24A1CCCD001C49FD /* QuerySortInput.swift */; };
		FA00F68824DA37EE003E8A71 /* AuthCategoryBehavior+Combine.swift in Sources */ = {isa = PBXBuildFile; fileRef = FA00F68724DA37EE003E8A71 /* AuthCategoryBehavior+Combine.swift */; };
		FA00F68A24DA3A43003E8A71 /* AuthCategoryDeviceBehavior+Combine.swift in Sources */ = {isa = PBXBuildFile; fileRef = FA00F68924DA3A43003E8A71 /* AuthCategoryDeviceBehavior+Combine.swift */; };
		FA00F68C24DA3A8F003E8A71 /* AuthCategoryUserBehavior+Combine.swift in Sources */ = {isa = PBXBuildFile; fileRef = FA00F68B24DA3A8F003E8A71 /* AuthCategoryUserBehavior+Combine.swift */; };
		FA00F68E24DA3DFF003E8A71 /* HubCategoryBehavior+Combine.swift in Sources */ = {isa = PBXBuildFile; fileRef = FA00F68D24DA3DFE003E8A71 /* HubCategoryBehavior+Combine.swift */; };
		FA00F69024DA3F95003E8A71 /* HubCombineTests.swift in Sources */ = {isa = PBXBuildFile; fileRef = FA00F68F24DA3F95003E8A71 /* HubCombineTests.swift */; };
		FA00F69224DA4087003E8A71 /* PredictionsCategoryBehavior+Combine.swift in Sources */ = {isa = PBXBuildFile; fileRef = FA00F69124DA4087003E8A71 /* PredictionsCategoryBehavior+Combine.swift */; };
		FA0173352375F8A5005DDDFC /* LoggingError.swift in Sources */ = {isa = PBXBuildFile; fileRef = FA0173342375F8A5005DDDFC /* LoggingError.swift */; };
		FA0173372375FAA5005DDDFC /* HubError.swift in Sources */ = {isa = PBXBuildFile; fileRef = FA0173362375FAA5005DDDFC /* HubError.swift */; };
		FA05B83424CE265E0026180B /* StorageCategory+ClientBehavior+Combine.swift in Sources */ = {isa = PBXBuildFile; fileRef = FA05B83324CE265D0026180B /* StorageCategory+ClientBehavior+Combine.swift */; };
		FA09337C23844E9F00C2FD5F /* GraphQLOperationRequest.swift in Sources */ = {isa = PBXBuildFile; fileRef = FA09337B23844E9F00C2FD5F /* GraphQLOperationRequest.swift */; };
		FA09337E2384677A00C2FD5F /* AWSUnifiedLoggingPlugin.swift in Sources */ = {isa = PBXBuildFile; fileRef = FA09337D2384677A00C2FD5F /* AWSUnifiedLoggingPlugin.swift */; };
		FA0933812384749A00C2FD5F /* LoggingCategory+Logger.swift in Sources */ = {isa = PBXBuildFile; fileRef = FA0933802384749A00C2FD5F /* LoggingCategory+Logger.swift */; };
		FA093386238480EB00C2FD5F /* OSLogWrapper.swift in Sources */ = {isa = PBXBuildFile; fileRef = FA09338223847E5800C2FD5F /* OSLogWrapper.swift */; };
		FA09B92B2321A10E000E064D /* AnalyticsCategory+CategoryConfigurable.swift in Sources */ = {isa = PBXBuildFile; fileRef = FA09B92A2321A10E000E064D /* AnalyticsCategory+CategoryConfigurable.swift */; };
		FA09B92D2321A27F000E064D /* CategoryConfigurable.swift in Sources */ = {isa = PBXBuildFile; fileRef = FA09B92C2321A27F000E064D /* CategoryConfigurable.swift */; };
		FA09B92F2321A2DE000E064D /* APICategory+CategoryConfigurable.swift in Sources */ = {isa = PBXBuildFile; fileRef = FA09B92E2321A2DE000E064D /* APICategory+CategoryConfigurable.swift */; };
		FA09B9332321A305000E064D /* HubCategory+CategoryConfigurable.swift in Sources */ = {isa = PBXBuildFile; fileRef = FA09B9322321A305000E064D /* HubCategory+CategoryConfigurable.swift */; };
		FA09B9382321A359000E064D /* LoggingCategory+CategoryConfigurable.swift in Sources */ = {isa = PBXBuildFile; fileRef = FA09B9372321A359000E064D /* LoggingCategory+CategoryConfigurable.swift */; };
		FA09B93B2321A36F000E064D /* StorageCategory+CategoryConfigurable.swift in Sources */ = {isa = PBXBuildFile; fileRef = FA09B93A2321A36F000E064D /* StorageCategory+CategoryConfigurable.swift */; };
		FA09B9412321BB78000E064D /* JSONValue.swift in Sources */ = {isa = PBXBuildFile; fileRef = FA09B9402321BB78000E064D /* JSONValue.swift */; };
		FA09B9432321CB0C000E064D /* JSONValueTests.swift in Sources */ = {isa = PBXBuildFile; fileRef = FA09B9422321CB0C000E064D /* JSONValueTests.swift */; };
		FA09B9452322C9E8000E064D /* AnalyticsCategoryConfiguration.swift in Sources */ = {isa = PBXBuildFile; fileRef = FA09B9442322C9E8000E064D /* AnalyticsCategoryConfiguration.swift */; };
		FA09B9472322CBA7000E064D /* APICategoryConfiguration.swift in Sources */ = {isa = PBXBuildFile; fileRef = FA09B9462322CBA7000E064D /* APICategoryConfiguration.swift */; };
		FA09B9492322CBD5000E064D /* HubCategoryConfiguration.swift in Sources */ = {isa = PBXBuildFile; fileRef = FA09B9482322CBD5000E064D /* HubCategoryConfiguration.swift */; };
		FA09B94B2322CBEB000E064D /* LoggingCategoryConfiguration.swift in Sources */ = {isa = PBXBuildFile; fileRef = FA09B94A2322CBEB000E064D /* LoggingCategoryConfiguration.swift */; };
		FA09B94D2322CC05000E064D /* StorageCategoryConfiguration.swift in Sources */ = {isa = PBXBuildFile; fileRef = FA09B94C2322CC04000E064D /* StorageCategoryConfiguration.swift */; };
		FA131AB32360FE070008381C /* AWSPluginsCore.framework in Frameworks */ = {isa = PBXBuildFile; fileRef = FA131AAA2360FE070008381C /* AWSPluginsCore.framework */; };
		FA131ABC2360FE070008381C /* AWSPluginsCore.h in Headers */ = {isa = PBXBuildFile; fileRef = FA131AAC2360FE070008381C /* AWSPluginsCore.h */; settings = {ATTRIBUTES = (Public, ); }; };
		FA131ABF2360FE070008381C /* AWSPluginsCore.framework in Frameworks */ = {isa = PBXBuildFile; fileRef = FA131AAA2360FE070008381C /* AWSPluginsCore.framework */; };
		FA131AC02360FE070008381C /* AWSPluginsCore.framework in Embed Frameworks */ = {isa = PBXBuildFile; fileRef = FA131AAA2360FE070008381C /* AWSPluginsCore.framework */; settings = {ATTRIBUTES = (CodeSignOnCopy, RemoveHeadersOnCopy, ); }; };
		FA15EB8924DB19E100370C05 /* AmplifyOperation+PredictionsPublishers.swift in Sources */ = {isa = PBXBuildFile; fileRef = FA15EB8824DB19E100370C05 /* AmplifyOperation+PredictionsPublishers.swift */; };
		FA15EB8B24DB1C7C00370C05 /* AmplifyOperation+AuthPublishers.swift in Sources */ = {isa = PBXBuildFile; fileRef = FA15EB8A24DB1C7C00370C05 /* AmplifyOperation+AuthPublishers.swift */; };
		FA176ED52385012000C5C5F9 /* DataStoreCategory+HubPayloadEventName.swift in Sources */ = {isa = PBXBuildFile; fileRef = FA176ED42385012000C5C5F9 /* DataStoreCategory+HubPayloadEventName.swift */; };
		FA176ED7238503C200C5C5F9 /* HubListenerTestUtilities.swift in Sources */ = {isa = PBXBuildFile; fileRef = FA176ED6238503C200C5C5F9 /* HubListenerTestUtilities.swift */; };
		FA176ED923858A3800C5C5F9 /* Amplify+HubPayloadEventName.swift in Sources */ = {isa = PBXBuildFile; fileRef = FA176ED823858A3800C5C5F9 /* Amplify+HubPayloadEventName.swift */; };
		FA176EDD2385943000C5C5F9 /* NotificationListeningAnalyticsPlugin.swift in Sources */ = {isa = PBXBuildFile; fileRef = FA176EDC2385943000C5C5F9 /* NotificationListeningAnalyticsPlugin.swift */; };
		FA1846EE23998E44009B9D01 /* MockAPIResponders.swift in Sources */ = {isa = PBXBuildFile; fileRef = FA1846ED23998E43009B9D01 /* MockAPIResponders.swift */; };
		FA1B964E24BF5FA70002B90A /* AmplifyOperationCombineTests.swift in Sources */ = {isa = PBXBuildFile; fileRef = FA1B964D24BF5FA70002B90A /* AmplifyOperationCombineTests.swift */; };
		FA249EE724C5FA4A009B3CE8 /* AmplifyInProcessReportingOperation+Combine.swift in Sources */ = {isa = PBXBuildFile; fileRef = FA249EE624C5FA49009B3CE8 /* AmplifyInProcessReportingOperation+Combine.swift */; };
		FA249EE924C5FE39009B3CE8 /* AmplifyAPICategory+RESTBehavior+Combine.swift in Sources */ = {isa = PBXBuildFile; fileRef = FA249EE824C5FE39009B3CE8 /* AmplifyAPICategory+RESTBehavior+Combine.swift */; };
		FA249EEB24C5FE66009B3CE8 /* AmplifyAPICategory+GraphQLBehavior+Combine.swift in Sources */ = {isa = PBXBuildFile; fileRef = FA249EEA24C5FE66009B3CE8 /* AmplifyAPICategory+GraphQLBehavior+Combine.swift */; };
		FA315295233D634900DE78E7 /* StorageDownloadFileRequest.swift in Sources */ = {isa = PBXBuildFile; fileRef = FA315294233D634900DE78E7 /* StorageDownloadFileRequest.swift */; };
		FA315298233D644F00DE78E7 /* StorageDownloadDataRequest.swift in Sources */ = {isa = PBXBuildFile; fileRef = FA315297233D644F00DE78E7 /* StorageDownloadDataRequest.swift */; };
		FA31529A233D645200DE78E7 /* StorageGetURLRequest.swift in Sources */ = {isa = PBXBuildFile; fileRef = FA315299233D645200DE78E7 /* StorageGetURLRequest.swift */; };
		FA31529C233D645400DE78E7 /* StorageListRequest.swift in Sources */ = {isa = PBXBuildFile; fileRef = FA31529B233D645400DE78E7 /* StorageListRequest.swift */; };
		FA31529E233D645800DE78E7 /* StorageUploadDataRequest.swift in Sources */ = {isa = PBXBuildFile; fileRef = FA31529D233D645800DE78E7 /* StorageUploadDataRequest.swift */; };
		FA3152A0233D645B00DE78E7 /* StorageRemoveRequest.swift in Sources */ = {isa = PBXBuildFile; fileRef = FA31529F233D645A00DE78E7 /* StorageRemoveRequest.swift */; };
		FA47B8362350C2D60031A0E3 /* AutoUnsubscribeOperationTests.swift in Sources */ = {isa = PBXBuildFile; fileRef = FA47B8352350C2D60031A0E3 /* AutoUnsubscribeOperationTests.swift */; };
		FA47B8382350C58B0031A0E3 /* AutoUnsubscribeHubListenToOperationTests.swift in Sources */ = {isa = PBXBuildFile; fileRef = FA47B8372350C58B0031A0E3 /* AutoUnsubscribeHubListenToOperationTests.swift */; };
		FA4A955F239ADEBD008E876E /* MockResponder.swift in Sources */ = {isa = PBXBuildFile; fileRef = FA4A955E239ADEBD008E876E /* MockResponder.swift */; };
		FA4B38AB238482B100E20DAB /* DefaultLoggingPluginTests.swift in Sources */ = {isa = PBXBuildFile; fileRef = FA4B38AA238482B100E20DAB /* DefaultLoggingPluginTests.swift */; };
		FA4E730A232828EA003B8EEB /* Amplify+Reset.swift in Sources */ = {isa = PBXBuildFile; fileRef = FA4E7309232828EA003B8EEB /* Amplify+Reset.swift */; };
		FA4E730C23282917003B8EEB /* Amplify+Resolve.swift in Sources */ = {isa = PBXBuildFile; fileRef = FA4E730B23282917003B8EEB /* Amplify+Resolve.swift */; };
		FA4E730E232829F1003B8EEB /* Resettable.swift in Sources */ = {isa = PBXBuildFile; fileRef = FA4E730D232829F1003B8EEB /* Resettable.swift */; };
		FA4E731623294B6E003B8EEB /* AWSHubPlugin.swift in Sources */ = {isa = PBXBuildFile; fileRef = FA4E731523294B6E003B8EEB /* AWSHubPlugin.swift */; };
		FA56F72322B14B420039754A /* Cancellable.swift in Sources */ = {isa = PBXBuildFile; fileRef = FA56F72222B14B420039754A /* Cancellable.swift */; };
		FA56F72522B14B6A0039754A /* Resumable.swift in Sources */ = {isa = PBXBuildFile; fileRef = FA56F72422B14B6A0039754A /* Resumable.swift */; };
		FA56F72722B14BF70039754A /* AmplifyOperation.swift in Sources */ = {isa = PBXBuildFile; fileRef = FA56F72622B14BF70039754A /* AmplifyOperation.swift */; };
		FA5704C7245F368200392C19 /* ProgressListener.swift in Sources */ = {isa = PBXBuildFile; fileRef = FA5704C6245F368200392C19 /* ProgressListener.swift */; };
		FA5704C9245F3C6900392C19 /* AmplifyInProcessReportingOperation.swift in Sources */ = {isa = PBXBuildFile; fileRef = FA5704C8245F3C6900392C19 /* AmplifyInProcessReportingOperation.swift */; };
		FA5704CB245F58C600392C19 /* AmplifyOperation+Hub.swift in Sources */ = {isa = PBXBuildFile; fileRef = FA5704CA245F58C600392C19 /* AmplifyOperation+Hub.swift */; };
		FA58456524D9CBD30028D65A /* Operation+StoragePublishers.swift in Sources */ = {isa = PBXBuildFile; fileRef = FA58456424D9CBD30028D65A /* Operation+StoragePublishers.swift */; };
		FA58456724D9D6960028D65A /* AmplifyOperation+APIPublishers.swift in Sources */ = {isa = PBXBuildFile; fileRef = FA58456624D9D6960028D65A /* AmplifyOperation+APIPublishers.swift */; };
		FA58456924DA29B00028D65A /* AmplifyInProcessReportingOperationCombineTests.swift in Sources */ = {isa = PBXBuildFile; fileRef = FA58456824DA29B00028D65A /* AmplifyInProcessReportingOperationCombineTests.swift */; };
		FA58456B24DA31370028D65A /* AmplifyInProcessReportingOperationChainedTests.swift in Sources */ = {isa = PBXBuildFile; fileRef = FA58456A24DA31370028D65A /* AmplifyInProcessReportingOperationChainedTests.swift */; };
		FA5BF25F2385A0500070C843 /* Category+Logging.swift in Sources */ = {isa = PBXBuildFile; fileRef = FA5BF25E2385A0500070C843 /* Category+Logging.swift */; };
		FA5D4CF3238AFD7B00D2F54A /* ModelRegistry+Syncable.swift in Sources */ = {isa = PBXBuildFile; fileRef = FA5D4CF2238AFD7B00D2F54A /* ModelRegistry+Syncable.swift */; };
		FA5D76AF23947E9C00489864 /* Model+CodableTests.swift in Sources */ = {isa = PBXBuildFile; fileRef = FA5D76AE23947E9C00489864 /* Model+CodableTests.swift */; };
		FA607FE2233D131B00DFEA24 /* AmplifyOperationHubTests.swift in Sources */ = {isa = PBXBuildFile; fileRef = FA607FE1233D131B00DFEA24 /* AmplifyOperationHubTests.swift */; };
		FA6BC869235F52740001A882 /* APICategoryClientGraphQLTests.swift in Sources */ = {isa = PBXBuildFile; fileRef = FA6BC868235F52740001A882 /* APICategoryClientGraphQLTests.swift */; };
		FA6BC86B235F57920001A882 /* APIError.swift in Sources */ = {isa = PBXBuildFile; fileRef = FA6BC86A235F57920001A882 /* APIError.swift */; };
		FA6BC86D235F5AE30001A882 /* APICategory+HubPayloadEventName.swift in Sources */ = {isa = PBXBuildFile; fileRef = FA6BC86C235F5AE30001A882 /* APICategory+HubPayloadEventName.swift */; };
		FA6BC872235F5BD60001A882 /* GraphQLOperation.swift in Sources */ = {isa = PBXBuildFile; fileRef = FA6BC871235F5BD60001A882 /* GraphQLOperation.swift */; };
		FA6BC87B235F5D240001A882 /* APICategoryGraphQLBehavior.swift in Sources */ = {isa = PBXBuildFile; fileRef = FA6BC87A235F5D240001A882 /* APICategoryGraphQLBehavior.swift */; };
		FA6BC87D235F5D490001A882 /* APICategoryRESTBehavior.swift in Sources */ = {isa = PBXBuildFile; fileRef = FA6BC87C235F5D490001A882 /* APICategoryRESTBehavior.swift */; };
		FA6BC87F235F5DAE0001A882 /* APICategoryInterceptorBehavior.swift in Sources */ = {isa = PBXBuildFile; fileRef = FA6BC87E235F5DAE0001A882 /* APICategoryInterceptorBehavior.swift */; };
		FA76A2D12342B1A600B91ADB /* StorageCategory+HubPayloadEventName.swift in Sources */ = {isa = PBXBuildFile; fileRef = FA76A2D02342B1A600B91ADB /* StorageCategory+HubPayloadEventName.swift */; };
		FA76A2D32342B47100B91ADB /* HubPayloadEventName.swift in Sources */ = {isa = PBXBuildFile; fileRef = FA76A2D22342B47100B91ADB /* HubPayloadEventName.swift */; };
		FA87609324E45091004148C6 /* AmplifyConfigurationInitFromFileTests.swift in Sources */ = {isa = PBXBuildFile; fileRef = FA87609024E44CCC004148C6 /* AmplifyConfigurationInitFromFileTests.swift */; };
		FA8EE779238627040097E4F1 /* Model+ModelName.swift in Sources */ = {isa = PBXBuildFile; fileRef = FA8EE778238627040097E4F1 /* Model+ModelName.swift */; };
		FA8EE77D238627350097E4F1 /* Model+Subscript.swift in Sources */ = {isa = PBXBuildFile; fileRef = FA8EE77C238627350097E4F1 /* Model+Subscript.swift */; };
		FA8EE781238628490097E4F1 /* Persistable.swift in Sources */ = {isa = PBXBuildFile; fileRef = FA8EE780238628490097E4F1 /* Persistable.swift */; };
		FA8F4D242395B1B600861D91 /* MutationEvent+Model.swift in Sources */ = {isa = PBXBuildFile; fileRef = FA8F4D232395B1B600861D91 /* MutationEvent+Model.swift */; };
		FA9D6C1B238DEEEB00C7DD9F /* ConcurrentDispatcherPerformanceTests.swift in Sources */ = {isa = PBXBuildFile; fileRef = FAF1B8872339633C007F1435 /* ConcurrentDispatcherPerformanceTests.swift */; };
		FA9D6C1E238DEF0E00C7DD9F /* DefaultHubPluginPerformanceTestHelpers.swift in Sources */ = {isa = PBXBuildFile; fileRef = FAF1B88A23397791007F1435 /* DefaultHubPluginPerformanceTestHelpers.swift */; };
		FA9D6C1F238DEF1100C7DD9F /* SerialDispatcherPerformanceTests.swift in Sources */ = {isa = PBXBuildFile; fileRef = FA317107232AE8DF009BC140 /* SerialDispatcherPerformanceTests.swift */; };
		FA9FB7792329D4D400C04D32 /* HubFilter.swift in Sources */ = {isa = PBXBuildFile; fileRef = FA9FB7782329D4D400C04D32 /* HubFilter.swift */; };
		FA9FB77B2329D4FB00C04D32 /* UnsubscribeToken.swift in Sources */ = {isa = PBXBuildFile; fileRef = FA9FB77A2329D4FB00C04D32 /* UnsubscribeToken.swift */; };
		FA9FB77D232AA0D800C04D32 /* FilteredListener.swift in Sources */ = {isa = PBXBuildFile; fileRef = FA9FB77C232AA0D800C04D32 /* FilteredListener.swift */; };
		FA9FB780232AA11A00C04D32 /* HubChannelDispatcher.swift in Sources */ = {isa = PBXBuildFile; fileRef = FA9FB77F232AA11A00C04D32 /* HubChannelDispatcher.swift */; };
		FA9FB782232AA26500C04D32 /* DefaultHubPluginCustomChannelTests.swift in Sources */ = {isa = PBXBuildFile; fileRef = FA9FB781232AA26500C04D32 /* DefaultHubPluginCustomChannelTests.swift */; };
		FAA2E8BC239FFC7700E420EA /* MockModels.swift in Sources */ = {isa = PBXBuildFile; fileRef = FAA2E8BB239FFC7700E420EA /* MockModels.swift */; };
		FAA2E8BE23A00BD600E420EA /* AmplifyAPICategory.swift in Sources */ = {isa = PBXBuildFile; fileRef = FAA2E8BD23A00BD600E420EA /* AmplifyAPICategory.swift */; };
		FAA2E8C023A00C6500E420EA /* AmplifyAPICategory+APICategory.swift in Sources */ = {isa = PBXBuildFile; fileRef = FAA2E8BF23A00C6500E420EA /* AmplifyAPICategory+APICategory.swift */; };
		FAA2E8C223A00D5800E420EA /* APICategory+Resettable.swift in Sources */ = {isa = PBXBuildFile; fileRef = FAA2E8C123A00D5800E420EA /* APICategory+Resettable.swift */; };
		FAA2E8C623A0294300E420EA /* AnalyticsCategory+Resettable.swift in Sources */ = {isa = PBXBuildFile; fileRef = FAA2E8C523A0294300E420EA /* AnalyticsCategory+Resettable.swift */; };
		FAA2E8C823A029C800E420EA /* LoggingCategory+Resettable.swift in Sources */ = {isa = PBXBuildFile; fileRef = FAA2E8C723A029C800E420EA /* LoggingCategory+Resettable.swift */; };
		FAA2E8CA23A02A2600E420EA /* DataStoreCategory+Resettable.swift in Sources */ = {isa = PBXBuildFile; fileRef = FAA2E8C923A02A2600E420EA /* DataStoreCategory+Resettable.swift */; };
		FAA2E8CC23A02A5400E420EA /* HubCategory+Resettable.swift in Sources */ = {isa = PBXBuildFile; fileRef = FAA2E8CB23A02A5400E420EA /* HubCategory+Resettable.swift */; };
		FAA2E8CE23A02A8100E420EA /* PredictionsCategory+Resettable.swift in Sources */ = {isa = PBXBuildFile; fileRef = FAA2E8CD23A02A8100E420EA /* PredictionsCategory+Resettable.swift */; };
		FAA2E8D023A02AAD00E420EA /* StorageCategory+Resettable.swift in Sources */ = {isa = PBXBuildFile; fileRef = FAA2E8CF23A02AAD00E420EA /* StorageCategory+Resettable.swift */; };
		FAA64FC32397294600B9C3C6 /* ModelSchema+Attributes.swift in Sources */ = {isa = PBXBuildFile; fileRef = FAA64FC22397294500B9C3C6 /* ModelSchema+Attributes.swift */; };
		FAA64FC52397344D00B9C3C6 /* AtomicValue+RangeReplaceableCollection.swift in Sources */ = {isa = PBXBuildFile; fileRef = FAA64FC42397344D00B9C3C6 /* AtomicValue+RangeReplaceableCollection.swift */; };
		FAA64FC72397347B00B9C3C6 /* AtomicValue+RangeReplaceableCollectionTests.swift in Sources */ = {isa = PBXBuildFile; fileRef = FAA64FC62397347B00B9C3C6 /* AtomicValue+RangeReplaceableCollectionTests.swift */; };
		FAA7A5A624C0CC8F00CA863F /* AmplifyOperation+Combine.swift in Sources */ = {isa = PBXBuildFile; fileRef = FAA7A5A524C0CC8F00CA863F /* AmplifyOperation+Combine.swift */; };
		FAA98B02239214A30039EE71 /* DataStoreConflict.swift in Sources */ = {isa = PBXBuildFile; fileRef = FAA98B01239214A30039EE71 /* DataStoreConflict.swift */; };
		FAA9FC3B23620CE50012638A /* URLRequestInterceptor.swift in Sources */ = {isa = PBXBuildFile; fileRef = FAA9FC3A23620CE50012638A /* URLRequestInterceptor.swift */; };
		FAA9FC3E236210840012638A /* APICategoryClientInterceptorTests.swift in Sources */ = {isa = PBXBuildFile; fileRef = FAA9FC3D236210840012638A /* APICategoryClientInterceptorTests.swift */; };
		FAAF6B4F24742852007DB95F /* AuthResetPasswordRequest.swift in Sources */ = {isa = PBXBuildFile; fileRef = FAAF6B4E24742852007DB95F /* AuthResetPasswordRequest.swift */; };
		FAAFAF27239045D1002CF932 /* AtomicValueTests.swift in Sources */ = {isa = PBXBuildFile; fileRef = FAAFAF2523903BFE002CF932 /* AtomicValueTests.swift */; };
		FAAFAF2B23904AAF002CF932 /* AtomicValue.swift in Sources */ = {isa = PBXBuildFile; fileRef = FAC6792C2329B267004DDFE8 /* AtomicValue.swift */; };
		FAAFAF2D23904ADF002CF932 /* AtomicValue+Numeric.swift in Sources */ = {isa = PBXBuildFile; fileRef = FAAFAF2C23904ADF002CF932 /* AtomicValue+Numeric.swift */; };
		FAAFAF2F23904B14002CF932 /* AtomicValue+Bool.swift in Sources */ = {isa = PBXBuildFile; fileRef = FAAFAF2E23904B14002CF932 /* AtomicValue+Bool.swift */; };
		FAAFAF3123904B75002CF932 /* AtomicValue+BoolTests.swift in Sources */ = {isa = PBXBuildFile; fileRef = FAAFAF3023904B75002CF932 /* AtomicValue+BoolTests.swift */; };
		FAAFAF3323904BA4002CF932 /* AtomicValue+NumericTests.swift in Sources */ = {isa = PBXBuildFile; fileRef = FAAFAF3223904BA4002CF932 /* AtomicValue+NumericTests.swift */; };
		FAAFAF37239051E6002CF932 /* AtomicDictionary.swift in Sources */ = {isa = PBXBuildFile; fileRef = FAAFAF36239051E6002CF932 /* AtomicDictionary.swift */; };
		FAAFAF3D2390D4A6002CF932 /* AmplifyErrorMessages.swift in Sources */ = {isa = PBXBuildFile; fileRef = FAAFAF3C2390D4A6002CF932 /* AmplifyErrorMessages.swift */; };
		FAB2C9A52384B21C008EE879 /* MockAWSAuthService.swift in Sources */ = {isa = PBXBuildFile; fileRef = 2125E2A72321DCDD00B3DEB5 /* MockAWSAuthService.swift */; };
		FAB2C9A62384B229008EE879 /* AWSPluginsTestCommon.h in Headers */ = {isa = PBXBuildFile; fileRef = FA131AE023610B6A0008381C /* AWSPluginsTestCommon.h */; settings = {ATTRIBUTES = (Public, ); }; };
		FAB3CA15238D9BE400F59BD0 /* DefaultLogger.swift in Sources */ = {isa = PBXBuildFile; fileRef = FAB3CA14238D9BE400F59BD0 /* DefaultLogger.swift */; };
		FAB9D811233BF5F600928AA9 /* AmplifyOperationContext.swift in Sources */ = {isa = PBXBuildFile; fileRef = FAB9D810233BF5F600928AA9 /* AmplifyOperationContext.swift */; };
		FAC0A29B22B3DEEE00B50912 /* HubPayload.swift in Sources */ = {isa = PBXBuildFile; fileRef = FAC0A29A22B3DEEE00B50912 /* HubPayload.swift */; };
		FAC0A2AD22B43FE700B50912 /* HubCategory+ClientBehavior.swift in Sources */ = {isa = PBXBuildFile; fileRef = FAC0A2AC22B43FE700B50912 /* HubCategory+ClientBehavior.swift */; };
		FAC0A2AF22B4400100B50912 /* LoggingCategory+ClientBehavior.swift in Sources */ = {isa = PBXBuildFile; fileRef = FAC0A2AE22B4400100B50912 /* LoggingCategory+ClientBehavior.swift */; };
		FAC0A2B222B4402000B50912 /* StorageCategory+ClientBehavior.swift in Sources */ = {isa = PBXBuildFile; fileRef = FAC0A2B122B4402000B50912 /* StorageCategory+ClientBehavior.swift */; };
		FAC234DC2279F8DA00424678 /* Amplify.framework in Frameworks */ = {isa = PBXBuildFile; fileRef = FAC234D22279F8DA00424678 /* Amplify.framework */; };
		FAC23516227A053D00424678 /* StorageCategoryBehavior.swift in Sources */ = {isa = PBXBuildFile; fileRef = FAC234F6227A053D00424678 /* StorageCategoryBehavior.swift */; };
		FAC23518227A053D00424678 /* StorageCategoryPlugin.swift in Sources */ = {isa = PBXBuildFile; fileRef = FAC234F8227A053D00424678 /* StorageCategoryPlugin.swift */; };
		FAC2351A227A053D00424678 /* StorageCategory.swift in Sources */ = {isa = PBXBuildFile; fileRef = FAC234FA227A053D00424678 /* StorageCategory.swift */; };
		FAC2351B227A053D00424678 /* APICategoryBehavior.swift in Sources */ = {isa = PBXBuildFile; fileRef = FAC234FC227A053D00424678 /* APICategoryBehavior.swift */; };
		FAC2351C227A053D00424678 /* APICategoryPlugin.swift in Sources */ = {isa = PBXBuildFile; fileRef = FAC234FD227A053D00424678 /* APICategoryPlugin.swift */; };
		FAC2351E227A053D00424678 /* APICategory.swift in Sources */ = {isa = PBXBuildFile; fileRef = FAC234FF227A053D00424678 /* APICategory.swift */; };
		FAC23522227A053D00424678 /* LoggingCategory.swift in Sources */ = {isa = PBXBuildFile; fileRef = FAC23504227A053D00424678 /* LoggingCategory.swift */; };
		FAC23523227A053D00424678 /* LoggingCategoryPlugin.swift in Sources */ = {isa = PBXBuildFile; fileRef = FAC23505227A053D00424678 /* LoggingCategoryPlugin.swift */; };
		FAC23525227A053D00424678 /* LogLevel.swift in Sources */ = {isa = PBXBuildFile; fileRef = FAC23507227A053D00424678 /* LogLevel.swift */; };
		FAC23527227A053D00424678 /* LoggingCategoryClientBehavior.swift in Sources */ = {isa = PBXBuildFile; fileRef = FAC23509227A053D00424678 /* LoggingCategoryClientBehavior.swift */; };
		FAC23528227A053D00424678 /* AnalyticsCategory+ClientBehavior.swift in Sources */ = {isa = PBXBuildFile; fileRef = FAC2350B227A053D00424678 /* AnalyticsCategory+ClientBehavior.swift */; };
		FAC2352A227A053D00424678 /* AnalyticsCategory.swift in Sources */ = {isa = PBXBuildFile; fileRef = FAC2350D227A053D00424678 /* AnalyticsCategory.swift */; };
		FAC2352B227A053D00424678 /* AnalyticsEvent.swift in Sources */ = {isa = PBXBuildFile; fileRef = FAC2350E227A053D00424678 /* AnalyticsEvent.swift */; };
		FAC2352D227A053D00424678 /* AnalyticsCategoryPlugin.swift in Sources */ = {isa = PBXBuildFile; fileRef = FAC23510227A053D00424678 /* AnalyticsCategoryPlugin.swift */; };
		FAC2353D227A055200424678 /* CategoryConfiguration.swift in Sources */ = {isa = PBXBuildFile; fileRef = FAC2352F227A055200424678 /* CategoryConfiguration.swift */; };
		FAC2353F227A055200424678 /* PluginError.swift in Sources */ = {isa = PBXBuildFile; fileRef = FAC23531227A055200424678 /* PluginError.swift */; };
		FAC23541227A055200424678 /* CategoryType.swift in Sources */ = {isa = PBXBuildFile; fileRef = FAC23533227A055200424678 /* CategoryType.swift */; };
		FAC23542227A055200424678 /* Foundation+Utils.swift in Sources */ = {isa = PBXBuildFile; fileRef = FAC23535227A055200424678 /* Foundation+Utils.swift */; };
		FAC23543227A055200424678 /* Category+Configuration.swift in Sources */ = {isa = PBXBuildFile; fileRef = FAC23536227A055200424678 /* Category+Configuration.swift */; };
		FAC23544227A055200424678 /* ConfigurationError.swift in Sources */ = {isa = PBXBuildFile; fileRef = FAC23537227A055200424678 /* ConfigurationError.swift */; };
		FAC23545227A055200424678 /* AmplifyConfiguration.swift in Sources */ = {isa = PBXBuildFile; fileRef = FAC23538227A055200424678 /* AmplifyConfiguration.swift */; };
		FAC23546227A055200424678 /* AmplifyError.swift in Sources */ = {isa = PBXBuildFile; fileRef = FAC23539227A055200424678 /* AmplifyError.swift */; };
		FAC23547227A055200424678 /* Plugin.swift in Sources */ = {isa = PBXBuildFile; fileRef = FAC2353A227A055200424678 /* Plugin.swift */; };
		FAC23548227A055200424678 /* Category.swift in Sources */ = {isa = PBXBuildFile; fileRef = FAC2353B227A055200424678 /* Category.swift */; };
		FAC2354B227A055A00424678 /* Amplify.swift in Sources */ = {isa = PBXBuildFile; fileRef = FAC2354A227A055A00424678 /* Amplify.swift */; };
		FAC23564227A056600424678 /* StorageCategoryClientAPITests.swift in Sources */ = {isa = PBXBuildFile; fileRef = FAC23552227A056600424678 /* StorageCategoryClientAPITests.swift */; };
		FAC23566227A056600424678 /* StorageCategoryConfigurationTests.swift in Sources */ = {isa = PBXBuildFile; fileRef = FAC23554227A056600424678 /* StorageCategoryConfigurationTests.swift */; };
		FAC23567227A056600424678 /* APICategoryClientRESTTests.swift in Sources */ = {isa = PBXBuildFile; fileRef = FAC23556227A056600424678 /* APICategoryClientRESTTests.swift */; };
		FAC23569227A056600424678 /* APICategoryConfigurationTests.swift in Sources */ = {isa = PBXBuildFile; fileRef = FAC23558227A056600424678 /* APICategoryConfigurationTests.swift */; };
		FAC2356A227A056600424678 /* LoggingCategoryConfigurationTests.swift in Sources */ = {isa = PBXBuildFile; fileRef = FAC2355A227A056600424678 /* LoggingCategoryConfigurationTests.swift */; };
		FAC2356C227A056600424678 /* LoggingCategoryClientAPITests.swift in Sources */ = {isa = PBXBuildFile; fileRef = FAC2355C227A056600424678 /* LoggingCategoryClientAPITests.swift */; };
		FAC2356E227A056600424678 /* AnalyticsCategoryClientAPITests.swift in Sources */ = {isa = PBXBuildFile; fileRef = FAC2355F227A056600424678 /* AnalyticsCategoryClientAPITests.swift */; };
		FAC2356F227A056600424678 /* AnalyticsCategoryConfigurationTests.swift in Sources */ = {isa = PBXBuildFile; fileRef = FAC23560227A056600424678 /* AnalyticsCategoryConfigurationTests.swift */; };
		FAC23574227A056B00424678 /* ConfigurationTests.swift in Sources */ = {isa = PBXBuildFile; fileRef = FAC23571227A056B00424678 /* ConfigurationTests.swift */; };
		FAC23575227A056B00424678 /* FoundationUtilsTests.swift in Sources */ = {isa = PBXBuildFile; fileRef = FAC23572227A056B00424678 /* FoundationUtilsTests.swift */; };
		FAC23586227A443200424678 /* HubCategoryConfigurationTests.swift in Sources */ = {isa = PBXBuildFile; fileRef = FAC23585227A443200424678 /* HubCategoryConfigurationTests.swift */; };
		FAC23588227A446C00424678 /* HubClientAPITests.swift in Sources */ = {isa = PBXBuildFile; fileRef = FAC23587227A446C00424678 /* HubClientAPITests.swift */; };
		FAC2358F227A4A6E00424678 /* HubCategory.swift in Sources */ = {isa = PBXBuildFile; fileRef = FAC2358E227A4A6E00424678 /* HubCategory.swift */; };
		FAC23591227A4AF000424678 /* HubCategoryBehavior.swift in Sources */ = {isa = PBXBuildFile; fileRef = FAC23590227A4AF000424678 /* HubCategoryBehavior.swift */; };
		FAC23595227A4B9800424678 /* HubCategoryPlugin.swift in Sources */ = {isa = PBXBuildFile; fileRef = FAC23594227A4B9800424678 /* HubCategoryPlugin.swift */; };
		FAC23599227A598B00424678 /* DefaultHubPluginTests.swift in Sources */ = {isa = PBXBuildFile; fileRef = FAC23598227A598B00424678 /* DefaultHubPluginTests.swift */; };
		FAC235A1227A5D8C00424678 /* DefaultHubPluginConcurrencyTests.swift in Sources */ = {isa = PBXBuildFile; fileRef = FAC235A0227A5D8C00424678 /* DefaultHubPluginConcurrencyTests.swift */; };
		FAC235A3227A5ED000424678 /* HubChannel.swift in Sources */ = {isa = PBXBuildFile; fileRef = FAC235A2227A5ED000424678 /* HubChannel.swift */; };
		FAC428A0235F7F980000F221 /* AmplifyAPICategory+RESTBehavior.swift in Sources */ = {isa = PBXBuildFile; fileRef = FAC4289F235F7F980000F221 /* AmplifyAPICategory+RESTBehavior.swift */; };
		FAC428A2235F80000000F221 /* AmplifyAPICategory+GraphQLBehavior.swift in Sources */ = {isa = PBXBuildFile; fileRef = FAC428A1235F80000000F221 /* AmplifyAPICategory+GraphQLBehavior.swift */; };
		FAC428A4235F802A0000F221 /* AmplifyAPICategory+InterceptorBehavior.swift in Sources */ = {isa = PBXBuildFile; fileRef = FAC428A3235F802A0000F221 /* AmplifyAPICategory+InterceptorBehavior.swift */; };
		FAC428A6235F83770000F221 /* RESTOperation.swift in Sources */ = {isa = PBXBuildFile; fileRef = FAC428A5235F83770000F221 /* RESTOperation.swift */; };
		FACA35EB2326B217000E74F6 /* AmplifyConfigurationInitializationTests.swift in Sources */ = {isa = PBXBuildFile; fileRef = FACA35EA2326B217000E74F6 /* AmplifyConfigurationInitializationTests.swift */; };
		FACA35ED2326BB54000E74F6 /* AmplifyConfigurationInitialization.swift in Sources */ = {isa = PBXBuildFile; fileRef = FACA35EC2326BB54000E74F6 /* AmplifyConfigurationInitialization.swift */; };
		FACA35F52327FB14000E74F6 /* AmplifyConfigurationTests.swift in Sources */ = {isa = PBXBuildFile; fileRef = FACA35F42327FB14000E74F6 /* AmplifyConfigurationTests.swift */; };
		FACA35F72327FB14000E74F6 /* Amplify.framework in Frameworks */ = {isa = PBXBuildFile; fileRef = FAC234D22279F8DA00424678 /* Amplify.framework */; };
		FACA36082327FBD4000E74F6 /* AmplifyTestCommon.h in Headers */ = {isa = PBXBuildFile; fileRef = FACA36062327FBD4000E74F6 /* AmplifyTestCommon.h */; settings = {ATTRIBUTES = (Public, ); }; };
		FACA360B2327FBD4000E74F6 /* AmplifyTestCommon.framework in Frameworks */ = {isa = PBXBuildFile; fileRef = FACA36042327FBD4000E74F6 /* AmplifyTestCommon.framework */; };
		FACA360C2327FBD4000E74F6 /* AmplifyTestCommon.framework in Embed Frameworks */ = {isa = PBXBuildFile; fileRef = FACA36042327FBD4000E74F6 /* AmplifyTestCommon.framework */; settings = {ATTRIBUTES = (CodeSignOnCopy, RemoveHeadersOnCopy, ); }; };
		FACA36152327FC39000E74F6 /* MessageReporter.swift in Sources */ = {isa = PBXBuildFile; fileRef = FAC23578227A056F00424678 /* MessageReporter.swift */; };
		FACA361A2327FC69000E74F6 /* MockStorageCategoryPlugin.swift in Sources */ = {isa = PBXBuildFile; fileRef = FAC23553227A056600424678 /* MockStorageCategoryPlugin.swift */; };
		FACA361B2327FC74000E74F6 /* MockLoggingCategoryPlugin.swift in Sources */ = {isa = PBXBuildFile; fileRef = FAC0A2BB22B4603800B50912 /* MockLoggingCategoryPlugin.swift */; };
		FACA361C2327FC7D000E74F6 /* MockHubCategoryPlugin.swift in Sources */ = {isa = PBXBuildFile; fileRef = FAC23589227A45D500424678 /* MockHubCategoryPlugin.swift */; };
		FACA361D2327FC84000E74F6 /* MockAPICategoryPlugin.swift in Sources */ = {isa = PBXBuildFile; fileRef = FAC23557227A056600424678 /* MockAPICategoryPlugin.swift */; };
		FACA361E2327FC8E000E74F6 /* MockAnalyticsCategoryPlugin.swift in Sources */ = {isa = PBXBuildFile; fileRef = FAC2355E227A056600424678 /* MockAnalyticsCategoryPlugin.swift */; };
		FACA36222327FDD7000E74F6 /* amplifyconfiguration.json in Resources */ = {isa = PBXBuildFile; fileRef = FACA36212327FDD2000E74F6 /* amplifyconfiguration.json */; };
		FACBA78D23949588006349C8 /* Model+DateFormatting.swift in Sources */ = {isa = PBXBuildFile; fileRef = FACBA78C23949588006349C8 /* Model+DateFormatting.swift */; };
		FACBAD512386101F00E29E56 /* MutationEvent+MutationType.swift in Sources */ = {isa = PBXBuildFile; fileRef = FACBAD4F2386101100E29E56 /* MutationEvent+MutationType.swift */; };
		FACD264C2386E8F10068FBE6 /* JSONValue+SubscriptTests.swift in Sources */ = {isa = PBXBuildFile; fileRef = FACD264A2386E8F10068FBE6 /* JSONValue+SubscriptTests.swift */; };
		FACD264D2386E8F10068FBE6 /* JSONValue+KeyPathTests.swift in Sources */ = {isa = PBXBuildFile; fileRef = FACD264B2386E8F10068FBE6 /* JSONValue+KeyPathTests.swift */; };
		FACD26502386E9410068FBE6 /* JSONValue+Subscript.swift in Sources */ = {isa = PBXBuildFile; fileRef = FACD264E2386E9410068FBE6 /* JSONValue+Subscript.swift */; };
		FACD26512386E9410068FBE6 /* JSONValue+KeyPath.swift in Sources */ = {isa = PBXBuildFile; fileRef = FACD264F2386E9410068FBE6 /* JSONValue+KeyPath.swift */; };
		FACF52042329633500646E10 /* TestExtensions.swift in Sources */ = {isa = PBXBuildFile; fileRef = FACF52032329633500646E10 /* TestExtensions.swift */; };
		FACF520923298C1200646E10 /* AtomicDictionaryTests.swift in Sources */ = {isa = PBXBuildFile; fileRef = FACF520823298C1200646E10 /* AtomicDictionaryTests.swift */; };
		FAD2A1892374D5DC0005CD6B /* GraphQLResponse.swift in Sources */ = {isa = PBXBuildFile; fileRef = FAD2A1882374D5DC0005CD6B /* GraphQLResponse.swift */; };
		FAD3936B2381F91100463F5E /* MutationEvent.swift in Sources */ = {isa = PBXBuildFile; fileRef = FA9FD2332381CD0000A7CAF5 /* MutationEvent.swift */; };
		FAD3936D2381FA1700463F5E /* MutationEvent+Schema.swift in Sources */ = {isa = PBXBuildFile; fileRef = FA9FD2322381CD0000A7CAF5 /* MutationEvent+Schema.swift */; };
		FAD393712381FD3C00463F5E /* DataStoreCategory+Subscribe.swift in Sources */ = {isa = PBXBuildFile; fileRef = FAD393702381FD3C00463F5E /* DataStoreCategory+Subscribe.swift */; };
		FAD3937A23820CDB00463F5E /* DataStoreCategoryClientAPITests.swift in Sources */ = {isa = PBXBuildFile; fileRef = FAD3937923820CDB00463F5E /* DataStoreCategoryClientAPITests.swift */; };
		FAD3937D23820D0200463F5E /* DataStoreCategoryConfigurationTests.swift in Sources */ = {isa = PBXBuildFile; fileRef = FAD3937C23820D0200463F5E /* DataStoreCategoryConfigurationTests.swift */; };
		FAD3937F23820DAE00463F5E /* MockDataStoreCategoryPlugin.swift in Sources */ = {isa = PBXBuildFile; fileRef = FAD3937E23820DAE00463F5E /* MockDataStoreCategoryPlugin.swift */; };
		FADB3A6823612940006D6FE9 /* BasicClosure.swift in Sources */ = {isa = PBXBuildFile; fileRef = FADB3A6723612940006D6FE9 /* BasicClosure.swift */; };
		FAE4145F23999BC900CE94C2 /* Result+Void.swift in Sources */ = {isa = PBXBuildFile; fileRef = FAE4145E23999BC900CE94C2 /* Result+Void.swift */; };
		FAE414612399A6A500CE94C2 /* ModelRegistryTests.swift in Sources */ = {isa = PBXBuildFile; fileRef = FAE414602399A6A500CE94C2 /* ModelRegistryTests.swift */; };
		FAEF832124CF277F0068912D /* DataStoreCategory+Behavior+Combine.swift in Sources */ = {isa = PBXBuildFile; fileRef = FAEF831F24CF24300068912D /* DataStoreCategory+Behavior+Combine.swift */; };
		FAF1B88423392F7C007F1435 /* ConcurrentDispatcher.swift in Sources */ = {isa = PBXBuildFile; fileRef = FAF1B88323392F7C007F1435 /* ConcurrentDispatcher.swift */; };
		FAF1B88623392F96007F1435 /* SerialDispatcher.swift in Sources */ = {isa = PBXBuildFile; fileRef = FAF1B88523392F96007F1435 /* SerialDispatcher.swift */; };
		FAF512AE23986791001ADF4E /* AmplifyModels.swift in Sources */ = {isa = PBXBuildFile; fileRef = FAF512AD23986791001ADF4E /* AmplifyModels.swift */; };
/* End PBXBuildFile section */

/* Begin PBXContainerItemProxy section */
		FA131AB42360FE070008381C /* PBXContainerItemProxy */ = {
			isa = PBXContainerItemProxy;
			containerPortal = FAC234C92279F8DA00424678 /* Project object */;
			proxyType = 1;
			remoteGlobalIDString = FA131AA92360FE070008381C;
			remoteInfo = AWSPluginsCore;
		};
		FA131AB62360FE070008381C /* PBXContainerItemProxy */ = {
			isa = PBXContainerItemProxy;
			containerPortal = FAC234C92279F8DA00424678 /* Project object */;
			proxyType = 1;
			remoteGlobalIDString = 2125E2502319EC3000B3DEB5;
			remoteInfo = AmplifyTestApp;
		};
		FA131ACD2360FEBB0008381C /* PBXContainerItemProxy */ = {
			isa = PBXContainerItemProxy;
			containerPortal = FAC234C92279F8DA00424678 /* Project object */;
			proxyType = 1;
			remoteGlobalIDString = FAC234D12279F8DA00424678;
			remoteInfo = Amplify;
		};
		FAC234DD2279F8DA00424678 /* PBXContainerItemProxy */ = {
			isa = PBXContainerItemProxy;
			containerPortal = FAC234C92279F8DA00424678 /* Project object */;
			proxyType = 1;
			remoteGlobalIDString = FAC234D12279F8DA00424678;
			remoteInfo = Amplify;
		};
		FACA35F82327FB14000E74F6 /* PBXContainerItemProxy */ = {
			isa = PBXContainerItemProxy;
			containerPortal = FAC234C92279F8DA00424678 /* Project object */;
			proxyType = 1;
			remoteGlobalIDString = FAC234D12279F8DA00424678;
			remoteInfo = Amplify;
		};
		FACA35FD2327FB31000E74F6 /* PBXContainerItemProxy */ = {
			isa = PBXContainerItemProxy;
			containerPortal = FAC234C92279F8DA00424678 /* Project object */;
			proxyType = 1;
			remoteGlobalIDString = 2125E2502319EC3000B3DEB5;
			remoteInfo = AmplifyTestApp;
		};
		FACA36092327FBD4000E74F6 /* PBXContainerItemProxy */ = {
			isa = PBXContainerItemProxy;
			containerPortal = FAC234C92279F8DA00424678 /* Project object */;
			proxyType = 1;
			remoteGlobalIDString = FACA36032327FBD4000E74F6;
			remoteInfo = AmplifyTestCommon;
		};
		FACA36112327FBE4000E74F6 /* PBXContainerItemProxy */ = {
			isa = PBXContainerItemProxy;
			containerPortal = FAC234C92279F8DA00424678 /* Project object */;
			proxyType = 1;
			remoteGlobalIDString = FACA36032327FBD4000E74F6;
			remoteInfo = AmplifyTestCommon;
		};
		FACA36132327FBEF000E74F6 /* PBXContainerItemProxy */ = {
			isa = PBXContainerItemProxy;
			containerPortal = FAC234C92279F8DA00424678 /* Project object */;
			proxyType = 1;
			remoteGlobalIDString = FACA36032327FBD4000E74F6;
			remoteInfo = AmplifyTestCommon;
		};
		FACA361F2327FDB2000E74F6 /* PBXContainerItemProxy */ = {
			isa = PBXContainerItemProxy;
			containerPortal = FAC234C92279F8DA00424678 /* Project object */;
			proxyType = 1;
			remoteGlobalIDString = FAC234D12279F8DA00424678;
			remoteInfo = Amplify;
		};
/* End PBXContainerItemProxy section */

/* Begin PBXCopyFilesBuildPhase section */
		FACA36102327FBD4000E74F6 /* Embed Frameworks */ = {
			isa = PBXCopyFilesBuildPhase;
			buildActionMask = 2147483647;
			dstPath = "";
			dstSubfolderSpec = 10;
			files = (
				FA131AC02360FE070008381C /* AWSPluginsCore.framework in Embed Frameworks */,
				FACA360C2327FBD4000E74F6 /* AmplifyTestCommon.framework in Embed Frameworks */,
			);
			name = "Embed Frameworks";
			runOnlyForDeploymentPostprocessing = 0;
		};
/* End PBXCopyFilesBuildPhase section */

/* Begin PBXFileReference section */
		008BFFD1C24CCA788C88CF4C /* Pods-AWSPlugins-AWSAuthService-AWSS3StoragePlugin-AWSS3StoragePluginTests.release.xcconfig */ = {isa = PBXFileReference; includeInIndex = 1; lastKnownFileType = text.xcconfig; name = "Pods-AWSPlugins-AWSAuthService-AWSS3StoragePlugin-AWSS3StoragePluginTests.release.xcconfig"; path = "Target Support Files/Pods-AWSPlugins-AWSAuthService-AWSS3StoragePlugin-AWSS3StoragePluginTests/Pods-AWSPlugins-AWSAuthService-AWSS3StoragePlugin-AWSS3StoragePluginTests.release.xcconfig"; sourceTree = "<group>"; };
		031438953280EA4A537D2817 /* Pods-Amplify-AmplifyAWSPlugins-AWSPluginsCore-AWSPinpointAnalyticsPlugin-AWSPinpointAnalyticsPluginTests.debug.xcconfig */ = {isa = PBXFileReference; includeInIndex = 1; lastKnownFileType = text.xcconfig; name = "Pods-Amplify-AmplifyAWSPlugins-AWSPluginsCore-AWSPinpointAnalyticsPlugin-AWSPinpointAnalyticsPluginTests.debug.xcconfig"; path = "Target Support Files/Pods-Amplify-AmplifyAWSPlugins-AWSPluginsCore-AWSPinpointAnalyticsPlugin-AWSPinpointAnalyticsPluginTests/Pods-Amplify-AmplifyAWSPlugins-AWSPluginsCore-AWSPinpointAnalyticsPlugin-AWSPinpointAnalyticsPluginTests.debug.xcconfig"; sourceTree = "<group>"; };
		04764F685DBE17F7CEC92A62 /* Pods-Amplify-AmplifyAWSPlugins-AWSPluginsCore-AWSAPICategoryPlugin-AWSAPICategoryPluginTests.release.xcconfig */ = {isa = PBXFileReference; includeInIndex = 1; lastKnownFileType = text.xcconfig; name = "Pods-Amplify-AmplifyAWSPlugins-AWSPluginsCore-AWSAPICategoryPlugin-AWSAPICategoryPluginTests.release.xcconfig"; path = "Target Support Files/Pods-Amplify-AmplifyAWSPlugins-AWSPluginsCore-AWSAPICategoryPlugin-AWSAPICategoryPluginTests/Pods-Amplify-AmplifyAWSPlugins-AWSPluginsCore-AWSAPICategoryPlugin-AWSAPICategoryPluginTests.release.xcconfig"; sourceTree = "<group>"; };
		082C9C1A32F62C25D01A1AB2 /* Pods-Amplify-AmplifyAWSPlugins-AWSS3StoragePlugin.release.xcconfig */ = {isa = PBXFileReference; includeInIndex = 1; lastKnownFileType = text.xcconfig; name = "Pods-Amplify-AmplifyAWSPlugins-AWSS3StoragePlugin.release.xcconfig"; path = "Target Support Files/Pods-Amplify-AmplifyAWSPlugins-AWSS3StoragePlugin/Pods-Amplify-AmplifyAWSPlugins-AWSS3StoragePlugin.release.xcconfig"; sourceTree = "<group>"; };
		0B4A80CD25A9E5E6A518A314 /* Pods-Amplify-AWSPluginsCore-AWSPluginsTestConfigs-AWSPluginsTestCommon.release.xcconfig */ = {isa = PBXFileReference; includeInIndex = 1; lastKnownFileType = text.xcconfig; name = "Pods-Amplify-AWSPluginsCore-AWSPluginsTestConfigs-AWSPluginsTestCommon.release.xcconfig"; path = "Target Support Files/Pods-Amplify-AWSPluginsCore-AWSPluginsTestConfigs-AWSPluginsTestCommon/Pods-Amplify-AWSPluginsCore-AWSPluginsTestConfigs-AWSPluginsTestCommon.release.xcconfig"; sourceTree = "<group>"; };
		1466763FF4DA7F67EC5092AA /* Pods-Amplify-AWSPluginsCore-AWSPluginsTestConfigs-AWSPluginsCoreTests.debug.xcconfig */ = {isa = PBXFileReference; includeInIndex = 1; lastKnownFileType = text.xcconfig; name = "Pods-Amplify-AWSPluginsCore-AWSPluginsTestConfigs-AWSPluginsCoreTests.debug.xcconfig"; path = "Target Support Files/Pods-Amplify-AWSPluginsCore-AWSPluginsTestConfigs-AWSPluginsCoreTests/Pods-Amplify-AWSPluginsCore-AWSPluginsTestConfigs-AWSPluginsCoreTests.debug.xcconfig"; sourceTree = "<group>"; };
		1AEE54C5DD1856A3C9251736 /* Pods-Amplify-AmplifyTestConfigs-AmplifyTests.debug.xcconfig */ = {isa = PBXFileReference; includeInIndex = 1; lastKnownFileType = text.xcconfig; name = "Pods-Amplify-AmplifyTestConfigs-AmplifyTests.debug.xcconfig"; path = "Target Support Files/Pods-Amplify-AmplifyTestConfigs-AmplifyTests/Pods-Amplify-AmplifyTestConfigs-AmplifyTests.debug.xcconfig"; sourceTree = "<group>"; };
		1C23249CCA99AACFE0A2E5D9 /* Pods-AWSPlugins-AWSAuthService-AWSPinpointAnalyticsPlugin.debug.xcconfig */ = {isa = PBXFileReference; includeInIndex = 1; lastKnownFileType = text.xcconfig; name = "Pods-AWSPlugins-AWSAuthService-AWSPinpointAnalyticsPlugin.debug.xcconfig"; path = "Target Support Files/Pods-AWSPlugins-AWSAuthService-AWSPinpointAnalyticsPlugin/Pods-AWSPlugins-AWSAuthService-AWSPinpointAnalyticsPlugin.debug.xcconfig"; sourceTree = "<group>"; };
		1C4F08891CECABC699AB133D /* Pods-Amplify-AWSPluginsCore-AWSPluginsTestConfigs-AWSPredictionsPluginTests.release.xcconfig */ = {isa = PBXFileReference; includeInIndex = 1; lastKnownFileType = text.xcconfig; name = "Pods-Amplify-AWSPluginsCore-AWSPluginsTestConfigs-AWSPredictionsPluginTests.release.xcconfig"; path = "Target Support Files/Pods-Amplify-AWSPluginsCore-AWSPluginsTestConfigs-AWSPredictionsPluginTests/Pods-Amplify-AWSPluginsCore-AWSPluginsTestConfigs-AWSPredictionsPluginTests.release.xcconfig"; sourceTree = "<group>"; };
		1C6DDB91072543DBE60E1140 /* Pods-AWSPlugins-AWSAuthService-AWSAPICategoryPlugin-AWSAPICategoryPluginTests.release.xcconfig */ = {isa = PBXFileReference; includeInIndex = 1; lastKnownFileType = text.xcconfig; name = "Pods-AWSPlugins-AWSAuthService-AWSAPICategoryPlugin-AWSAPICategoryPluginTests.release.xcconfig"; path = "Target Support Files/Pods-AWSPlugins-AWSAuthService-AWSAPICategoryPlugin-AWSAPICategoryPluginTests/Pods-AWSPlugins-AWSAuthService-AWSAPICategoryPlugin-AWSAPICategoryPluginTests.release.xcconfig"; sourceTree = "<group>"; };
		1D3F4AB441751E78E4C1D482 /* Pods-Amplify-AmplifyTests.release.xcconfig */ = {isa = PBXFileReference; includeInIndex = 1; lastKnownFileType = text.xcconfig; name = "Pods-Amplify-AmplifyTests.release.xcconfig"; path = "Target Support Files/Pods-Amplify-AmplifyTests/Pods-Amplify-AmplifyTests.release.xcconfig"; sourceTree = "<group>"; };
		1D47F178B0FEC9059BC72C3B /* Pods-AWSPlugins-AWSAuthService-AWSS3StoragePlugin.release.xcconfig */ = {isa = PBXFileReference; includeInIndex = 1; lastKnownFileType = text.xcconfig; name = "Pods-AWSPlugins-AWSAuthService-AWSS3StoragePlugin.release.xcconfig"; path = "Target Support Files/Pods-AWSPlugins-AWSAuthService-AWSS3StoragePlugin/Pods-AWSPlugins-AWSAuthService-AWSS3StoragePlugin.release.xcconfig"; sourceTree = "<group>"; };
		1D74984AC23B0E746D9C2A5C /* Pods-AWSPlugins-AWSS3StoragePlugin-AWSS3StoragePluginTests.debug.xcconfig */ = {isa = PBXFileReference; includeInIndex = 1; lastKnownFileType = text.xcconfig; name = "Pods-AWSPlugins-AWSS3StoragePlugin-AWSS3StoragePluginTests.debug.xcconfig"; path = "Target Support Files/Pods-AWSPlugins-AWSS3StoragePlugin-AWSS3StoragePluginTests/Pods-AWSPlugins-AWSS3StoragePlugin-AWSS3StoragePluginTests.debug.xcconfig"; sourceTree = "<group>"; };
		210922492359634B00CEC295 /* AnalyticsProfile.swift */ = {isa = PBXFileReference; fileEncoding = 4; lastKnownFileType = sourcecode.swift; path = AnalyticsProfile.swift; sourceTree = "<group>"; };
		2109224B2359634C00CEC295 /* AnalyticsPropertyValue.swift */ = {isa = PBXFileReference; fileEncoding = 4; lastKnownFileType = sourcecode.swift; path = AnalyticsPropertyValue.swift; sourceTree = "<group>"; };
		210922562359693800CEC295 /* BasicAnalyticsEvent.swift */ = {isa = PBXFileReference; lastKnownFileType = sourcecode.swift; path = BasicAnalyticsEvent.swift; sourceTree = "<group>"; };
		2109225923596BCD00CEC295 /* AnalyticsCategoryBehavior.swift */ = {isa = PBXFileReference; lastKnownFileType = sourcecode.swift; path = AnalyticsCategoryBehavior.swift; sourceTree = "<group>"; };
		210B3E33245CB73400F43848 /* AuthRule.swift */ = {isa = PBXFileReference; lastKnownFileType = sourcecode.swift; path = AuthRule.swift; sourceTree = "<group>"; };
		210DBC112332B3C0009B9E51 /* StorageDownloadFileOperation.swift */ = {isa = PBXFileReference; fileEncoding = 4; lastKnownFileType = sourcecode.swift; path = StorageDownloadFileOperation.swift; sourceTree = "<group>"; };
		210DBC132332B3C6009B9E51 /* StorageGetURLOperation.swift */ = {isa = PBXFileReference; fileEncoding = 4; lastKnownFileType = sourcecode.swift; path = StorageGetURLOperation.swift; sourceTree = "<group>"; };
		210DBC152332B3CB009B9E51 /* StorageDownloadDataOperation.swift */ = {isa = PBXFileReference; fileEncoding = 4; lastKnownFileType = sourcecode.swift; path = StorageDownloadDataOperation.swift; sourceTree = "<group>"; };
		210DBC462332F0C5009B9E51 /* StorageError.swift */ = {isa = PBXFileReference; lastKnownFileType = sourcecode.swift; path = StorageError.swift; sourceTree = "<group>"; };
		2125E2102318D73B00B3DEB5 /* awsconfiguration.json */ = {isa = PBXFileReference; fileEncoding = 4; lastKnownFileType = text.json; path = awsconfiguration.json; sourceTree = "<group>"; };
		2125E2512319EC3000B3DEB5 /* AmplifyTestApp.app */ = {isa = PBXFileReference; explicitFileType = wrapper.application; includeInIndex = 0; path = AmplifyTestApp.app; sourceTree = BUILT_PRODUCTS_DIR; };
		2125E2532319EC3100B3DEB5 /* AppDelegate.swift */ = {isa = PBXFileReference; lastKnownFileType = sourcecode.swift; path = AppDelegate.swift; sourceTree = "<group>"; };
		2125E2552319EC3100B3DEB5 /* ViewController.swift */ = {isa = PBXFileReference; lastKnownFileType = sourcecode.swift; path = ViewController.swift; sourceTree = "<group>"; };
		2125E2582319EC3100B3DEB5 /* Base */ = {isa = PBXFileReference; lastKnownFileType = file.storyboard; name = Base; path = Base.lproj/Main.storyboard; sourceTree = "<group>"; };
		2125E25A2319EC3200B3DEB5 /* Assets.xcassets */ = {isa = PBXFileReference; lastKnownFileType = folder.assetcatalog; path = Assets.xcassets; sourceTree = "<group>"; };
		2125E25D2319EC3200B3DEB5 /* Base */ = {isa = PBXFileReference; lastKnownFileType = file.storyboard; name = Base; path = Base.lproj/LaunchScreen.storyboard; sourceTree = "<group>"; };
		2125E25F2319EC3200B3DEB5 /* Info.plist */ = {isa = PBXFileReference; lastKnownFileType = text.plist.xml; path = Info.plist; sourceTree = "<group>"; };
		2125E2A72321DCDD00B3DEB5 /* MockAWSAuthService.swift */ = {isa = PBXFileReference; lastKnownFileType = sourcecode.swift; path = MockAWSAuthService.swift; sourceTree = "<group>"; };
		2129BE002394627B006363A1 /* PostCommentModelRegistration.swift */ = {isa = PBXFileReference; lastKnownFileType = sourcecode.swift; path = PostCommentModelRegistration.swift; sourceTree = "<group>"; };
		2129BE0823948005006363A1 /* SingleDirectiveGraphQLDocument.swift */ = {isa = PBXFileReference; fileEncoding = 4; lastKnownFileType = sourcecode.swift; path = SingleDirectiveGraphQLDocument.swift; sourceTree = "<group>"; };
		2129BE1523948065006363A1 /* GraphQLRequest+Model.swift */ = {isa = PBXFileReference; fileEncoding = 4; lastKnownFileType = sourcecode.swift; path = "GraphQLRequest+Model.swift"; sourceTree = "<group>"; };
		2129BE1A2394806B006363A1 /* QueryPredicate+GraphQL.swift */ = {isa = PBXFileReference; fileEncoding = 4; lastKnownFileType = sourcecode.swift; path = "QueryPredicate+GraphQL.swift"; sourceTree = "<group>"; };
		2129BE1B2394806B006363A1 /* Model+GraphQL.swift */ = {isa = PBXFileReference; fileEncoding = 4; lastKnownFileType = sourcecode.swift; path = "Model+GraphQL.swift"; sourceTree = "<group>"; };
		2129BE1D2394806B006363A1 /* ModelSchema+GraphQL.swift */ = {isa = PBXFileReference; fileEncoding = 4; lastKnownFileType = sourcecode.swift; path = "ModelSchema+GraphQL.swift"; sourceTree = "<group>"; };
		2129BE2F2394828A006363A1 /* QueryPredicateGraphQLTests.swift */ = {isa = PBXFileReference; fileEncoding = 4; lastKnownFileType = sourcecode.swift; path = QueryPredicateGraphQLTests.swift; sourceTree = "<group>"; };
		2129BE322394828B006363A1 /* GraphQLRequestModelTests.swift */ = {isa = PBXFileReference; fileEncoding = 4; lastKnownFileType = sourcecode.swift; path = GraphQLRequestModelTests.swift; sourceTree = "<group>"; };
		2129BE4123948924006363A1 /* MutationSync.swift */ = {isa = PBXFileReference; fileEncoding = 4; lastKnownFileType = sourcecode.swift; path = MutationSync.swift; sourceTree = "<group>"; };
		2129BE4323948951006363A1 /* MutationSyncMetadata.swift */ = {isa = PBXFileReference; fileEncoding = 4; lastKnownFileType = sourcecode.swift; path = MutationSyncMetadata.swift; sourceTree = "<group>"; };
		2129BE47239489AC006363A1 /* MutationSyncMetadataTests.swift */ = {isa = PBXFileReference; fileEncoding = 4; lastKnownFileType = sourcecode.swift; path = MutationSyncMetadataTests.swift; sourceTree = "<group>"; };
		2129BE4B23948C54006363A1 /* MutationSyncMetadata+Schema.swift */ = {isa = PBXFileReference; fileEncoding = 4; lastKnownFileType = sourcecode.swift; path = "MutationSyncMetadata+Schema.swift"; sourceTree = "<group>"; };
		2129BE502395A66F006363A1 /* AmplifyModelRegistration.swift */ = {isa = PBXFileReference; fileEncoding = 4; lastKnownFileType = sourcecode.swift; path = AmplifyModelRegistration.swift; sourceTree = "<group>"; };
		2129BE522395CA05006363A1 /* PaginatedListTests.swift */ = {isa = PBXFileReference; lastKnownFileType = sourcecode.swift; path = PaginatedListTests.swift; sourceTree = "<group>"; };
		2129BE542395CAEF006363A1 /* PaginatedList.swift */ = {isa = PBXFileReference; lastKnownFileType = sourcecode.swift; path = PaginatedList.swift; sourceTree = "<group>"; };
		212CE6FB23E9E523007D8E71 /* SelectionSet.swift */ = {isa = PBXFileReference; lastKnownFileType = sourcecode.swift; path = SelectionSet.swift; sourceTree = "<group>"; };
		212CE6FD23E9E5A2007D8E71 /* GraphQLDocumentnputValue.swift */ = {isa = PBXFileReference; lastKnownFileType = sourcecode.swift; path = GraphQLDocumentnputValue.swift; sourceTree = "<group>"; };
		212CE70023E9E967007D8E71 /* GraphQLMutation.swift */ = {isa = PBXFileReference; fileEncoding = 4; lastKnownFileType = sourcecode.swift; path = GraphQLMutation.swift; sourceTree = "<group>"; };
		212CE70123E9E967007D8E71 /* GraphQLSubscription.swift */ = {isa = PBXFileReference; fileEncoding = 4; lastKnownFileType = sourcecode.swift; path = GraphQLSubscription.swift; sourceTree = "<group>"; };
		212CE70223E9E967007D8E71 /* GraphQLQuery.swift */ = {isa = PBXFileReference; fileEncoding = 4; lastKnownFileType = sourcecode.swift; path = GraphQLQuery.swift; sourceTree = "<group>"; };
		212CE70623E9E990007D8E71 /* ModelIdDecorator.swift */ = {isa = PBXFileReference; fileEncoding = 4; lastKnownFileType = sourcecode.swift; path = ModelIdDecorator.swift; sourceTree = "<group>"; };
		212CE70723E9E990007D8E71 /* ConflictResolutionDecorator.swift */ = {isa = PBXFileReference; fileEncoding = 4; lastKnownFileType = sourcecode.swift; path = ConflictResolutionDecorator.swift; sourceTree = "<group>"; };
		212CE70823E9E990007D8E71 /* FilterDecorator.swift */ = {isa = PBXFileReference; fileEncoding = 4; lastKnownFileType = sourcecode.swift; path = FilterDecorator.swift; sourceTree = "<group>"; };
		212CE70923E9E991007D8E71 /* PaginationDecorator.swift */ = {isa = PBXFileReference; fileEncoding = 4; lastKnownFileType = sourcecode.swift; path = PaginationDecorator.swift; sourceTree = "<group>"; };
		212CE70A23E9E991007D8E71 /* ModelDecorator.swift */ = {isa = PBXFileReference; fileEncoding = 4; lastKnownFileType = sourcecode.swift; path = ModelDecorator.swift; sourceTree = "<group>"; };
		212CE71023E9EA6A007D8E71 /* ModelField+GraphQL.swift */ = {isa = PBXFileReference; lastKnownFileType = sourcecode.swift; path = "ModelField+GraphQL.swift"; sourceTree = "<group>"; };
		212CE71223E9F2ED007D8E71 /* DirectiveNameDecorator.swift */ = {isa = PBXFileReference; lastKnownFileType = sourcecode.swift; path = DirectiveNameDecorator.swift; sourceTree = "<group>"; };
		212CE71423EA1838007D8E71 /* GraphQLDeleteMutationTests.swift */ = {isa = PBXFileReference; fileEncoding = 4; lastKnownFileType = sourcecode.swift; path = GraphQLDeleteMutationTests.swift; sourceTree = "<group>"; };
		212CE71523EA1839007D8E71 /* GraphQLUpdateMutationTests.swift */ = {isa = PBXFileReference; fileEncoding = 4; lastKnownFileType = sourcecode.swift; path = GraphQLUpdateMutationTests.swift; sourceTree = "<group>"; };
		212CE71623EA1839007D8E71 /* GraphQLCreateMutationTests.swift */ = {isa = PBXFileReference; fileEncoding = 4; lastKnownFileType = sourcecode.swift; path = GraphQLCreateMutationTests.swift; sourceTree = "<group>"; };
		212CE71A23EA1847007D8E71 /* GraphQLGetQueryTests.swift */ = {isa = PBXFileReference; fileEncoding = 4; lastKnownFileType = sourcecode.swift; path = GraphQLGetQueryTests.swift; sourceTree = "<group>"; };
		212CE71B23EA1847007D8E71 /* GraphQLListQueryTests.swift */ = {isa = PBXFileReference; fileEncoding = 4; lastKnownFileType = sourcecode.swift; path = GraphQLListQueryTests.swift; sourceTree = "<group>"; };
		212CE71C23EA1847007D8E71 /* GraphQLSyncQueryTests.swift */ = {isa = PBXFileReference; fileEncoding = 4; lastKnownFileType = sourcecode.swift; path = GraphQLSyncQueryTests.swift; sourceTree = "<group>"; };
		212CE72023EA184F007D8E71 /* GraphQLSubscriptionTests.swift */ = {isa = PBXFileReference; fileEncoding = 4; lastKnownFileType = sourcecode.swift; path = GraphQLSubscriptionTests.swift; sourceTree = "<group>"; };
		213481D8242AFA62001966DE /* AnyModelTester.swift */ = {isa = PBXFileReference; lastKnownFileType = sourcecode.swift; path = AnyModelTester.swift; sourceTree = "<group>"; };
		21409C4C23847E41000A53C9 /* LabelType.swift */ = {isa = PBXFileReference; fileEncoding = 4; lastKnownFileType = sourcecode.swift; path = LabelType.swift; sourceTree = "<group>"; };
		21409C542384C55D000A53C9 /* LabelType.swift */ = {isa = PBXFileReference; fileEncoding = 4; lastKnownFileType = sourcecode.swift; path = LabelType.swift; sourceTree = "<group>"; };
		21409C572384C57D000A53C9 /* GraphQLMutationType.swift */ = {isa = PBXFileReference; fileEncoding = 4; lastKnownFileType = sourcecode.swift; path = GraphQLMutationType.swift; sourceTree = "<group>"; };
		21409C582384C57D000A53C9 /* GraphQLQueryType.swift */ = {isa = PBXFileReference; fileEncoding = 4; lastKnownFileType = sourcecode.swift; path = GraphQLQueryType.swift; sourceTree = "<group>"; };
		21409C592384C57D000A53C9 /* GraphQLSubscriptionType.swift */ = {isa = PBXFileReference; fileEncoding = 4; lastKnownFileType = sourcecode.swift; path = GraphQLSubscriptionType.swift; sourceTree = "<group>"; };
		2142099223721F4400FA140C /* GraphQLOperationType.swift */ = {isa = PBXFileReference; fileEncoding = 4; lastKnownFileType = sourcecode.swift; path = GraphQLOperationType.swift; sourceTree = "<group>"; };
		2142099323721F4400FA140C /* RESTOperationType.swift */ = {isa = PBXFileReference; fileEncoding = 4; lastKnownFileType = sourcecode.swift; path = RESTOperationType.swift; sourceTree = "<group>"; };
		2142099423721F4400FA140C /* RESTOperationRequest.swift */ = {isa = PBXFileReference; fileEncoding = 4; lastKnownFileType = sourcecode.swift; path = RESTOperationRequest.swift; sourceTree = "<group>"; };
		21420A7B237222A700FA140C /* AWSIAMConfiguration.swift */ = {isa = PBXFileReference; fileEncoding = 4; lastKnownFileType = sourcecode.swift; path = AWSIAMConfiguration.swift; sourceTree = "<group>"; };
		21420A7C237222A700FA140C /* APIKeyConfiguration.swift */ = {isa = PBXFileReference; fileEncoding = 4; lastKnownFileType = sourcecode.swift; path = APIKeyConfiguration.swift; sourceTree = "<group>"; };
		21420A7D237222A700FA140C /* AWSAuthorizationConfiguration.swift */ = {isa = PBXFileReference; fileEncoding = 4; lastKnownFileType = sourcecode.swift; path = AWSAuthorizationConfiguration.swift; sourceTree = "<group>"; };
		21420A7E237222A700FA140C /* OIDCConfiguration.swift */ = {isa = PBXFileReference; fileEncoding = 4; lastKnownFileType = sourcecode.swift; path = OIDCConfiguration.swift; sourceTree = "<group>"; };
		21420A7F237222A700FA140C /* CognitoUserPoolsConfiguration.swift */ = {isa = PBXFileReference; fileEncoding = 4; lastKnownFileType = sourcecode.swift; path = CognitoUserPoolsConfiguration.swift; sourceTree = "<group>"; };
		21420A81237222A700FA140C /* AWSAuthServiceBehavior.swift */ = {isa = PBXFileReference; fileEncoding = 4; lastKnownFileType = sourcecode.swift; path = AWSAuthServiceBehavior.swift; sourceTree = "<group>"; };
		21420A84237222A800FA140C /* IAMCredentialProvider.swift */ = {isa = PBXFileReference; fileEncoding = 4; lastKnownFileType = sourcecode.swift; path = IAMCredentialProvider.swift; sourceTree = "<group>"; };
		21420A85237222A800FA140C /* AuthTokenProvider.swift */ = {isa = PBXFileReference; fileEncoding = 4; lastKnownFileType = sourcecode.swift; path = AuthTokenProvider.swift; sourceTree = "<group>"; };
		21420A86237222A800FA140C /* APIKeyProvider.swift */ = {isa = PBXFileReference; fileEncoding = 4; lastKnownFileType = sourcecode.swift; path = APIKeyProvider.swift; sourceTree = "<group>"; };
		21420A89237222A800FA140C /* AWSAuthService.swift */ = {isa = PBXFileReference; fileEncoding = 4; lastKnownFileType = sourcecode.swift; path = AWSAuthService.swift; sourceTree = "<group>"; };
		21420A8D237222A900FA140C /* AWSAuthorizationType.swift */ = {isa = PBXFileReference; fileEncoding = 4; lastKnownFileType = sourcecode.swift; path = AWSAuthorizationType.swift; sourceTree = "<group>"; };
		2144226B234BDD9B009357F7 /* StorageUploadFileRequest.swift */ = {isa = PBXFileReference; fileEncoding = 4; lastKnownFileType = sourcecode.swift; path = StorageUploadFileRequest.swift; sourceTree = "<group>"; };
		2144226D234BDE23009357F7 /* StorageUploadFileOperation.swift */ = {isa = PBXFileReference; fileEncoding = 4; lastKnownFileType = sourcecode.swift; path = StorageUploadFileOperation.swift; sourceTree = "<group>"; };
		214C6225253A414E0041E96D /* AmplifyAWSServiceConfiguration+Platform.swift */ = {isa = PBXFileReference; lastKnownFileType = sourcecode.swift; path = "AmplifyAWSServiceConfiguration+Platform.swift"; sourceTree = "<group>"; };
		214F49712486D8A100DA616C /* UserFollowers+Schema.swift */ = {isa = PBXFileReference; fileEncoding = 4; lastKnownFileType = sourcecode.swift; path = "UserFollowers+Schema.swift"; sourceTree = "<group>"; };
		214F49722486D8A200DA616C /* UserFollowing.swift */ = {isa = PBXFileReference; fileEncoding = 4; lastKnownFileType = sourcecode.swift; path = UserFollowing.swift; sourceTree = "<group>"; };
		214F49732486D8A200DA616C /* UserFollowing+Schema.swift */ = {isa = PBXFileReference; fileEncoding = 4; lastKnownFileType = sourcecode.swift; path = "UserFollowing+Schema.swift"; sourceTree = "<group>"; };
		214F49742486D8A200DA616C /* User.swift */ = {isa = PBXFileReference; fileEncoding = 4; lastKnownFileType = sourcecode.swift; path = User.swift; sourceTree = "<group>"; };
		214F49752486D8A200DA616C /* User+Schema.swift */ = {isa = PBXFileReference; fileEncoding = 4; lastKnownFileType = sourcecode.swift; path = "User+Schema.swift"; sourceTree = "<group>"; };
		214F49762486D8A200DA616C /* UserFollowers.swift */ = {isa = PBXFileReference; fileEncoding = 4; lastKnownFileType = sourcecode.swift; path = UserFollowers.swift; sourceTree = "<group>"; };
		214F497D2486DA5000DA616C /* GraphQLRequestOptionalAssociationTests.swift */ = {isa = PBXFileReference; lastKnownFileType = sourcecode.swift; path = GraphQLRequestOptionalAssociationTests.swift; sourceTree = "<group>"; };
		214F49CB24898E8400DA616C /* Article.swift */ = {isa = PBXFileReference; fileEncoding = 4; lastKnownFileType = sourcecode.swift; path = Article.swift; sourceTree = "<group>"; };
		214F49CC24898E8500DA616C /* Article+Schema.swift */ = {isa = PBXFileReference; fileEncoding = 4; lastKnownFileType = sourcecode.swift; path = "Article+Schema.swift"; sourceTree = "<group>"; };
		21558E3D237BB4BF0032A5BB /* GraphQLRequest.swift */ = {isa = PBXFileReference; lastKnownFileType = sourcecode.swift; path = GraphQLRequest.swift; sourceTree = "<group>"; };
		21558E3F237CB8640032A5BB /* GraphQLError.swift */ = {isa = PBXFileReference; lastKnownFileType = sourcecode.swift; path = GraphQLError.swift; sourceTree = "<group>"; };
		215F4BCAAB89FA54AA121BDE /* Pods-AmplifyAWSPlugins-AWSPluginsCore-AWSPinpointAnalyticsPlugin.release.xcconfig */ = {isa = PBXFileReference; includeInIndex = 1; lastKnownFileType = text.xcconfig; name = "Pods-AmplifyAWSPlugins-AWSPluginsCore-AWSPinpointAnalyticsPlugin.release.xcconfig"; path = "Target Support Files/Pods-AmplifyAWSPlugins-AWSPluginsCore-AWSPinpointAnalyticsPlugin/Pods-AmplifyAWSPlugins-AWSPluginsCore-AWSPinpointAnalyticsPlugin.release.xcconfig"; sourceTree = "<group>"; };
		21687A3D236371C4004A056E /* AnalyticsCategory+HubPayloadEventName.swift */ = {isa = PBXFileReference; fileEncoding = 4; lastKnownFileType = sourcecode.swift; path = "AnalyticsCategory+HubPayloadEventName.swift"; sourceTree = "<group>"; };
		21687A40236371E1004A056E /* AnalyticsError.swift */ = {isa = PBXFileReference; fileEncoding = 4; lastKnownFileType = sourcecode.swift; path = AnalyticsError.swift; sourceTree = "<group>"; };
		216E45EA248E914E0035E3CE /* Category.swift */ = {isa = PBXFileReference; fileEncoding = 4; lastKnownFileType = sourcecode.swift; path = Category.swift; sourceTree = "<group>"; };
		216E45EB248E914F0035E3CE /* Todo.swift */ = {isa = PBXFileReference; fileEncoding = 4; lastKnownFileType = sourcecode.swift; path = Todo.swift; sourceTree = "<group>"; };
		216E45EC248E914F0035E3CE /* Todo+Schema.swift */ = {isa = PBXFileReference; fileEncoding = 4; lastKnownFileType = sourcecode.swift; path = "Todo+Schema.swift"; sourceTree = "<group>"; };
		216E45F0248E971E0035E3CE /* GraphQLRequestEmbeddableTypeTests.swift */ = {isa = PBXFileReference; lastKnownFileType = sourcecode.swift; path = GraphQLRequestEmbeddableTypeTests.swift; sourceTree = "<group>"; };
		216E460724913D430035E3CE /* Color.swift */ = {isa = PBXFileReference; fileEncoding = 4; lastKnownFileType = sourcecode.swift; path = Color.swift; sourceTree = "<group>"; };
		216E4609249183230035E3CE /* Section.swift */ = {isa = PBXFileReference; lastKnownFileType = sourcecode.swift; path = Section.swift; sourceTree = "<group>"; };
		216E4619249189050035E3CE /* Embedded.swift */ = {isa = PBXFileReference; lastKnownFileType = sourcecode.swift; path = Embedded.swift; sourceTree = "<group>"; };
		217855C2237F84D700A30D19 /* RESTRequest.swift */ = {isa = PBXFileReference; lastKnownFileType = sourcecode.swift; path = RESTRequest.swift; sourceTree = "<group>"; };
		217856BA2383320900A30D19 /* GraphQLQueryType.swift */ = {isa = PBXFileReference; lastKnownFileType = sourcecode.swift; path = GraphQLQueryType.swift; sourceTree = "<group>"; };
		217856BD2383322700A30D19 /* GraphQLMutationType.swift */ = {isa = PBXFileReference; lastKnownFileType = sourcecode.swift; path = GraphQLMutationType.swift; sourceTree = "<group>"; };
		219A887E23EB627100BBC5F2 /* ModelBasedGraphQLDocumentBuilder.swift */ = {isa = PBXFileReference; lastKnownFileType = sourcecode.swift; path = ModelBasedGraphQLDocumentBuilder.swift; sourceTree = "<group>"; };
		219A888023EB629800BBC5F2 /* ModelBasedGraphQLDocumentDecorator.swift */ = {isa = PBXFileReference; lastKnownFileType = sourcecode.swift; path = ModelBasedGraphQLDocumentDecorator.swift; sourceTree = "<group>"; };
		219A888423EB897700BBC5F2 /* GraphQLRequest+AnyModelWithSync.swift */ = {isa = PBXFileReference; lastKnownFileType = sourcecode.swift; path = "GraphQLRequest+AnyModelWithSync.swift"; sourceTree = "<group>"; };
		219A888623EB89C200BBC5F2 /* GraphQLRequestAnyModelWithSyncTests.swift */ = {isa = PBXFileReference; lastKnownFileType = sourcecode.swift; path = GraphQLRequestAnyModelWithSyncTests.swift; sourceTree = "<group>"; };
		219A88EC23F3309800BBC5F2 /* Tree.swift */ = {isa = PBXFileReference; lastKnownFileType = sourcecode.swift; path = Tree.swift; sourceTree = "<group>"; };
		219A88EE23F3358F00BBC5F2 /* TreeTests.swift */ = {isa = PBXFileReference; lastKnownFileType = sourcecode.swift; path = TreeTests.swift; sourceTree = "<group>"; };
		219A88F023F3379900BBC5F2 /* GraphQLDocumentInput.swift */ = {isa = PBXFileReference; lastKnownFileType = sourcecode.swift; path = GraphQLDocumentInput.swift; sourceTree = "<group>"; };
		21A3FDAE24630D7F00E76120 /* ModelWithOwnerFieldAuthRuleTests.swift */ = {isa = PBXFileReference; lastKnownFileType = sourcecode.swift; path = ModelWithOwnerFieldAuthRuleTests.swift; sourceTree = "<group>"; };
		21A3FDB024630D9800E76120 /* AuthRuleDecorator.swift */ = {isa = PBXFileReference; lastKnownFileType = sourcecode.swift; path = AuthRuleDecorator.swift; sourceTree = "<group>"; };
		21A3FDB32463C49F00E76120 /* ModelReadUpdateAuthRuleTests.swift */ = {isa = PBXFileReference; lastKnownFileType = sourcecode.swift; path = ModelReadUpdateAuthRuleTests.swift; sourceTree = "<group>"; };
		21A3FDB52464590600E76120 /* ModelMultipleOwnerAuthRuleTests.swift */ = {isa = PBXFileReference; lastKnownFileType = sourcecode.swift; path = ModelMultipleOwnerAuthRuleTests.swift; sourceTree = "<group>"; };
		21A3FDB8246494CD00E76120 /* GraphQLRequestAuthRuleTests.swift */ = {isa = PBXFileReference; lastKnownFileType = sourcecode.swift; path = GraphQLRequestAuthRuleTests.swift; sourceTree = "<group>"; };
		21A3FDBE2465FA1500E76120 /* AuthRule+Extension.swift */ = {isa = PBXFileReference; lastKnownFileType = sourcecode.swift; path = "AuthRule+Extension.swift"; sourceTree = "<group>"; };
		21AD4255249BFFDF0016FE95 /* DeprecatedTodo.swift */ = {isa = PBXFileReference; fileEncoding = 4; lastKnownFileType = sourcecode.swift; name = DeprecatedTodo.swift; path = Deprecated/DeprecatedTodo.swift; sourceTree = "<group>"; };
		21C395B2245729EC00597EA2 /* AppSyncErrorType.swift */ = {isa = PBXFileReference; lastKnownFileType = sourcecode.swift; path = AppSyncErrorType.swift; sourceTree = "<group>"; };
		21D79FD9237617C60057D00D /* SubscriptionEvent.swift */ = {isa = PBXFileReference; lastKnownFileType = sourcecode.swift; path = SubscriptionEvent.swift; sourceTree = "<group>"; };
		21D79FE22377F4120057D00D /* SubscriptionConnectionState.swift */ = {isa = PBXFileReference; lastKnownFileType = sourcecode.swift; path = SubscriptionConnectionState.swift; sourceTree = "<group>"; };
		21F40A3923A294770074678E /* TestConfigHelper.swift */ = {isa = PBXFileReference; fileEncoding = 4; lastKnownFileType = sourcecode.swift; path = TestConfigHelper.swift; sourceTree = "<group>"; };
		21F40A3B23A2952C0074678E /* AuthHelper.swift */ = {isa = PBXFileReference; fileEncoding = 4; lastKnownFileType = sourcecode.swift; path = AuthHelper.swift; sourceTree = "<group>"; };
		21F40A3D23A295390074678E /* AWSMobileClient+Message.swift */ = {isa = PBXFileReference; fileEncoding = 4; lastKnownFileType = sourcecode.swift; path = "AWSMobileClient+Message.swift"; sourceTree = "<group>"; };
		21F40A3F23A295470074678E /* TestCommonConstants.swift */ = {isa = PBXFileReference; fileEncoding = 4; lastKnownFileType = sourcecode.swift; path = TestCommonConstants.swift; sourceTree = "<group>"; };
		21FFF986230B7A5D005878EA /* AsychronousOperation.swift */ = {isa = PBXFileReference; lastKnownFileType = sourcecode.swift; path = AsychronousOperation.swift; sourceTree = "<group>"; };
		21FFF98D230C81E6005878EA /* StorageAccessLevel.swift */ = {isa = PBXFileReference; lastKnownFileType = sourcecode.swift; path = StorageAccessLevel.swift; sourceTree = "<group>"; };
		21FFF98F230C96CA005878EA /* StorageUploadDataOperation.swift */ = {isa = PBXFileReference; fileEncoding = 4; lastKnownFileType = sourcecode.swift; path = StorageUploadDataOperation.swift; sourceTree = "<group>"; };
		21FFF990230C96CB005878EA /* StorageListOperation.swift */ = {isa = PBXFileReference; fileEncoding = 4; lastKnownFileType = sourcecode.swift; path = StorageListOperation.swift; sourceTree = "<group>"; };
		21FFF992230C96CB005878EA /* StorageRemoveOperation.swift */ = {isa = PBXFileReference; fileEncoding = 4; lastKnownFileType = sourcecode.swift; path = StorageRemoveOperation.swift; sourceTree = "<group>"; };
		21FFF9A1230C9730005878EA /* StorageListResult.swift */ = {isa = PBXFileReference; fileEncoding = 4; lastKnownFileType = sourcecode.swift; path = StorageListResult.swift; sourceTree = "<group>"; };
		2592CB41D8BEE8051CAD8841 /* Pods-Amplify-AWSPluginsCore-AWSDataStoreCategoryPlugin.release.xcconfig */ = {isa = PBXFileReference; includeInIndex = 1; lastKnownFileType = text.xcconfig; name = "Pods-Amplify-AWSPluginsCore-AWSDataStoreCategoryPlugin.release.xcconfig"; path = "Target Support Files/Pods-Amplify-AWSPluginsCore-AWSDataStoreCategoryPlugin/Pods-Amplify-AWSPluginsCore-AWSDataStoreCategoryPlugin.release.xcconfig"; sourceTree = "<group>"; };
		259CBD765D3CF26D41A04914 /* Pods-AmplifyAWSPlugins-AWSS3StoragePlugin-AWSS3StoragePluginTests.debug.xcconfig */ = {isa = PBXFileReference; includeInIndex = 1; lastKnownFileType = text.xcconfig; name = "Pods-AmplifyAWSPlugins-AWSS3StoragePlugin-AWSS3StoragePluginTests.debug.xcconfig"; path = "Target Support Files/Pods-AmplifyAWSPlugins-AWSS3StoragePlugin-AWSS3StoragePluginTests/Pods-AmplifyAWSPlugins-AWSS3StoragePlugin-AWSS3StoragePluginTests.debug.xcconfig"; sourceTree = "<group>"; };
		263EE84D0728C793C6181869 /* Pods_AmplifyAppExample.framework */ = {isa = PBXFileReference; explicitFileType = wrapper.framework; includeInIndex = 0; path = Pods_AmplifyAppExample.framework; sourceTree = BUILT_PRODUCTS_DIR; };
		268A7CEAC9F265E3C9594FE5 /* Pods-AWSPlugins-AWSPinpointAnalyticsPlugin-AWSPinpointAnalyticsPluginTests.debug.xcconfig */ = {isa = PBXFileReference; includeInIndex = 1; lastKnownFileType = text.xcconfig; name = "Pods-AWSPlugins-AWSPinpointAnalyticsPlugin-AWSPinpointAnalyticsPluginTests.debug.xcconfig"; path = "Target Support Files/Pods-AWSPlugins-AWSPinpointAnalyticsPlugin-AWSPinpointAnalyticsPluginTests/Pods-AWSPlugins-AWSPinpointAnalyticsPlugin-AWSPinpointAnalyticsPluginTests.debug.xcconfig"; sourceTree = "<group>"; };
		27E795E8B15B579ADCB978F4 /* Pods-AWSPinpointAnalyticsPluginTests.release.xcconfig */ = {isa = PBXFileReference; includeInIndex = 1; lastKnownFileType = text.xcconfig; name = "Pods-AWSPinpointAnalyticsPluginTests.release.xcconfig"; path = "Target Support Files/Pods-AWSPinpointAnalyticsPluginTests/Pods-AWSPinpointAnalyticsPluginTests.release.xcconfig"; sourceTree = "<group>"; };
		2828E86F90E8C918A55C1696 /* Pods_Amplify_AmplifyAWSPlugins_AWSPluginsCore.framework */ = {isa = PBXFileReference; explicitFileType = wrapper.framework; includeInIndex = 0; path = Pods_Amplify_AmplifyAWSPlugins_AWSPluginsCore.framework; sourceTree = BUILT_PRODUCTS_DIR; };
		28586668BF1BFF6BC803DBEE /* Pods-AmplifyAWSPlugins-AWSPinpointAnalyticsPlugin.release.xcconfig */ = {isa = PBXFileReference; includeInIndex = 1; lastKnownFileType = text.xcconfig; name = "Pods-AmplifyAWSPlugins-AWSPinpointAnalyticsPlugin.release.xcconfig"; path = "Target Support Files/Pods-AmplifyAWSPlugins-AWSPinpointAnalyticsPlugin/Pods-AmplifyAWSPlugins-AWSPinpointAnalyticsPlugin.release.xcconfig"; sourceTree = "<group>"; };
		28611CE5D571C1838DA8EDC1 /* Pods-AWSPlugins-AWSAuthService-AWSS3StoragePlugin.debug.xcconfig */ = {isa = PBXFileReference; includeInIndex = 1; lastKnownFileType = text.xcconfig; name = "Pods-AWSPlugins-AWSAuthService-AWSS3StoragePlugin.debug.xcconfig"; path = "Target Support Files/Pods-AWSPlugins-AWSAuthService-AWSS3StoragePlugin/Pods-AWSPlugins-AWSAuthService-AWSS3StoragePlugin.debug.xcconfig"; sourceTree = "<group>"; };
		2B3D832985467EBF31C56BC7 /* Pods-AmplifyTestApp-AWSDataStoreCategoryPluginIntegrationTests.release.xcconfig */ = {isa = PBXFileReference; includeInIndex = 1; lastKnownFileType = text.xcconfig; name = "Pods-AmplifyTestApp-AWSDataStoreCategoryPluginIntegrationTests.release.xcconfig"; path = "Target Support Files/Pods-AmplifyTestApp-AWSDataStoreCategoryPluginIntegrationTests/Pods-AmplifyTestApp-AWSDataStoreCategoryPluginIntegrationTests.release.xcconfig"; sourceTree = "<group>"; };
		2BC291E73D2FFB00D3F51A62 /* Pods-AmplifyAppExample.debug.xcconfig */ = {isa = PBXFileReference; includeInIndex = 1; lastKnownFileType = text.xcconfig; name = "Pods-AmplifyAppExample.debug.xcconfig"; path = "Target Support Files/Pods-AmplifyAppExample/Pods-AmplifyAppExample.debug.xcconfig"; sourceTree = "<group>"; };
		2C7DCEEA645473A2F2E5DD7D /* Pods-Amplify-AmplifyTestConfigs-AmplifyTests.release.xcconfig */ = {isa = PBXFileReference; includeInIndex = 1; lastKnownFileType = text.xcconfig; name = "Pods-Amplify-AmplifyTestConfigs-AmplifyTests.release.xcconfig"; path = "Target Support Files/Pods-Amplify-AmplifyTestConfigs-AmplifyTests/Pods-Amplify-AmplifyTestConfigs-AmplifyTests.release.xcconfig"; sourceTree = "<group>"; };
		3544C5721B19BB5697C99763 /* Pods-Amplify-AWSPluginsCore-AWSPluginsTestConfigs-AWSPredictionsPluginTests.debug.xcconfig */ = {isa = PBXFileReference; includeInIndex = 1; lastKnownFileType = text.xcconfig; name = "Pods-Amplify-AWSPluginsCore-AWSPluginsTestConfigs-AWSPredictionsPluginTests.debug.xcconfig"; path = "Target Support Files/Pods-Amplify-AWSPluginsCore-AWSPluginsTestConfigs-AWSPredictionsPluginTests/Pods-Amplify-AWSPluginsCore-AWSPluginsTestConfigs-AWSPredictionsPluginTests.debug.xcconfig"; sourceTree = "<group>"; };
		35D92182B8445C8F9B0FAE94 /* Pods_Amplify_AWSPluginsCore.framework */ = {isa = PBXFileReference; explicitFileType = wrapper.framework; includeInIndex = 0; path = Pods_Amplify_AWSPluginsCore.framework; sourceTree = BUILT_PRODUCTS_DIR; };
		36E795204EA20B3CFFCC506F /* Pods-AmplifyTestCommon.debug.xcconfig */ = {isa = PBXFileReference; includeInIndex = 1; lastKnownFileType = text.xcconfig; name = "Pods-AmplifyTestCommon.debug.xcconfig"; path = "Target Support Files/Pods-AmplifyTestCommon/Pods-AmplifyTestCommon.debug.xcconfig"; sourceTree = "<group>"; };
		3849521147E79A1C960F0FA7 /* Pods-AmplifyTestApp-CoreMLPredictionsPluginIntegrationTests.release.xcconfig */ = {isa = PBXFileReference; includeInIndex = 1; lastKnownFileType = text.xcconfig; name = "Pods-AmplifyTestApp-CoreMLPredictionsPluginIntegrationTests.release.xcconfig"; path = "Target Support Files/Pods-AmplifyTestApp-CoreMLPredictionsPluginIntegrationTests/Pods-AmplifyTestApp-CoreMLPredictionsPluginIntegrationTests.release.xcconfig"; sourceTree = "<group>"; };
		3A701A7BDEC4F0F422684E06 /* Pods-AWSS3StoragePluginIntegrationTests.debug.xcconfig */ = {isa = PBXFileReference; includeInIndex = 1; lastKnownFileType = text.xcconfig; name = "Pods-AWSS3StoragePluginIntegrationTests.debug.xcconfig"; path = "Target Support Files/Pods-AWSS3StoragePluginIntegrationTests/Pods-AWSS3StoragePluginIntegrationTests.debug.xcconfig"; sourceTree = "<group>"; };
		3CD2E9C1907DD49C41F5AF62 /* Pods-AWSPlugins-AWSS3StoragePlugin-AWSS3StoragePluginTests.release.xcconfig */ = {isa = PBXFileReference; includeInIndex = 1; lastKnownFileType = text.xcconfig; name = "Pods-AWSPlugins-AWSS3StoragePlugin-AWSS3StoragePluginTests.release.xcconfig"; path = "Target Support Files/Pods-AWSPlugins-AWSS3StoragePlugin-AWSS3StoragePluginTests/Pods-AWSPlugins-AWSS3StoragePlugin-AWSS3StoragePluginTests.release.xcconfig"; sourceTree = "<group>"; };
		3DC2B7D365B42B3A832601FA /* Pods-AmplifyTestApp.debug.xcconfig */ = {isa = PBXFileReference; includeInIndex = 1; lastKnownFileType = text.xcconfig; name = "Pods-AmplifyTestApp.debug.xcconfig"; path = "Target Support Files/Pods-AmplifyTestApp/Pods-AmplifyTestApp.debug.xcconfig"; sourceTree = "<group>"; };
		3FDEE8544633265649C2F425 /* Pods-AmplifyAWSPlugins-AWSPluginsCore.debug.xcconfig */ = {isa = PBXFileReference; includeInIndex = 1; lastKnownFileType = text.xcconfig; name = "Pods-AmplifyAWSPlugins-AWSPluginsCore.debug.xcconfig"; path = "Target Support Files/Pods-AmplifyAWSPlugins-AWSPluginsCore/Pods-AmplifyAWSPlugins-AWSPluginsCore.debug.xcconfig"; sourceTree = "<group>"; };
		40A966226A014DB2AE173E70 /* Pods-AWSPlugins-AWSAPICategoryPlugin.debug.xcconfig */ = {isa = PBXFileReference; includeInIndex = 1; lastKnownFileType = text.xcconfig; name = "Pods-AWSPlugins-AWSAPICategoryPlugin.debug.xcconfig"; path = "Target Support Files/Pods-AWSPlugins-AWSAPICategoryPlugin/Pods-AWSPlugins-AWSAPICategoryPlugin.debug.xcconfig"; sourceTree = "<group>"; };
		4148B4F4A49CCC0F81A06425 /* Pods-AWSS3StoragePluginIntegrationTests.release.xcconfig */ = {isa = PBXFileReference; includeInIndex = 1; lastKnownFileType = text.xcconfig; name = "Pods-AWSS3StoragePluginIntegrationTests.release.xcconfig"; path = "Target Support Files/Pods-AWSS3StoragePluginIntegrationTests/Pods-AWSS3StoragePluginIntegrationTests.release.xcconfig"; sourceTree = "<group>"; };
		41CE93C1FF019C1C76574E80 /* Pods-AmplifyTestApp-AWSDataStoreCategoryPluginIntegrationTests.debug.xcconfig */ = {isa = PBXFileReference; includeInIndex = 1; lastKnownFileType = text.xcconfig; name = "Pods-AmplifyTestApp-AWSDataStoreCategoryPluginIntegrationTests.debug.xcconfig"; path = "Target Support Files/Pods-AmplifyTestApp-AWSDataStoreCategoryPluginIntegrationTests/Pods-AmplifyTestApp-AWSDataStoreCategoryPluginIntegrationTests.debug.xcconfig"; sourceTree = "<group>"; };
		420A17B989F28811046A9E53 /* Pods-AmplifyAWSPlugins-AWSPluginsCore-AWSPinpointAnalyticsPlugin-AWSPinpointAnalyticsPluginTests.debug.xcconfig */ = {isa = PBXFileReference; includeInIndex = 1; lastKnownFileType = text.xcconfig; name = "Pods-AmplifyAWSPlugins-AWSPluginsCore-AWSPinpointAnalyticsPlugin-AWSPinpointAnalyticsPluginTests.debug.xcconfig"; path = "Target Support Files/Pods-AmplifyAWSPlugins-AWSPluginsCore-AWSPinpointAnalyticsPlugin-AWSPinpointAnalyticsPluginTests/Pods-AmplifyAWSPlugins-AWSPluginsCore-AWSPinpointAnalyticsPlugin-AWSPinpointAnalyticsPluginTests.debug.xcconfig"; sourceTree = "<group>"; };
		428D972790F226B59B4FD227 /* Pods-Amplify-AmplifyAWSPlugins-AWSPluginsCore-AWSS3StoragePlugin-AWSS3StoragePluginTests.release.xcconfig */ = {isa = PBXFileReference; includeInIndex = 1; lastKnownFileType = text.xcconfig; name = "Pods-Amplify-AmplifyAWSPlugins-AWSPluginsCore-AWSS3StoragePlugin-AWSS3StoragePluginTests.release.xcconfig"; path = "Target Support Files/Pods-Amplify-AmplifyAWSPlugins-AWSPluginsCore-AWSS3StoragePlugin-AWSS3StoragePluginTests/Pods-Amplify-AmplifyAWSPlugins-AWSPluginsCore-AWSS3StoragePlugin-AWSS3StoragePluginTests.release.xcconfig"; sourceTree = "<group>"; };
		42EF6EBD583BCAD0AB218836 /* Pods-AmplifyExampleApp.release.xcconfig */ = {isa = PBXFileReference; includeInIndex = 1; lastKnownFileType = text.xcconfig; name = "Pods-AmplifyExampleApp.release.xcconfig"; path = "Target Support Files/Pods-AmplifyExampleApp/Pods-AmplifyExampleApp.release.xcconfig"; sourceTree = "<group>"; };
		452106DB5FD5ED7691633E12 /* Pods-Amplify-AmplifyTestCommon.debug.xcconfig */ = {isa = PBXFileReference; includeInIndex = 1; lastKnownFileType = text.xcconfig; name = "Pods-Amplify-AmplifyTestCommon.debug.xcconfig"; path = "Target Support Files/Pods-Amplify-AmplifyTestCommon/Pods-Amplify-AmplifyTestCommon.debug.xcconfig"; sourceTree = "<group>"; };
		486B1E23E6FFC462A82A9345 /* Pods_AmplifyExampleApp.framework */ = {isa = PBXFileReference; explicitFileType = wrapper.framework; includeInIndex = 0; path = Pods_AmplifyExampleApp.framework; sourceTree = BUILT_PRODUCTS_DIR; };
		49ED6A10A50CD95420A1652E /* Pods-Amplify-AmplifyAWSPlugins-AWSS3StoragePlugin-AWSS3StoragePluginTests.release.xcconfig */ = {isa = PBXFileReference; includeInIndex = 1; lastKnownFileType = text.xcconfig; name = "Pods-Amplify-AmplifyAWSPlugins-AWSS3StoragePlugin-AWSS3StoragePluginTests.release.xcconfig"; path = "Target Support Files/Pods-Amplify-AmplifyAWSPlugins-AWSS3StoragePlugin-AWSS3StoragePluginTests/Pods-Amplify-AmplifyAWSPlugins-AWSS3StoragePlugin-AWSS3StoragePluginTests.release.xcconfig"; sourceTree = "<group>"; };
		4A107C56FFDCF66870F8D7F6 /* Pods-AWSPlugins-AWSS3StoragePlugin.release.xcconfig */ = {isa = PBXFileReference; includeInIndex = 1; lastKnownFileType = text.xcconfig; name = "Pods-AWSPlugins-AWSS3StoragePlugin.release.xcconfig"; path = "Target Support Files/Pods-AWSPlugins-AWSS3StoragePlugin/Pods-AWSPlugins-AWSS3StoragePlugin.release.xcconfig"; sourceTree = "<group>"; };
		4C5AEAB2A2D90298524BE592 /* Pods-Amplify-AmplifyTestConfigs-AmplifyFunctionalTests.release.xcconfig */ = {isa = PBXFileReference; includeInIndex = 1; lastKnownFileType = text.xcconfig; name = "Pods-Amplify-AmplifyTestConfigs-AmplifyFunctionalTests.release.xcconfig"; path = "Target Support Files/Pods-Amplify-AmplifyTestConfigs-AmplifyFunctionalTests/Pods-Amplify-AmplifyTestConfigs-AmplifyFunctionalTests.release.xcconfig"; sourceTree = "<group>"; };
		4DCC1382CE9452BE8D34084D /* Pods-AWSPlugins-AWSAPICategoryPlugin-AWSAPICategoryPluginTests.debug.xcconfig */ = {isa = PBXFileReference; includeInIndex = 1; lastKnownFileType = text.xcconfig; name = "Pods-AWSPlugins-AWSAPICategoryPlugin-AWSAPICategoryPluginTests.debug.xcconfig"; path = "Target Support Files/Pods-AWSPlugins-AWSAPICategoryPlugin-AWSAPICategoryPluginTests/Pods-AWSPlugins-AWSAPICategoryPlugin-AWSAPICategoryPluginTests.debug.xcconfig"; sourceTree = "<group>"; };
		4EE8540013F84C5E0F8C20D3 /* Pods-AWSPlugins-AWSAuthService-AWSPinpointAnalyticsPlugin-AWSPinpointAnalyticsPluginTests.debug.xcconfig */ = {isa = PBXFileReference; includeInIndex = 1; lastKnownFileType = text.xcconfig; name = "Pods-AWSPlugins-AWSAuthService-AWSPinpointAnalyticsPlugin-AWSPinpointAnalyticsPluginTests.debug.xcconfig"; path = "Target Support Files/Pods-AWSPlugins-AWSAuthService-AWSPinpointAnalyticsPlugin-AWSPinpointAnalyticsPluginTests/Pods-AWSPlugins-AWSAuthService-AWSPinpointAnalyticsPlugin-AWSPinpointAnalyticsPluginTests.debug.xcconfig"; sourceTree = "<group>"; };
		4F355FC2C0F239E49B01FF0C /* Pods-Amplify-AWSPluginsCore-AWSDataStoreCategoryPlugin.debug.xcconfig */ = {isa = PBXFileReference; includeInIndex = 1; lastKnownFileType = text.xcconfig; name = "Pods-Amplify-AWSPluginsCore-AWSDataStoreCategoryPlugin.debug.xcconfig"; path = "Target Support Files/Pods-Amplify-AWSPluginsCore-AWSDataStoreCategoryPlugin/Pods-Amplify-AWSPluginsCore-AWSDataStoreCategoryPlugin.debug.xcconfig"; sourceTree = "<group>"; };
		508B2A7C439EFD0AFD99679E /* Pods-Amplify-AmplifyTestCommon.release.xcconfig */ = {isa = PBXFileReference; includeInIndex = 1; lastKnownFileType = text.xcconfig; name = "Pods-Amplify-AmplifyTestCommon.release.xcconfig"; path = "Target Support Files/Pods-Amplify-AmplifyTestCommon/Pods-Amplify-AmplifyTestCommon.release.xcconfig"; sourceTree = "<group>"; };
		51D11872D41EA9310D1B9D42 /* Pods-AWSPlugins-AWSPinpointAnalyticsPlugin.debug.xcconfig */ = {isa = PBXFileReference; includeInIndex = 1; lastKnownFileType = text.xcconfig; name = "Pods-AWSPlugins-AWSPinpointAnalyticsPlugin.debug.xcconfig"; path = "Target Support Files/Pods-AWSPlugins-AWSPinpointAnalyticsPlugin/Pods-AWSPlugins-AWSPinpointAnalyticsPlugin.debug.xcconfig"; sourceTree = "<group>"; };
		5217259A0A97B12D4E90E09B /* Pods_AWSPlugins_AWSAuthService.framework */ = {isa = PBXFileReference; explicitFileType = wrapper.framework; includeInIndex = 0; path = Pods_AWSPlugins_AWSAuthService.framework; sourceTree = BUILT_PRODUCTS_DIR; };
		5572BBB2A874AEDC7E2E9ABF /* Pods-AmplifyTests.release.xcconfig */ = {isa = PBXFileReference; includeInIndex = 1; lastKnownFileType = text.xcconfig; name = "Pods-AmplifyTests.release.xcconfig"; path = "Target Support Files/Pods-AmplifyTests/Pods-AmplifyTests.release.xcconfig"; sourceTree = "<group>"; };
		5711DE48D8DB04B90039E300 /* Pods-AWSPlugins-AWSAPICategoryPlugin-AWSAPICategoryPluginTests.release.xcconfig */ = {isa = PBXFileReference; includeInIndex = 1; lastKnownFileType = text.xcconfig; name = "Pods-AWSPlugins-AWSAPICategoryPlugin-AWSAPICategoryPluginTests.release.xcconfig"; path = "Target Support Files/Pods-AWSPlugins-AWSAPICategoryPlugin-AWSAPICategoryPluginTests/Pods-AWSPlugins-AWSAPICategoryPlugin-AWSAPICategoryPluginTests.release.xcconfig"; sourceTree = "<group>"; };
		57531C9A48BA42FA1B628CBF /* Pods-AmplifyAWSPlugins-AWSPinpointAnalyticsPlugin-AWSPinpointAnalyticsPluginTests.debug.xcconfig */ = {isa = PBXFileReference; includeInIndex = 1; lastKnownFileType = text.xcconfig; name = "Pods-AmplifyAWSPlugins-AWSPinpointAnalyticsPlugin-AWSPinpointAnalyticsPluginTests.debug.xcconfig"; path = "Target Support Files/Pods-AmplifyAWSPlugins-AWSPinpointAnalyticsPlugin-AWSPinpointAnalyticsPluginTests/Pods-AmplifyAWSPlugins-AWSPinpointAnalyticsPlugin-AWSPinpointAnalyticsPluginTests.debug.xcconfig"; sourceTree = "<group>"; };
		58A0C326E8764A774A5E99A1 /* Pods-AmplifyAWSPlugins-AWSPluginsCore-AWSAPICategoryPlugin.debug.xcconfig */ = {isa = PBXFileReference; includeInIndex = 1; lastKnownFileType = text.xcconfig; name = "Pods-AmplifyAWSPlugins-AWSPluginsCore-AWSAPICategoryPlugin.debug.xcconfig"; path = "Target Support Files/Pods-AmplifyAWSPlugins-AWSPluginsCore-AWSAPICategoryPlugin/Pods-AmplifyAWSPlugins-AWSPluginsCore-AWSAPICategoryPlugin.debug.xcconfig"; sourceTree = "<group>"; };
		590F2A08ED60BB9A54788F50 /* Pods_Amplify_AWSPluginsCore_AWSPluginsTestConfigs_CoreMLPredictionsPluginTests.framework */ = {isa = PBXFileReference; explicitFileType = wrapper.framework; includeInIndex = 0; path = Pods_Amplify_AWSPluginsCore_AWSPluginsTestConfigs_CoreMLPredictionsPluginTests.framework; sourceTree = BUILT_PRODUCTS_DIR; };
		5A112B8C39AC37F0FB71AF54 /* Pods-Amplify.debug.xcconfig */ = {isa = PBXFileReference; includeInIndex = 1; lastKnownFileType = text.xcconfig; name = "Pods-Amplify.debug.xcconfig"; path = "Target Support Files/Pods-Amplify/Pods-Amplify.debug.xcconfig"; sourceTree = "<group>"; };
		5AEF4A900CAE6A541D752A6E /* Pods-Amplify-AmplifyAWSPlugins-AWSPluginsCore-AWSPinpointAnalyticsPlugin.debug.xcconfig */ = {isa = PBXFileReference; includeInIndex = 1; lastKnownFileType = text.xcconfig; name = "Pods-Amplify-AmplifyAWSPlugins-AWSPluginsCore-AWSPinpointAnalyticsPlugin.debug.xcconfig"; path = "Target Support Files/Pods-Amplify-AmplifyAWSPlugins-AWSPluginsCore-AWSPinpointAnalyticsPlugin/Pods-Amplify-AmplifyAWSPlugins-AWSPluginsCore-AWSPinpointAnalyticsPlugin.debug.xcconfig"; sourceTree = "<group>"; };
		5FFB62449226244D696DAA73 /* Pods-Amplify-AWSPluginsCore-AWSPredictionsPlugin.debug.xcconfig */ = {isa = PBXFileReference; includeInIndex = 1; lastKnownFileType = text.xcconfig; name = "Pods-Amplify-AWSPluginsCore-AWSPredictionsPlugin.debug.xcconfig"; path = "Target Support Files/Pods-Amplify-AWSPluginsCore-AWSPredictionsPlugin/Pods-Amplify-AWSPluginsCore-AWSPredictionsPlugin.debug.xcconfig"; sourceTree = "<group>"; };
		5FFE6F3EF19A7DA9F6B5024A /* Pods-Amplify-AmplifyAWSPlugins-AWSPluginsCore-AWSS3StoragePlugin.release.xcconfig */ = {isa = PBXFileReference; includeInIndex = 1; lastKnownFileType = text.xcconfig; name = "Pods-Amplify-AmplifyAWSPlugins-AWSPluginsCore-AWSS3StoragePlugin.release.xcconfig"; path = "Target Support Files/Pods-Amplify-AmplifyAWSPlugins-AWSPluginsCore-AWSS3StoragePlugin/Pods-Amplify-AmplifyAWSPlugins-AWSPluginsCore-AWSS3StoragePlugin.release.xcconfig"; sourceTree = "<group>"; };
		61CE693182BF781FBC4D3411 /* Pods-AWSS3StoragePlugin.release.xcconfig */ = {isa = PBXFileReference; includeInIndex = 1; lastKnownFileType = text.xcconfig; name = "Pods-AWSS3StoragePlugin.release.xcconfig"; path = "Target Support Files/Pods-AWSS3StoragePlugin/Pods-AWSS3StoragePlugin.release.xcconfig"; sourceTree = "<group>"; };
		63D5F7A8E12E88C68E9BB3FA /* Pods_AWSPlugins_AWSAuthService_AWSAuthServiceTests.framework */ = {isa = PBXFileReference; explicitFileType = wrapper.framework; includeInIndex = 0; path = Pods_AWSPlugins_AWSAuthService_AWSAuthServiceTests.framework; sourceTree = BUILT_PRODUCTS_DIR; };
		64BD51ED9D8A946DDFEFE8BA /* Pods-Amplify-AmplifyFunctionalTests.debug.xcconfig */ = {isa = PBXFileReference; includeInIndex = 1; lastKnownFileType = text.xcconfig; name = "Pods-Amplify-AmplifyFunctionalTests.debug.xcconfig"; path = "Target Support Files/Pods-Amplify-AmplifyFunctionalTests/Pods-Amplify-AmplifyFunctionalTests.debug.xcconfig"; sourceTree = "<group>"; };
		65CCD77CBA8619E2E9D41196 /* Pods-AWSPinpointAnalyticsPluginTests.debug.xcconfig */ = {isa = PBXFileReference; includeInIndex = 1; lastKnownFileType = text.xcconfig; name = "Pods-AWSPinpointAnalyticsPluginTests.debug.xcconfig"; path = "Target Support Files/Pods-AWSPinpointAnalyticsPluginTests/Pods-AWSPinpointAnalyticsPluginTests.debug.xcconfig"; sourceTree = "<group>"; };
		687B09E9348F8D29979A2404 /* Pods-Amplify-AmplifyAWSPlugins-AWSPinpointAnalyticsPlugin-AWSPinpointAnalyticsPluginTests.debug.xcconfig */ = {isa = PBXFileReference; includeInIndex = 1; lastKnownFileType = text.xcconfig; name = "Pods-Amplify-AmplifyAWSPlugins-AWSPinpointAnalyticsPlugin-AWSPinpointAnalyticsPluginTests.debug.xcconfig"; path = "Target Support Files/Pods-Amplify-AmplifyAWSPlugins-AWSPinpointAnalyticsPlugin-AWSPinpointAnalyticsPluginTests/Pods-Amplify-AmplifyAWSPlugins-AWSPinpointAnalyticsPlugin-AWSPinpointAnalyticsPluginTests.debug.xcconfig"; sourceTree = "<group>"; };
		6AF0E4775809F0866F9C44D9 /* Pods-AmplifyAWSPlugins-AWSPluginsCore-AWSS3StoragePlugin-AWSS3StoragePluginTests.debug.xcconfig */ = {isa = PBXFileReference; includeInIndex = 1; lastKnownFileType = text.xcconfig; name = "Pods-AmplifyAWSPlugins-AWSPluginsCore-AWSS3StoragePlugin-AWSS3StoragePluginTests.debug.xcconfig"; path = "Target Support Files/Pods-AmplifyAWSPlugins-AWSPluginsCore-AWSS3StoragePlugin-AWSS3StoragePluginTests/Pods-AmplifyAWSPlugins-AWSPluginsCore-AWSS3StoragePlugin-AWSS3StoragePluginTests.debug.xcconfig"; sourceTree = "<group>"; };
		6B33896723AAACC900561E5B /* ReachabilityUpdate.swift */ = {isa = PBXFileReference; lastKnownFileType = sourcecode.swift; path = ReachabilityUpdate.swift; sourceTree = "<group>"; };
		6B50C916253E2AD9007B16DD /* AmplifyAPICategory+AuthProviderFactoryBehavior.swift */ = {isa = PBXFileReference; fileEncoding = 4; lastKnownFileType = sourcecode.swift; path = "AmplifyAPICategory+AuthProviderFactoryBehavior.swift"; sourceTree = "<group>"; };
		6B50C919253E2B16007B16DD /* APIAuthProviderFactory.swift */ = {isa = PBXFileReference; fileEncoding = 4; lastKnownFileType = sourcecode.swift; path = APIAuthProviderFactory.swift; sourceTree = "<group>"; };
		6B50C91B253E2B57007B16DD /* APICategoryAuthProviderFactoryBehavior.swift */ = {isa = PBXFileReference; fileEncoding = 4; lastKnownFileType = sourcecode.swift; path = APICategoryAuthProviderFactoryBehavior.swift; sourceTree = "<group>"; };
		6B767FB623AC092800C683ED /* AmplifyAPICategory+ReachabilityBehavior.swift */ = {isa = PBXFileReference; lastKnownFileType = sourcecode.swift; path = "AmplifyAPICategory+ReachabilityBehavior.swift"; sourceTree = "<group>"; };
		6B767FB823AC0A0D00C683ED /* APICategoryReachabilityBehavior.swift */ = {isa = PBXFileReference; lastKnownFileType = sourcecode.swift; path = APICategoryReachabilityBehavior.swift; sourceTree = "<group>"; };
		6B9F7C5125267E1500F1F71C /* MockAWSAuthUser.swift */ = {isa = PBXFileReference; lastKnownFileType = sourcecode.swift; path = MockAWSAuthUser.swift; sourceTree = "<group>"; };
		6B9F7C532526864800F1F71C /* ScenarioATest6Post+Schema.swift */ = {isa = PBXFileReference; fileEncoding = 4; lastKnownFileType = sourcecode.swift; path = "ScenarioATest6Post+Schema.swift"; sourceTree = "<group>"; };
		6B9F7C542526864800F1F71C /* ScenarioATest6Post.swift */ = {isa = PBXFileReference; fileEncoding = 4; lastKnownFileType = sourcecode.swift; path = ScenarioATest6Post.swift; sourceTree = "<group>"; };
		6B9F7C572526875A00F1F71C /* GraphQLRequestAuthIdentityClaimTests.swift */ = {isa = PBXFileReference; lastKnownFileType = sourcecode.swift; path = GraphQLRequestAuthIdentityClaimTests.swift; sourceTree = "<group>"; };
		6BAC32194A15ACB56F07DC87 /* Pods-AWSS3StoragePlugin.debug.xcconfig */ = {isa = PBXFileReference; includeInIndex = 1; lastKnownFileType = text.xcconfig; name = "Pods-AWSS3StoragePlugin.debug.xcconfig"; path = "Target Support Files/Pods-AWSS3StoragePlugin/Pods-AWSS3StoragePlugin.debug.xcconfig"; sourceTree = "<group>"; };
		6BB7440F23A9954900B0EB6C /* DispatchSource+MakeOneOff.swift */ = {isa = PBXFileReference; lastKnownFileType = sourcecode.swift; path = "DispatchSource+MakeOneOff.swift"; sourceTree = "<group>"; };
		6BBECD7023ADA7E100C8DFBE /* AmplifyAWSServiceConfiguration.swift */ = {isa = PBXFileReference; lastKnownFileType = sourcecode.swift; path = AmplifyAWSServiceConfiguration.swift; sourceTree = "<group>"; };
		6BBECD7323ADA9D100C8DFBE /* AmplifyAWSServiceConfigurationTests.swift */ = {isa = PBXFileReference; lastKnownFileType = sourcecode.swift; path = AmplifyAWSServiceConfigurationTests.swift; sourceTree = "<group>"; };
		6BDF15B52541262000B5BE69 /* ModelWithOwnerAuthAndGroupWithGroupClaim.swift */ = {isa = PBXFileReference; lastKnownFileType = sourcecode.swift; path = ModelWithOwnerAuthAndGroupWithGroupClaim.swift; sourceTree = "<group>"; };
		6BDF15B725412DE600B5BE69 /* ModelWithOwnerAuthAndMultiGroup.swift */ = {isa = PBXFileReference; lastKnownFileType = sourcecode.swift; path = ModelWithOwnerAuthAndMultiGroup.swift; sourceTree = "<group>"; };
		6BEE0816253114FD00133961 /* AWSAuthServiceTests.swift */ = {isa = PBXFileReference; lastKnownFileType = sourcecode.swift; path = AWSAuthServiceTests.swift; sourceTree = "<group>"; };
		6BEE08182533CAA600133961 /* GraphQLRequestOwnerAndGroupTests.swift */ = {isa = PBXFileReference; lastKnownFileType = sourcecode.swift; path = GraphQLRequestOwnerAndGroupTests.swift; sourceTree = "<group>"; };
		6BEE081A2533CCFA00133961 /* OGCScenarioBPost+Schema.swift */ = {isa = PBXFileReference; fileEncoding = 4; lastKnownFileType = sourcecode.swift; path = "OGCScenarioBPost+Schema.swift"; sourceTree = "<group>"; };
		6BEE081B2533CCFA00133961 /* OGCScenarioBPost.swift */ = {isa = PBXFileReference; fileEncoding = 4; lastKnownFileType = sourcecode.swift; path = OGCScenarioBPost.swift; sourceTree = "<group>"; };
		6BEE08222533D30800133961 /* OGCScenarioBMGroupPost.swift */ = {isa = PBXFileReference; fileEncoding = 4; lastKnownFileType = sourcecode.swift; path = OGCScenarioBMGroupPost.swift; sourceTree = "<group>"; };
		6BEE08232533D30800133961 /* OGCScenarioBMGroupPost+Schema.swift */ = {isa = PBXFileReference; fileEncoding = 4; lastKnownFileType = sourcecode.swift; path = "OGCScenarioBMGroupPost+Schema.swift"; sourceTree = "<group>"; };
		6C41D3730B7ED4FD62A43E40 /* Pods-Amplify-AmplifyAWSPlugins-AWSAPICategoryPlugin-AWSAPICategoryPluginTests.debug.xcconfig */ = {isa = PBXFileReference; includeInIndex = 1; lastKnownFileType = text.xcconfig; name = "Pods-Amplify-AmplifyAWSPlugins-AWSAPICategoryPlugin-AWSAPICategoryPluginTests.debug.xcconfig"; path = "Target Support Files/Pods-Amplify-AmplifyAWSPlugins-AWSAPICategoryPlugin-AWSAPICategoryPluginTests/Pods-Amplify-AmplifyAWSPlugins-AWSAPICategoryPlugin-AWSAPICategoryPluginTests.debug.xcconfig"; sourceTree = "<group>"; };
		6D51240C78418B733FFA6829 /* Pods-Amplify-AWSPluginsCore-AWSPluginsTestConfigs-AWSDataStoreCategoryPluginTests.debug.xcconfig */ = {isa = PBXFileReference; includeInIndex = 1; lastKnownFileType = text.xcconfig; name = "Pods-Amplify-AWSPluginsCore-AWSPluginsTestConfigs-AWSDataStoreCategoryPluginTests.debug.xcconfig"; path = "Target Support Files/Pods-Amplify-AWSPluginsCore-AWSPluginsTestConfigs-AWSDataStoreCategoryPluginTests/Pods-Amplify-AWSPluginsCore-AWSPluginsTestConfigs-AWSDataStoreCategoryPluginTests.debug.xcconfig"; sourceTree = "<group>"; };
		6D62C9C57736C3BEADEB1E30 /* Pods-AWSPinpointAnalyticsPlugin.debug.xcconfig */ = {isa = PBXFileReference; includeInIndex = 1; lastKnownFileType = text.xcconfig; name = "Pods-AWSPinpointAnalyticsPlugin.debug.xcconfig"; path = "Target Support Files/Pods-AWSPinpointAnalyticsPlugin/Pods-AWSPinpointAnalyticsPlugin.debug.xcconfig"; sourceTree = "<group>"; };
		6ED8ADAEA02A1EA2A9DC45FF /* Pods_AmplifyTestApp_CoreMLPredictionsPluginIntegrationTests.framework */ = {isa = PBXFileReference; explicitFileType = wrapper.framework; includeInIndex = 0; path = Pods_AmplifyTestApp_CoreMLPredictionsPluginIntegrationTests.framework; sourceTree = BUILT_PRODUCTS_DIR; };
		6F8D367581F19D64597623F9 /* Pods-Amplify-AWSPluginsCore-AWSPluginsTestConfigs-CoreMLPredictionsPluginTests.debug.xcconfig */ = {isa = PBXFileReference; includeInIndex = 1; lastKnownFileType = text.xcconfig; name = "Pods-Amplify-AWSPluginsCore-AWSPluginsTestConfigs-CoreMLPredictionsPluginTests.debug.xcconfig"; path = "Target Support Files/Pods-Amplify-AWSPluginsCore-AWSPluginsTestConfigs-CoreMLPredictionsPluginTests/Pods-Amplify-AWSPluginsCore-AWSPluginsTestConfigs-CoreMLPredictionsPluginTests.debug.xcconfig"; sourceTree = "<group>"; };
		6F9E71B7E7A7829E02450E5E /* Pods-AmplifyAWSPlugins-AWSPluginsCore-AWSAPICategoryPlugin-AWSAPICategoryPluginTests.debug.xcconfig */ = {isa = PBXFileReference; includeInIndex = 1; lastKnownFileType = text.xcconfig; name = "Pods-AmplifyAWSPlugins-AWSPluginsCore-AWSAPICategoryPlugin-AWSAPICategoryPluginTests.debug.xcconfig"; path = "Target Support Files/Pods-AmplifyAWSPlugins-AWSPluginsCore-AWSAPICategoryPlugin-AWSAPICategoryPluginTests/Pods-AmplifyAWSPlugins-AWSPluginsCore-AWSAPICategoryPlugin-AWSAPICategoryPluginTests.debug.xcconfig"; sourceTree = "<group>"; };
		7022880A6C411C38F5B016A3 /* Pods-Amplify-AWSPluginsCore-AWSPredictionsPlugin.release.xcconfig */ = {isa = PBXFileReference; includeInIndex = 1; lastKnownFileType = text.xcconfig; name = "Pods-Amplify-AWSPluginsCore-AWSPredictionsPlugin.release.xcconfig"; path = "Target Support Files/Pods-Amplify-AWSPluginsCore-AWSPredictionsPlugin/Pods-Amplify-AWSPluginsCore-AWSPredictionsPlugin.release.xcconfig"; sourceTree = "<group>"; };
		70BEBEE9EC6164DC2C9F6CFB /* Pods-AWSPinpointAnalyticsPluginIntegrationTests.release.xcconfig */ = {isa = PBXFileReference; includeInIndex = 1; lastKnownFileType = text.xcconfig; name = "Pods-AWSPinpointAnalyticsPluginIntegrationTests.release.xcconfig"; path = "Target Support Files/Pods-AWSPinpointAnalyticsPluginIntegrationTests/Pods-AWSPinpointAnalyticsPluginIntegrationTests.release.xcconfig"; sourceTree = "<group>"; };
		714614E1FAB6C4EE80C07148 /* Pods-AWSS3StoragePluginTests.debug.xcconfig */ = {isa = PBXFileReference; includeInIndex = 1; lastKnownFileType = text.xcconfig; name = "Pods-AWSS3StoragePluginTests.debug.xcconfig"; path = "Target Support Files/Pods-AWSS3StoragePluginTests/Pods-AWSS3StoragePluginTests.debug.xcconfig"; sourceTree = "<group>"; };
		71B6F506E5F3F00B0743A9BF /* Pods-Amplify-AWSPluginsCore-AWSPluginsTestConfigs-AWSPluginsTestCommon.debug.xcconfig */ = {isa = PBXFileReference; includeInIndex = 1; lastKnownFileType = text.xcconfig; name = "Pods-Amplify-AWSPluginsCore-AWSPluginsTestConfigs-AWSPluginsTestCommon.debug.xcconfig"; path = "Target Support Files/Pods-Amplify-AWSPluginsCore-AWSPluginsTestConfigs-AWSPluginsTestCommon/Pods-Amplify-AWSPluginsCore-AWSPluginsTestConfigs-AWSPluginsTestCommon.debug.xcconfig"; sourceTree = "<group>"; };
		73C2E5FA55C85539AD9E39EE /* Pods_Amplify_AWSPluginsCore_CoreMLPredictionsPlugin.framework */ = {isa = PBXFileReference; explicitFileType = wrapper.framework; includeInIndex = 0; path = Pods_Amplify_AWSPluginsCore_CoreMLPredictionsPlugin.framework; sourceTree = BUILT_PRODUCTS_DIR; };
		7503342A8C13588E2B0DDBDE /* Pods-AmplifyFunctionalTests.debug.xcconfig */ = {isa = PBXFileReference; includeInIndex = 1; lastKnownFileType = text.xcconfig; name = "Pods-AmplifyFunctionalTests.debug.xcconfig"; path = "Target Support Files/Pods-AmplifyFunctionalTests/Pods-AmplifyFunctionalTests.debug.xcconfig"; sourceTree = "<group>"; };
		77A2D125114EA0FFA11A7EFD /* Pods-AmplifyTests.debug.xcconfig */ = {isa = PBXFileReference; includeInIndex = 1; lastKnownFileType = text.xcconfig; name = "Pods-AmplifyTests.debug.xcconfig"; path = "Target Support Files/Pods-AmplifyTests/Pods-AmplifyTests.debug.xcconfig"; sourceTree = "<group>"; };
		7A238096BAB328655B5E388F /* Pods-Amplify-AWSPluginsCore-CoreMLPredictionsPlugin.debug.xcconfig */ = {isa = PBXFileReference; includeInIndex = 1; lastKnownFileType = text.xcconfig; name = "Pods-Amplify-AWSPluginsCore-CoreMLPredictionsPlugin.debug.xcconfig"; path = "Target Support Files/Pods-Amplify-AWSPluginsCore-CoreMLPredictionsPlugin/Pods-Amplify-AWSPluginsCore-CoreMLPredictionsPlugin.debug.xcconfig"; sourceTree = "<group>"; };
		7A7FD9B3CFF63FD16788A990 /* Pods-Amplify-AmplifyAWSPlugins-AWSPluginsCore-AWSPinpointAnalyticsPlugin-AWSPinpointAnalyticsPluginTests.release.xcconfig */ = {isa = PBXFileReference; includeInIndex = 1; lastKnownFileType = text.xcconfig; name = "Pods-Amplify-AmplifyAWSPlugins-AWSPluginsCore-AWSPinpointAnalyticsPlugin-AWSPinpointAnalyticsPluginTests.release.xcconfig"; path = "Target Support Files/Pods-Amplify-AmplifyAWSPlugins-AWSPluginsCore-AWSPinpointAnalyticsPlugin-AWSPinpointAnalyticsPluginTests/Pods-Amplify-AmplifyAWSPlugins-AWSPluginsCore-AWSPinpointAnalyticsPlugin-AWSPinpointAnalyticsPluginTests.release.xcconfig"; sourceTree = "<group>"; };
		7C3FEC43EAE7679472832809 /* Pods-AmplifyExampleApp.debug.xcconfig */ = {isa = PBXFileReference; includeInIndex = 1; lastKnownFileType = text.xcconfig; name = "Pods-AmplifyExampleApp.debug.xcconfig"; path = "Target Support Files/Pods-AmplifyExampleApp/Pods-AmplifyExampleApp.debug.xcconfig"; sourceTree = "<group>"; };
		7C6784D9B812E539494FE86B /* Pods-AmplifyTestApp-AWSPredictionsPluginIntegrationTests.release.xcconfig */ = {isa = PBXFileReference; includeInIndex = 1; lastKnownFileType = text.xcconfig; name = "Pods-AmplifyTestApp-AWSPredictionsPluginIntegrationTests.release.xcconfig"; path = "Target Support Files/Pods-AmplifyTestApp-AWSPredictionsPluginIntegrationTests/Pods-AmplifyTestApp-AWSPredictionsPluginIntegrationTests.release.xcconfig"; sourceTree = "<group>"; };
		7CE2971718A9CA64EF8D10BE /* Pods-Amplify-AmplifyTestConfigs-AmplifyFunctionalTests.debug.xcconfig */ = {isa = PBXFileReference; includeInIndex = 1; lastKnownFileType = text.xcconfig; name = "Pods-Amplify-AmplifyTestConfigs-AmplifyFunctionalTests.debug.xcconfig"; path = "Target Support Files/Pods-Amplify-AmplifyTestConfigs-AmplifyFunctionalTests/Pods-Amplify-AmplifyTestConfigs-AmplifyFunctionalTests.debug.xcconfig"; sourceTree = "<group>"; };
		7D0D6B9DC4C64E1EA75D21B3 /* Pods-AmplifyTestApp.release.xcconfig */ = {isa = PBXFileReference; includeInIndex = 1; lastKnownFileType = text.xcconfig; name = "Pods-AmplifyTestApp.release.xcconfig"; path = "Target Support Files/Pods-AmplifyTestApp/Pods-AmplifyTestApp.release.xcconfig"; sourceTree = "<group>"; };
		7DE8D2BB5CD0D32765907A31 /* Pods-AWSPlugins-AWSAuthService.release.xcconfig */ = {isa = PBXFileReference; includeInIndex = 1; lastKnownFileType = text.xcconfig; name = "Pods-AWSPlugins-AWSAuthService.release.xcconfig"; path = "Target Support Files/Pods-AWSPlugins-AWSAuthService/Pods-AWSPlugins-AWSAuthService.release.xcconfig"; sourceTree = "<group>"; };
		7FC218BC0D378A7C23917420 /* Pods-AWSPlugins-AWSAPICategoryPlugin.release.xcconfig */ = {isa = PBXFileReference; includeInIndex = 1; lastKnownFileType = text.xcconfig; name = "Pods-AWSPlugins-AWSAPICategoryPlugin.release.xcconfig"; path = "Target Support Files/Pods-AWSPlugins-AWSAPICategoryPlugin/Pods-AWSPlugins-AWSAPICategoryPlugin.release.xcconfig"; sourceTree = "<group>"; };
		8245CA6A436F89C37F7A3116 /* Pods-Amplify-AmplifyAWSPlugins-AWSAPICategoryPlugin.debug.xcconfig */ = {isa = PBXFileReference; includeInIndex = 1; lastKnownFileType = text.xcconfig; name = "Pods-Amplify-AmplifyAWSPlugins-AWSAPICategoryPlugin.debug.xcconfig"; path = "Target Support Files/Pods-Amplify-AmplifyAWSPlugins-AWSAPICategoryPlugin/Pods-Amplify-AmplifyAWSPlugins-AWSAPICategoryPlugin.debug.xcconfig"; sourceTree = "<group>"; };
		84F3A76FB68CEFA45F4BB1BB /* Pods_Amplify.framework */ = {isa = PBXFileReference; explicitFileType = wrapper.framework; includeInIndex = 0; path = Pods_Amplify.framework; sourceTree = BUILT_PRODUCTS_DIR; };
		854C8E1C5075968A06BBEEBD /* Pods_AmplifyTestApp_AWSDataStoreCategoryPluginIntegrationTests.framework */ = {isa = PBXFileReference; explicitFileType = wrapper.framework; includeInIndex = 0; path = Pods_AmplifyTestApp_AWSDataStoreCategoryPluginIntegrationTests.framework; sourceTree = BUILT_PRODUCTS_DIR; };
		8663196667FA4EF8123BA5F9 /* Pods-Amplify-AWSPluginsCore.release.xcconfig */ = {isa = PBXFileReference; includeInIndex = 1; lastKnownFileType = text.xcconfig; name = "Pods-Amplify-AWSPluginsCore.release.xcconfig"; path = "Target Support Files/Pods-Amplify-AWSPluginsCore/Pods-Amplify-AWSPluginsCore.release.xcconfig"; sourceTree = "<group>"; };
		86BCC6EBE7D59DAA5C291612 /* Pods-AmplifyAWSPlugins-AWSS3StoragePlugin.debug.xcconfig */ = {isa = PBXFileReference; includeInIndex = 1; lastKnownFileType = text.xcconfig; name = "Pods-AmplifyAWSPlugins-AWSS3StoragePlugin.debug.xcconfig"; path = "Target Support Files/Pods-AmplifyAWSPlugins-AWSS3StoragePlugin/Pods-AmplifyAWSPlugins-AWSS3StoragePlugin.debug.xcconfig"; sourceTree = "<group>"; };
		87B646CA7E1275886F141E45 /* Pods-AmplifyAWSPlugins-AWSS3StoragePlugin.release.xcconfig */ = {isa = PBXFileReference; includeInIndex = 1; lastKnownFileType = text.xcconfig; name = "Pods-AmplifyAWSPlugins-AWSS3StoragePlugin.release.xcconfig"; path = "Target Support Files/Pods-AmplifyAWSPlugins-AWSS3StoragePlugin/Pods-AmplifyAWSPlugins-AWSS3StoragePlugin.release.xcconfig"; sourceTree = "<group>"; };
		8B8B8AC2A12C47722F8743E1 /* Pods-AmplifyAWSPlugins-AWSAPICategoryPlugin.debug.xcconfig */ = {isa = PBXFileReference; includeInIndex = 1; lastKnownFileType = text.xcconfig; name = "Pods-AmplifyAWSPlugins-AWSAPICategoryPlugin.debug.xcconfig"; path = "Target Support Files/Pods-AmplifyAWSPlugins-AWSAPICategoryPlugin/Pods-AmplifyAWSPlugins-AWSAPICategoryPlugin.debug.xcconfig"; sourceTree = "<group>"; };
		8D7F0EFA5EA2CFBD75059039 /* Pods-AWSPlugins-AWSAuthService-AWSPinpointAnalyticsPlugin-AWSPinpointAnalyticsPluginTests.release.xcconfig */ = {isa = PBXFileReference; includeInIndex = 1; lastKnownFileType = text.xcconfig; name = "Pods-AWSPlugins-AWSAuthService-AWSPinpointAnalyticsPlugin-AWSPinpointAnalyticsPluginTests.release.xcconfig"; path = "Target Support Files/Pods-AWSPlugins-AWSAuthService-AWSPinpointAnalyticsPlugin-AWSPinpointAnalyticsPluginTests/Pods-AWSPlugins-AWSAuthService-AWSPinpointAnalyticsPlugin-AWSPinpointAnalyticsPluginTests.release.xcconfig"; sourceTree = "<group>"; };
		8DE58872F08B5825C71434DE /* Pods-AmplifyAWSPlugins-AWSPluginsCore-AWSS3StoragePlugin.release.xcconfig */ = {isa = PBXFileReference; includeInIndex = 1; lastKnownFileType = text.xcconfig; name = "Pods-AmplifyAWSPlugins-AWSPluginsCore-AWSS3StoragePlugin.release.xcconfig"; path = "Target Support Files/Pods-AmplifyAWSPlugins-AWSPluginsCore-AWSS3StoragePlugin/Pods-AmplifyAWSPlugins-AWSPluginsCore-AWSS3StoragePlugin.release.xcconfig"; sourceTree = "<group>"; };
		8DF37FD4E8315E7842E59789 /* Pods-AWSPlugins-AWSAuthService-AWSS3StoragePlugin-AWSS3StoragePluginTests.debug.xcconfig */ = {isa = PBXFileReference; includeInIndex = 1; lastKnownFileType = text.xcconfig; name = "Pods-AWSPlugins-AWSAuthService-AWSS3StoragePlugin-AWSS3StoragePluginTests.debug.xcconfig"; path = "Target Support Files/Pods-AWSPlugins-AWSAuthService-AWSS3StoragePlugin-AWSS3StoragePluginTests/Pods-AWSPlugins-AWSAuthService-AWSS3StoragePlugin-AWSS3StoragePluginTests.debug.xcconfig"; sourceTree = "<group>"; };
		8E5A835C6F073BCBC3203C7A /* Pods-AmplifyAWSPlugins-AWSAPICategoryPlugin.release.xcconfig */ = {isa = PBXFileReference; includeInIndex = 1; lastKnownFileType = text.xcconfig; name = "Pods-AmplifyAWSPlugins-AWSAPICategoryPlugin.release.xcconfig"; path = "Target Support Files/Pods-AmplifyAWSPlugins-AWSAPICategoryPlugin/Pods-AmplifyAWSPlugins-AWSAPICategoryPlugin.release.xcconfig"; sourceTree = "<group>"; };
		8EE255764A61CAE9609E9BEF /* Pods-AmplifyAWSPlugins-AWSS3StoragePlugin-AWSS3StoragePluginTests.release.xcconfig */ = {isa = PBXFileReference; includeInIndex = 1; lastKnownFileType = text.xcconfig; name = "Pods-AmplifyAWSPlugins-AWSS3StoragePlugin-AWSS3StoragePluginTests.release.xcconfig"; path = "Target Support Files/Pods-AmplifyAWSPlugins-AWSS3StoragePlugin-AWSS3StoragePluginTests/Pods-AmplifyAWSPlugins-AWSS3StoragePlugin-AWSS3StoragePluginTests.release.xcconfig"; sourceTree = "<group>"; };
		8F9F738758795A2F55B445C5 /* Pods-Amplify-AmplifyAWSPlugins-AWSPluginsCore-AWSAPICategoryPlugin.release.xcconfig */ = {isa = PBXFileReference; includeInIndex = 1; lastKnownFileType = text.xcconfig; name = "Pods-Amplify-AmplifyAWSPlugins-AWSPluginsCore-AWSAPICategoryPlugin.release.xcconfig"; path = "Target Support Files/Pods-Amplify-AmplifyAWSPlugins-AWSPluginsCore-AWSAPICategoryPlugin/Pods-Amplify-AmplifyAWSPlugins-AWSPluginsCore-AWSAPICategoryPlugin.release.xcconfig"; sourceTree = "<group>"; };
		907D65D1445983A5B10AED95 /* Pods-AWSPlugins-AWSAuthService-AWSPinpointAnalyticsPlugin.release.xcconfig */ = {isa = PBXFileReference; includeInIndex = 1; lastKnownFileType = text.xcconfig; name = "Pods-AWSPlugins-AWSAuthService-AWSPinpointAnalyticsPlugin.release.xcconfig"; path = "Target Support Files/Pods-AWSPlugins-AWSAuthService-AWSPinpointAnalyticsPlugin/Pods-AWSPlugins-AWSAuthService-AWSPinpointAnalyticsPlugin.release.xcconfig"; sourceTree = "<group>"; };
		934ECFB4BB156267C1BC067A /* Pods_Amplify_AWSPluginsCore_AWSPluginsTestConfigs_AWSPluginsCoreTests.framework */ = {isa = PBXFileReference; explicitFileType = wrapper.framework; includeInIndex = 0; path = Pods_Amplify_AWSPluginsCore_AWSPluginsTestConfigs_AWSPluginsCoreTests.framework; sourceTree = BUILT_PRODUCTS_DIR; };
		941C4FA7EED42C093243D628 /* Pods-Amplify-AmplifyTests.debug.xcconfig */ = {isa = PBXFileReference; includeInIndex = 1; lastKnownFileType = text.xcconfig; name = "Pods-Amplify-AmplifyTests.debug.xcconfig"; path = "Target Support Files/Pods-Amplify-AmplifyTests/Pods-Amplify-AmplifyTests.debug.xcconfig"; sourceTree = "<group>"; };
		950A26D823D15D7E00D92B19 /* PredictionsTranslateTextOperation.swift */ = {isa = PBXFileReference; fileEncoding = 4; lastKnownFileType = sourcecode.swift; path = PredictionsTranslateTextOperation.swift; sourceTree = "<group>"; };
		950A26D923D15D7E00D92B19 /* PredictionsTextToSpeechOperation.swift */ = {isa = PBXFileReference; fileEncoding = 4; lastKnownFileType = sourcecode.swift; path = PredictionsTextToSpeechOperation.swift; sourceTree = "<group>"; };
		950A26DA23D15D7E00D92B19 /* PredictionsSpeechToTextOperation.swift */ = {isa = PBXFileReference; fileEncoding = 4; lastKnownFileType = sourcecode.swift; path = PredictionsSpeechToTextOperation.swift; sourceTree = "<group>"; };
		950A26DE23D15D9800D92B19 /* SpeechToTextResult.swift */ = {isa = PBXFileReference; fileEncoding = 4; lastKnownFileType = sourcecode.swift; path = SpeechToTextResult.swift; sourceTree = "<group>"; };
		950A26E023D15DCC00D92B19 /* PredictionsSpeechToTextRequest.swift */ = {isa = PBXFileReference; fileEncoding = 4; lastKnownFileType = sourcecode.swift; path = PredictionsSpeechToTextRequest.swift; sourceTree = "<group>"; };
		95DAAB01237E63370028544F /* IdentifiedWord.swift */ = {isa = PBXFileReference; fileEncoding = 4; lastKnownFileType = sourcecode.swift; path = IdentifiedWord.swift; sourceTree = "<group>"; };
		95DAAB02237E63370028544F /* TextFormatType.swift */ = {isa = PBXFileReference; fileEncoding = 4; lastKnownFileType = sourcecode.swift; path = TextFormatType.swift; sourceTree = "<group>"; };
		95DAAB04237E63370028544F /* SyntaxToken.swift */ = {isa = PBXFileReference; fileEncoding = 4; lastKnownFileType = sourcecode.swift; path = SyntaxToken.swift; sourceTree = "<group>"; };
		95DAAB05237E63370028544F /* LanguageDetectionResult.swift */ = {isa = PBXFileReference; fileEncoding = 4; lastKnownFileType = sourcecode.swift; path = LanguageDetectionResult.swift; sourceTree = "<group>"; };
		95DAAB06237E63370028544F /* SpeechType.swift */ = {isa = PBXFileReference; fileEncoding = 4; lastKnownFileType = sourcecode.swift; path = SpeechType.swift; sourceTree = "<group>"; };
		95DAAB07237E63370028544F /* BoundedKeyValue.swift */ = {isa = PBXFileReference; fileEncoding = 4; lastKnownFileType = sourcecode.swift; path = BoundedKeyValue.swift; sourceTree = "<group>"; };
		95DAAB08237E63370028544F /* IdentifiedText.swift */ = {isa = PBXFileReference; fileEncoding = 4; lastKnownFileType = sourcecode.swift; path = IdentifiedText.swift; sourceTree = "<group>"; };
		95DAAB09237E63370028544F /* Entity.swift */ = {isa = PBXFileReference; fileEncoding = 4; lastKnownFileType = sourcecode.swift; path = Entity.swift; sourceTree = "<group>"; };
		95DAAB0A237E63370028544F /* Sentiment.swift */ = {isa = PBXFileReference; fileEncoding = 4; lastKnownFileType = sourcecode.swift; path = Sentiment.swift; sourceTree = "<group>"; };
		95DAAB0B237E63370028544F /* GenderType.swift */ = {isa = PBXFileReference; fileEncoding = 4; lastKnownFileType = sourcecode.swift; path = GenderType.swift; sourceTree = "<group>"; };
		95DAAB0C237E63370028544F /* Celebrity.swift */ = {isa = PBXFileReference; fileEncoding = 4; lastKnownFileType = sourcecode.swift; path = Celebrity.swift; sourceTree = "<group>"; };
		95DAAB0D237E63370028544F /* EntityDetectionResult.swift */ = {isa = PBXFileReference; fileEncoding = 4; lastKnownFileType = sourcecode.swift; path = EntityDetectionResult.swift; sourceTree = "<group>"; };
		95DAAB0E237E63370028544F /* Pose.swift */ = {isa = PBXFileReference; fileEncoding = 4; lastKnownFileType = sourcecode.swift; path = Pose.swift; sourceTree = "<group>"; };
		95DAAB0F237E63370028544F /* Table.swift */ = {isa = PBXFileReference; fileEncoding = 4; lastKnownFileType = sourcecode.swift; path = Table.swift; sourceTree = "<group>"; };
		95DAAB10237E63370028544F /* IdentifiedLine.swift */ = {isa = PBXFileReference; fileEncoding = 4; lastKnownFileType = sourcecode.swift; path = IdentifiedLine.swift; sourceTree = "<group>"; };
		95DAAB11237E63370028544F /* EmotionType.swift */ = {isa = PBXFileReference; fileEncoding = 4; lastKnownFileType = sourcecode.swift; path = EmotionType.swift; sourceTree = "<group>"; };
		95DAAB12237E63370028544F /* AgeRange.swift */ = {isa = PBXFileReference; fileEncoding = 4; lastKnownFileType = sourcecode.swift; path = AgeRange.swift; sourceTree = "<group>"; };
		95DAAB13237E63370028544F /* LanguageType.swift */ = {isa = PBXFileReference; fileEncoding = 4; lastKnownFileType = sourcecode.swift; path = LanguageType.swift; sourceTree = "<group>"; };
		95DAAB14237E63370028544F /* IdentifyAction.swift */ = {isa = PBXFileReference; fileEncoding = 4; lastKnownFileType = sourcecode.swift; path = IdentifyAction.swift; sourceTree = "<group>"; };
		95DAAB15237E63370028544F /* PartOfSpeech.swift */ = {isa = PBXFileReference; fileEncoding = 4; lastKnownFileType = sourcecode.swift; path = PartOfSpeech.swift; sourceTree = "<group>"; };
		95DAAB16237E63370028544F /* EntityType.swift */ = {isa = PBXFileReference; fileEncoding = 4; lastKnownFileType = sourcecode.swift; path = EntityType.swift; sourceTree = "<group>"; };
		95DAAB17237E63370028544F /* KeyPhrase.swift */ = {isa = PBXFileReference; fileEncoding = 4; lastKnownFileType = sourcecode.swift; path = KeyPhrase.swift; sourceTree = "<group>"; };
		95DAAB18237E63370028544F /* Emotion.swift */ = {isa = PBXFileReference; fileEncoding = 4; lastKnownFileType = sourcecode.swift; path = Emotion.swift; sourceTree = "<group>"; };
		95DAAB19237E63370028544F /* Polygon.swift */ = {isa = PBXFileReference; fileEncoding = 4; lastKnownFileType = sourcecode.swift; path = Polygon.swift; sourceTree = "<group>"; };
		95DAAB1A237E63370028544F /* Selection.swift */ = {isa = PBXFileReference; fileEncoding = 4; lastKnownFileType = sourcecode.swift; path = Selection.swift; sourceTree = "<group>"; };
		95DAAB1B237E63370028544F /* Attribute.swift */ = {isa = PBXFileReference; fileEncoding = 4; lastKnownFileType = sourcecode.swift; path = Attribute.swift; sourceTree = "<group>"; };
		95DAAB1C237E63370028544F /* Landmark.swift */ = {isa = PBXFileReference; fileEncoding = 4; lastKnownFileType = sourcecode.swift; path = Landmark.swift; sourceTree = "<group>"; };
		95DAAB3A237E639E0028544F /* ConvertResult.swift */ = {isa = PBXFileReference; fileEncoding = 4; lastKnownFileType = sourcecode.swift; path = ConvertResult.swift; sourceTree = "<group>"; };
		95DAAB3B237E639E0028544F /* IdentifyResult.swift */ = {isa = PBXFileReference; fileEncoding = 4; lastKnownFileType = sourcecode.swift; path = IdentifyResult.swift; sourceTree = "<group>"; };
		95DAAB3C237E639E0028544F /* IdentifyTextResult.swift */ = {isa = PBXFileReference; fileEncoding = 4; lastKnownFileType = sourcecode.swift; path = IdentifyTextResult.swift; sourceTree = "<group>"; };
		95DAAB3D237E639E0028544F /* IdentifyLabelsResult.swift */ = {isa = PBXFileReference; fileEncoding = 4; lastKnownFileType = sourcecode.swift; path = IdentifyLabelsResult.swift; sourceTree = "<group>"; };
		95DAAB3E237E639E0028544F /* IdentifyCelebritiesResult.swift */ = {isa = PBXFileReference; fileEncoding = 4; lastKnownFileType = sourcecode.swift; path = IdentifyCelebritiesResult.swift; sourceTree = "<group>"; };
		95DAAB3F237E639E0028544F /* IdentifyDocumentTextResult.swift */ = {isa = PBXFileReference; fileEncoding = 4; lastKnownFileType = sourcecode.swift; path = IdentifyDocumentTextResult.swift; sourceTree = "<group>"; };
		95DAAB40237E639E0028544F /* InterpretResult.swift */ = {isa = PBXFileReference; fileEncoding = 4; lastKnownFileType = sourcecode.swift; path = InterpretResult.swift; sourceTree = "<group>"; };
		95DAAB41237E639E0028544F /* TranslateTextResult.swift */ = {isa = PBXFileReference; fileEncoding = 4; lastKnownFileType = sourcecode.swift; path = TranslateTextResult.swift; sourceTree = "<group>"; };
		95DAAB42237E639E0028544F /* IdentifyEntitiesResult.swift */ = {isa = PBXFileReference; fileEncoding = 4; lastKnownFileType = sourcecode.swift; path = IdentifyEntitiesResult.swift; sourceTree = "<group>"; };
		95DAAB81237F13940028544F /* EntityMatch.swift */ = {isa = PBXFileReference; fileEncoding = 4; lastKnownFileType = sourcecode.swift; path = EntityMatch.swift; sourceTree = "<group>"; };
		95DAAB82237F13940028544F /* VoiceType.swift */ = {isa = PBXFileReference; fileEncoding = 4; lastKnownFileType = sourcecode.swift; path = VoiceType.swift; sourceTree = "<group>"; };
		95DAAB87237F13B70028544F /* IdentifyEntityMatchesResult.swift */ = {isa = PBXFileReference; fileEncoding = 4; lastKnownFileType = sourcecode.swift; path = IdentifyEntityMatchesResult.swift; sourceTree = "<group>"; };
		95DAAB88237F13B70028544F /* TextToSpeechResult.swift */ = {isa = PBXFileReference; fileEncoding = 4; lastKnownFileType = sourcecode.swift; path = TextToSpeechResult.swift; sourceTree = "<group>"; };
		95DAAB8B237F13D10028544F /* PredictionsTextToSpeechRequest.swift */ = {isa = PBXFileReference; fileEncoding = 4; lastKnownFileType = sourcecode.swift; path = PredictionsTextToSpeechRequest.swift; sourceTree = "<group>"; };
		974FF12C24B0434B0050D01B /* DevMenuPresentationContextProvider.swift */ = {isa = PBXFileReference; lastKnownFileType = sourcecode.swift; path = DevMenuPresentationContextProvider.swift; sourceTree = "<group>"; };
		974FF12E24B043780050D01B /* TriggerDelegate.swift */ = {isa = PBXFileReference; lastKnownFileType = sourcecode.swift; path = TriggerDelegate.swift; sourceTree = "<group>"; };
		974FF13024B043B90050D01B /* TriggerRecognizer.swift */ = {isa = PBXFileReference; lastKnownFileType = sourcecode.swift; path = TriggerRecognizer.swift; sourceTree = "<group>"; };
		974FF13224B043E60050D01B /* DevMenuBehavior.swift */ = {isa = PBXFileReference; lastKnownFileType = sourcecode.swift; path = DevMenuBehavior.swift; sourceTree = "<group>"; };
		974FF18024B549470050D01B /* DetailViewFactory.swift */ = {isa = PBXFileReference; lastKnownFileType = sourcecode.swift; path = DetailViewFactory.swift; sourceTree = "<group>"; };
		974FF18224B54B500050D01B /* DeviceInfoDetailView.swift */ = {isa = PBXFileReference; lastKnownFileType = sourcecode.swift; path = DeviceInfoDetailView.swift; sourceTree = "<group>"; };
		974FF18424B54DFF0050D01B /* InfoRow.swift */ = {isa = PBXFileReference; lastKnownFileType = sourcecode.swift; path = InfoRow.swift; sourceTree = "<group>"; };
		974FF18624B54E590050D01B /* DeviceInfoItem.swift */ = {isa = PBXFileReference; lastKnownFileType = sourcecode.swift; path = DeviceInfoItem.swift; sourceTree = "<group>"; };
		974FF18824B6B66C0050D01B /* DevMenuItemType.swift */ = {isa = PBXFileReference; lastKnownFileType = sourcecode.swift; path = DevMenuItemType.swift; sourceTree = "<group>"; };
		974FF18A24B6BA130050D01B /* DeviceInfoItemType.swift */ = {isa = PBXFileReference; lastKnownFileType = sourcecode.swift; path = DeviceInfoItemType.swift; sourceTree = "<group>"; };
		974FF18C24B8F4C80050D01B /* EnvironmentInfoDetailView.swift */ = {isa = PBXFileReference; lastKnownFileType = sourcecode.swift; path = EnvironmentInfoDetailView.swift; sourceTree = "<group>"; };
		974FF19024B904A40050D01B /* EnvironmentInfoItem.swift */ = {isa = PBXFileReference; lastKnownFileType = sourcecode.swift; path = EnvironmentInfoItem.swift; sourceTree = "<group>"; };
		974FF19224B909570050D01B /* DevEnvironmentInfo.swift */ = {isa = PBXFileReference; lastKnownFileType = sourcecode.swift; path = DevEnvironmentInfo.swift; sourceTree = "<group>"; };
		974FF19624B910F70050D01B /* AmplifyVersionable.swift */ = {isa = PBXFileReference; lastKnownFileType = sourcecode.swift; path = AmplifyVersionable.swift; sourceTree = "<group>"; };
		974FF19A24BD05AA0050D01B /* EnvironmentInfoItemType.swift */ = {isa = PBXFileReference; lastKnownFileType = sourcecode.swift; path = EnvironmentInfoItemType.swift; sourceTree = "<group>"; };
		974FF19C24BE0B4B0050D01B /* InfoItemProvider.swift */ = {isa = PBXFileReference; lastKnownFileType = sourcecode.swift; path = InfoItemProvider.swift; sourceTree = "<group>"; };
		974FF19E24BE13100050D01B /* PluginInfoItem.swift */ = {isa = PBXFileReference; lastKnownFileType = sourcecode.swift; path = PluginInfoItem.swift; sourceTree = "<group>"; };
		974FF1A024BE14E00050D01B /* DeviceInfoHelper.swift */ = {isa = PBXFileReference; lastKnownFileType = sourcecode.swift; path = DeviceInfoHelper.swift; sourceTree = "<group>"; };
		974FF1A224BE16F90050D01B /* EnvironmentInfoHelper.swift */ = {isa = PBXFileReference; lastKnownFileType = sourcecode.swift; path = EnvironmentInfoHelper.swift; sourceTree = "<group>"; };
		974FF1A424BE18460050D01B /* PluginInfoHelper.swift */ = {isa = PBXFileReference; lastKnownFileType = sourcecode.swift; path = PluginInfoHelper.swift; sourceTree = "<group>"; };
		974FF1A624BE5F630050D01B /* DevMenuStringConstants.swift */ = {isa = PBXFileReference; lastKnownFileType = sourcecode.swift; path = DevMenuStringConstants.swift; sourceTree = "<group>"; };
		975751A624CA0DCB00FA0A6E /* IssueReporter.swift */ = {isa = PBXFileReference; lastKnownFileType = sourcecode.swift; path = IssueReporter.swift; sourceTree = "<group>"; };
		975751AA24CA27AD00FA0A6E /* IssueInfo.swift */ = {isa = PBXFileReference; lastKnownFileType = sourcecode.swift; path = IssueInfo.swift; sourceTree = "<group>"; };
		975751AC24CA35F000FA0A6E /* IssueInfoHelper.swift */ = {isa = PBXFileReference; lastKnownFileType = sourcecode.swift; path = IssueInfoHelper.swift; sourceTree = "<group>"; };
		975751B124D2129E00FA0A6E /* DevMenuExtensionTests.swift */ = {isa = PBXFileReference; lastKnownFileType = sourcecode.swift; path = DevMenuExtensionTests.swift; sourceTree = "<group>"; };
		975751B324D21DE000FA0A6E /* MockDevMenuContextProvider.swift */ = {isa = PBXFileReference; lastKnownFileType = sourcecode.swift; path = MockDevMenuContextProvider.swift; sourceTree = "<group>"; };
		976D4D5024DC8A370083F5AC /* GestureRecognizerTests.swift */ = {isa = PBXFileReference; lastKnownFileType = sourcecode.swift; path = GestureRecognizerTests.swift; sourceTree = "<group>"; };
		976D4D5224DC90610083F5AC /* PersistentLogWrapperTests.swift */ = {isa = PBXFileReference; lastKnownFileType = sourcecode.swift; path = PersistentLogWrapperTests.swift; sourceTree = "<group>"; };
		976D4D5424DCA3F80083F5AC /* PersistentLoggingPluginTests.swift */ = {isa = PBXFileReference; lastKnownFileType = sourcecode.swift; path = PersistentLoggingPluginTests.swift; sourceTree = "<group>"; };
		976D972EC2BBCAAD023694EB /* Pods_Amplify_AmplifyTestConfigs_AmplifyTests.framework */ = {isa = PBXFileReference; explicitFileType = wrapper.framework; includeInIndex = 0; path = Pods_Amplify_AmplifyTestConfigs_AmplifyTests.framework; sourceTree = BUILT_PRODUCTS_DIR; };
		977007E224C1585100848468 /* LogEntryItem.swift */ = {isa = PBXFileReference; lastKnownFileType = sourcecode.swift; path = LogEntryItem.swift; sourceTree = "<group>"; };
		97CB85F524AA451B000C65FB /* PersistentLoggingPlugin.swift */ = {isa = PBXFileReference; fileEncoding = 4; lastKnownFileType = sourcecode.swift; path = PersistentLoggingPlugin.swift; sourceTree = "<group>"; };
		97CB85F624AA451B000C65FB /* AmplifyDevMenu.swift */ = {isa = PBXFileReference; fileEncoding = 4; lastKnownFileType = sourcecode.swift; path = AmplifyDevMenu.swift; sourceTree = "<group>"; };
		97CB85F824AA451B000C65FB /* DevMenuList.swift */ = {isa = PBXFileReference; fileEncoding = 4; lastKnownFileType = sourcecode.swift; path = DevMenuList.swift; sourceTree = "<group>"; };
		97CB85F924AA451B000C65FB /* DevMenuRow.swift */ = {isa = PBXFileReference; fileEncoding = 4; lastKnownFileType = sourcecode.swift; path = DevMenuRow.swift; sourceTree = "<group>"; };
		97CB85FA24AA451B000C65FB /* PersistentLogWrapper.swift */ = {isa = PBXFileReference; fileEncoding = 4; lastKnownFileType = sourcecode.swift; path = PersistentLogWrapper.swift; sourceTree = "<group>"; };
		97CB85FC24AA451B000C65FB /* DevMenuItem.swift */ = {isa = PBXFileReference; fileEncoding = 4; lastKnownFileType = sourcecode.swift; path = DevMenuItem.swift; sourceTree = "<group>"; };
		97CB860324AB936E000C65FB /* Amplify+DevMenu.swift */ = {isa = PBXFileReference; lastKnownFileType = sourcecode.swift; path = "Amplify+DevMenu.swift"; sourceTree = "<group>"; };
		97CB860524ABA023000C65FB /* LongPressGestureRecognizer.swift */ = {isa = PBXFileReference; lastKnownFileType = sourcecode.swift; path = LongPressGestureRecognizer.swift; sourceTree = "<group>"; };
		97DC3D4F24C1FCEE00D79E24 /* LogEntryRow.swift */ = {isa = PBXFileReference; lastKnownFileType = sourcecode.swift; path = LogEntryRow.swift; sourceTree = "<group>"; };
		97DC3D5124C1FE4100D79E24 /* LogViewer.swift */ = {isa = PBXFileReference; lastKnownFileType = sourcecode.swift; path = LogViewer.swift; sourceTree = "<group>"; };
		97DC3D5324C200A600D79E24 /* LogEntryHelper.swift */ = {isa = PBXFileReference; lastKnownFileType = sourcecode.swift; path = LogEntryHelper.swift; sourceTree = "<group>"; };
		9883B94C1A1C9D551AC012AE /* Pods_Amplify_AWSPluginsCore_AWSPluginsTestConfigs_AWSDataStoreCategoryPluginTests.framework */ = {isa = PBXFileReference; explicitFileType = wrapper.framework; includeInIndex = 0; path = Pods_Amplify_AWSPluginsCore_AWSPluginsTestConfigs_AWSDataStoreCategoryPluginTests.framework; sourceTree = BUILT_PRODUCTS_DIR; };
		99CFDB8E55EADE7A74938E6C /* Pods-AWSPlugins-AWSAuthService-AWSAPICategoryPlugin.debug.xcconfig */ = {isa = PBXFileReference; includeInIndex = 1; lastKnownFileType = text.xcconfig; name = "Pods-AWSPlugins-AWSAuthService-AWSAPICategoryPlugin.debug.xcconfig"; path = "Target Support Files/Pods-AWSPlugins-AWSAuthService-AWSAPICategoryPlugin/Pods-AWSPlugins-AWSAuthService-AWSAPICategoryPlugin.debug.xcconfig"; sourceTree = "<group>"; };
		9AC75D55C68207254CB859A9 /* Pods_Amplify_AWSPluginsCore_AWSPluginsTestConfigs_AWSPredictionsPluginTests.framework */ = {isa = PBXFileReference; explicitFileType = wrapper.framework; includeInIndex = 0; path = Pods_Amplify_AWSPluginsCore_AWSPluginsTestConfigs_AWSPredictionsPluginTests.framework; sourceTree = BUILT_PRODUCTS_DIR; };
		9BA7EF90A3772FDEF0F82F46 /* Pods-Amplify-AmplifyAWSPlugins-AWSPinpointAnalyticsPlugin.release.xcconfig */ = {isa = PBXFileReference; includeInIndex = 1; lastKnownFileType = text.xcconfig; name = "Pods-Amplify-AmplifyAWSPlugins-AWSPinpointAnalyticsPlugin.release.xcconfig"; path = "Target Support Files/Pods-Amplify-AmplifyAWSPlugins-AWSPinpointAnalyticsPlugin/Pods-Amplify-AmplifyAWSPlugins-AWSPinpointAnalyticsPlugin.release.xcconfig"; sourceTree = "<group>"; };
		9D9F0724CC2944C9FE67304A /* Pods-Amplify-AmplifyTestConfigs-AmplifyTestCommon.debug.xcconfig */ = {isa = PBXFileReference; includeInIndex = 1; lastKnownFileType = text.xcconfig; name = "Pods-Amplify-AmplifyTestConfigs-AmplifyTestCommon.debug.xcconfig"; path = "Target Support Files/Pods-Amplify-AmplifyTestConfigs-AmplifyTestCommon/Pods-Amplify-AmplifyTestConfigs-AmplifyTestCommon.debug.xcconfig"; sourceTree = "<group>"; };
		9ED013FD8A569C8E3D67506B /* Pods_Amplify_AWSPluginsCore_AWSDataStoreCategoryPlugin.framework */ = {isa = PBXFileReference; explicitFileType = wrapper.framework; includeInIndex = 0; path = Pods_Amplify_AWSPluginsCore_AWSDataStoreCategoryPlugin.framework; sourceTree = BUILT_PRODUCTS_DIR; };
		A52F652BA6B16F5BD47939CF /* Pods-Amplify-AWSPluginsCore-AWSPluginsTestConfigs-AWSPluginsCoreTests.release.xcconfig */ = {isa = PBXFileReference; includeInIndex = 1; lastKnownFileType = text.xcconfig; name = "Pods-Amplify-AWSPluginsCore-AWSPluginsTestConfigs-AWSPluginsCoreTests.release.xcconfig"; path = "Target Support Files/Pods-Amplify-AWSPluginsCore-AWSPluginsTestConfigs-AWSPluginsCoreTests/Pods-Amplify-AWSPluginsCore-AWSPluginsTestConfigs-AWSPluginsCoreTests.release.xcconfig"; sourceTree = "<group>"; };
		A5E5DED2AB6A8EE16DCFAFF8 /* Pods-AWSPlugins-AWSAuthService-AWSAPICategoryPlugin-AWSAPICategoryPluginTests.debug.xcconfig */ = {isa = PBXFileReference; includeInIndex = 1; lastKnownFileType = text.xcconfig; name = "Pods-AWSPlugins-AWSAuthService-AWSAPICategoryPlugin-AWSAPICategoryPluginTests.debug.xcconfig"; path = "Target Support Files/Pods-AWSPlugins-AWSAuthService-AWSAPICategoryPlugin-AWSAPICategoryPluginTests/Pods-AWSPlugins-AWSAuthService-AWSAPICategoryPlugin-AWSAPICategoryPluginTests.debug.xcconfig"; sourceTree = "<group>"; };
		AB74666B4E8B096CB3305EAE /* Pods-AmplifyAppExample.release.xcconfig */ = {isa = PBXFileReference; includeInIndex = 1; lastKnownFileType = text.xcconfig; name = "Pods-AmplifyAppExample.release.xcconfig"; path = "Target Support Files/Pods-AmplifyAppExample/Pods-AmplifyAppExample.release.xcconfig"; sourceTree = "<group>"; };
		AE1BE989582A3F5BB378AF15 /* Pods-AWSPinpointAnalyticsPlugin.release.xcconfig */ = {isa = PBXFileReference; includeInIndex = 1; lastKnownFileType = text.xcconfig; name = "Pods-AWSPinpointAnalyticsPlugin.release.xcconfig"; path = "Target Support Files/Pods-AWSPinpointAnalyticsPlugin/Pods-AWSPinpointAnalyticsPlugin.release.xcconfig"; sourceTree = "<group>"; };
		B2CF34EB93BFDE1F02457D5E /* Pods-AWSPlugins-AWSPinpointAnalyticsPlugin-AWSPinpointAnalyticsPluginTests.release.xcconfig */ = {isa = PBXFileReference; includeInIndex = 1; lastKnownFileType = text.xcconfig; name = "Pods-AWSPlugins-AWSPinpointAnalyticsPlugin-AWSPinpointAnalyticsPluginTests.release.xcconfig"; path = "Target Support Files/Pods-AWSPlugins-AWSPinpointAnalyticsPlugin-AWSPinpointAnalyticsPluginTests/Pods-AWSPlugins-AWSPinpointAnalyticsPlugin-AWSPinpointAnalyticsPluginTests.release.xcconfig"; sourceTree = "<group>"; };
		B4251A0024250369007F59EF /* AuthConfirmResetPasswordRequest.swift */ = {isa = PBXFileReference; lastKnownFileType = sourcecode.swift; path = AuthConfirmResetPasswordRequest.swift; sourceTree = "<group>"; };
		B4251A04242503F6007F59EF /* AuthConfirmResetPasswordOperation.swift */ = {isa = PBXFileReference; lastKnownFileType = sourcecode.swift; path = AuthConfirmResetPasswordOperation.swift; sourceTree = "<group>"; };
		B4251A062425047D007F59EF /* AuthChangePasswordRequest.swift */ = {isa = PBXFileReference; lastKnownFileType = sourcecode.swift; path = AuthChangePasswordRequest.swift; sourceTree = "<group>"; };
		B4251A0A242504FA007F59EF /* AuthChangePasswordOperation.swift */ = {isa = PBXFileReference; lastKnownFileType = sourcecode.swift; path = AuthChangePasswordOperation.swift; sourceTree = "<group>"; };
		B42B3D34246AD960007211E0 /* AmplifyAWSCredentialsProvider.swift */ = {isa = PBXFileReference; lastKnownFileType = sourcecode.swift; path = AmplifyAWSCredentialsProvider.swift; sourceTree = "<group>"; };
		B42B3D3A246AE178007211E0 /* AuthInvalidateCredentialBehavior.swift */ = {isa = PBXFileReference; lastKnownFileType = sourcecode.swift; path = AuthInvalidateCredentialBehavior.swift; sourceTree = "<group>"; };
		B4340A23238325B900101BBA /* DefaultNetworkPolicy.swift */ = {isa = PBXFileReference; fileEncoding = 4; lastKnownFileType = sourcecode.swift; path = DefaultNetworkPolicy.swift; sourceTree = "<group>"; };
		B43CD8512411463000BF5A60 /* AuthCodeDeliveryDetails.swift */ = {isa = PBXFileReference; lastKnownFileType = sourcecode.swift; path = AuthCodeDeliveryDetails.swift; sourceTree = "<group>"; };
		B43CD8532411469D00BF5A60 /* AuthConfirmSignUpRequest.swift */ = {isa = PBXFileReference; lastKnownFileType = sourcecode.swift; path = AuthConfirmSignUpRequest.swift; sourceTree = "<group>"; };
		B43CD8552411472300BF5A60 /* AuthSignUpResult.swift */ = {isa = PBXFileReference; lastKnownFileType = sourcecode.swift; path = AuthSignUpResult.swift; sourceTree = "<group>"; };
		B43CD857241147F900BF5A60 /* AuthUser.swift */ = {isa = PBXFileReference; lastKnownFileType = sourcecode.swift; path = AuthUser.swift; sourceTree = "<group>"; };
		B43D7C382538B532002659DB /* GraphQLRequestEmbeddableTypeJSONTests.swift */ = {isa = PBXFileReference; lastKnownFileType = sourcecode.swift; path = GraphQLRequestEmbeddableTypeJSONTests.swift; sourceTree = "<group>"; };
		B43DC737241051A200D40275 /* AuthSignUpRequest.swift */ = {isa = PBXFileReference; lastKnownFileType = sourcecode.swift; path = AuthSignUpRequest.swift; sourceTree = "<group>"; };
		B43DC7392410526C00D40275 /* AuthError.swift */ = {isa = PBXFileReference; lastKnownFileType = sourcecode.swift; path = AuthError.swift; sourceTree = "<group>"; };
		B450740C2411553D0098F02D /* AuthConfirmSignUpOperation.swift */ = {isa = PBXFileReference; lastKnownFileType = sourcecode.swift; path = AuthConfirmSignUpOperation.swift; sourceTree = "<group>"; };
		B450741024115C140098F02D /* AuthSignInOperation.swift */ = {isa = PBXFileReference; lastKnownFileType = sourcecode.swift; path = AuthSignInOperation.swift; sourceTree = "<group>"; };
		B450741224115C260098F02D /* AuthSignInRequest.swift */ = {isa = PBXFileReference; lastKnownFileType = sourcecode.swift; path = AuthSignInRequest.swift; sourceTree = "<group>"; };
		B450741424115C340098F02D /* AuthSignInResult.swift */ = {isa = PBXFileReference; lastKnownFileType = sourcecode.swift; path = AuthSignInResult.swift; sourceTree = "<group>"; };
		B4507418241166580098F02D /* AuthSession.swift */ = {isa = PBXFileReference; lastKnownFileType = sourcecode.swift; path = AuthSession.swift; sourceTree = "<group>"; };
		B452F1D22450EEAE0069F7FA /* AuthResendSignUpCodeOperation.swift */ = {isa = PBXFileReference; lastKnownFileType = sourcecode.swift; path = AuthResendSignUpCodeOperation.swift; sourceTree = "<group>"; };
		B452F1D42450EEEB0069F7FA /* AuthResendSignUpCodeRequest.swift */ = {isa = PBXFileReference; lastKnownFileType = sourcecode.swift; path = AuthResendSignUpCodeRequest.swift; sourceTree = "<group>"; };
		B463D6CC24633DA2008C0F85 /* AuthCategoryUserBehavior.swift */ = {isa = PBXFileReference; lastKnownFileType = sourcecode.swift; path = AuthCategoryUserBehavior.swift; sourceTree = "<group>"; };
		B463D6CE24633E45008C0F85 /* AuthCategory+UserBehavior.swift */ = {isa = PBXFileReference; lastKnownFileType = sourcecode.swift; path = "AuthCategory+UserBehavior.swift"; sourceTree = "<group>"; };
		B468840F2460A85200221268 /* AuthDevice.swift */ = {isa = PBXFileReference; lastKnownFileType = sourcecode.swift; path = AuthDevice.swift; sourceTree = "<group>"; };
		B46884112460A8D600221268 /* AuthFetchDevicesOperation.swift */ = {isa = PBXFileReference; lastKnownFileType = sourcecode.swift; path = AuthFetchDevicesOperation.swift; sourceTree = "<group>"; };
		B46884132460A8E000221268 /* AuthForgetDeviceOperation.swift */ = {isa = PBXFileReference; lastKnownFileType = sourcecode.swift; path = AuthForgetDeviceOperation.swift; sourceTree = "<group>"; };
		B46884152460A8ED00221268 /* AuthRememberDeviceOperation.swift */ = {isa = PBXFileReference; lastKnownFileType = sourcecode.swift; path = AuthRememberDeviceOperation.swift; sourceTree = "<group>"; };
		B46884172460A92900221268 /* AuthFetchDevicesRequest.swift */ = {isa = PBXFileReference; lastKnownFileType = sourcecode.swift; path = AuthFetchDevicesRequest.swift; sourceTree = "<group>"; };
		B46884192460A98E00221268 /* AuthForgetDeviceRequest.swift */ = {isa = PBXFileReference; lastKnownFileType = sourcecode.swift; path = AuthForgetDeviceRequest.swift; sourceTree = "<group>"; };
		B468841B2460A9CC00221268 /* AuthRememberDeviceRequest.swift */ = {isa = PBXFileReference; lastKnownFileType = sourcecode.swift; path = AuthRememberDeviceRequest.swift; sourceTree = "<group>"; };
		B473B53D245DE8E100C45C72 /* AuthConfirmSignInOperation.swift */ = {isa = PBXFileReference; lastKnownFileType = sourcecode.swift; path = AuthConfirmSignInOperation.swift; sourceTree = "<group>"; };
		B473B53F245DE93100C45C72 /* AuthConfirmSignInRequest.swift */ = {isa = PBXFileReference; lastKnownFileType = sourcecode.swift; path = AuthConfirmSignInRequest.swift; sourceTree = "<group>"; };
		B473B547245E097600C45C72 /* AuthSignOutOperation.swift */ = {isa = PBXFileReference; lastKnownFileType = sourcecode.swift; path = AuthSignOutOperation.swift; sourceTree = "<group>"; };
		B473B549245E09B600C45C72 /* AuthSignOutRequest.swift */ = {isa = PBXFileReference; lastKnownFileType = sourcecode.swift; path = AuthSignOutRequest.swift; sourceTree = "<group>"; };
		B4926F6B242501A9007B769C /* AuthResetPasswordResult.swift */ = {isa = PBXFileReference; lastKnownFileType = sourcecode.swift; path = AuthResetPasswordResult.swift; sourceTree = "<group>"; };
		B4926F6D24250219007B769C /* AuthResetPasswordOperation.swift */ = {isa = PBXFileReference; lastKnownFileType = sourcecode.swift; path = AuthResetPasswordOperation.swift; sourceTree = "<group>"; };
		B493E69024524D3200D9E521 /* DeliveryDestination.swift */ = {isa = PBXFileReference; fileEncoding = 4; lastKnownFileType = sourcecode.swift; path = DeliveryDestination.swift; sourceTree = "<group>"; };
		B493E69224524E8C00D9E521 /* AuthUserAttribute.swift */ = {isa = PBXFileReference; lastKnownFileType = sourcecode.swift; path = AuthUserAttribute.swift; sourceTree = "<group>"; };
		B493E69D245394E200D9E521 /* AuthSignUpStep.swift */ = {isa = PBXFileReference; lastKnownFileType = sourcecode.swift; path = AuthSignUpStep.swift; sourceTree = "<group>"; };
		B493E6A12453A29C00D9E521 /* AuthSignInStep.swift */ = {isa = PBXFileReference; lastKnownFileType = sourcecode.swift; path = AuthSignInStep.swift; sourceTree = "<group>"; };
		B493E6A32453A32C00D9E521 /* AuthSocialWebUISignInOperation.swift */ = {isa = PBXFileReference; lastKnownFileType = sourcecode.swift; path = AuthSocialWebUISignInOperation.swift; sourceTree = "<group>"; };
		B4944D20251C06EA00BF0BFE /* JSONValueHolder.swift */ = {isa = PBXFileReference; lastKnownFileType = sourcecode.swift; path = JSONValueHolder.swift; sourceTree = "<group>"; };
		B4944D51251C141200BF0BFE /* JSONValueHolderTest.swift */ = {isa = PBXFileReference; lastKnownFileType = sourcecode.swift; path = JSONValueHolderTest.swift; sourceTree = "<group>"; };
		B49A02F82410BEBD00B42A25 /* AuthCategory+CategoryConfigurable.swift */ = {isa = PBXFileReference; fileEncoding = 4; lastKnownFileType = sourcecode.swift; path = "AuthCategory+CategoryConfigurable.swift"; sourceTree = "<group>"; };
		B49A02FA2410BEDF00B42A25 /* AuthCategory+Resettable.swift */ = {isa = PBXFileReference; lastKnownFileType = sourcecode.swift; path = "AuthCategory+Resettable.swift"; sourceTree = "<group>"; };
		B4A19DAA24101EEB00DE2E55 /* AuthCategoryBehavior.swift */ = {isa = PBXFileReference; lastKnownFileType = sourcecode.swift; path = AuthCategoryBehavior.swift; sourceTree = "<group>"; };
		B4A19DAC24101F7100DE2E55 /* AuthSignUpOperation.swift */ = {isa = PBXFileReference; lastKnownFileType = sourcecode.swift; path = AuthSignUpOperation.swift; sourceTree = "<group>"; };
		B4ADE8F3241063820007E86C /* AuthCategory.swift */ = {isa = PBXFileReference; lastKnownFileType = sourcecode.swift; path = AuthCategory.swift; sourceTree = "<group>"; };
		B4B1E0E424733687007F3261 /* AuthEventName.swift */ = {isa = PBXFileReference; lastKnownFileType = sourcecode.swift; path = AuthEventName.swift; sourceTree = "<group>"; };
		B4B34C54255B725F00033033 /* ModelFieldAssociationTests.swift */ = {isa = PBXFileReference; lastKnownFileType = sourcecode.swift; path = ModelFieldAssociationTests.swift; sourceTree = "<group>"; };
		B4B5CC802457B0690019C783 /* AuthFetchUserAttributesRequest.swift */ = {isa = PBXFileReference; lastKnownFileType = sourcecode.swift; path = AuthFetchUserAttributesRequest.swift; sourceTree = "<group>"; };
		B4B5CC862457B2470019C783 /* AuthUpdateUserAttributeRequest.swift */ = {isa = PBXFileReference; lastKnownFileType = sourcecode.swift; path = AuthUpdateUserAttributeRequest.swift; sourceTree = "<group>"; };
		B4B5CC8A2457B32D0019C783 /* AuthConfirmUserAttributeRequest.swift */ = {isa = PBXFileReference; lastKnownFileType = sourcecode.swift; path = AuthConfirmUserAttributeRequest.swift; sourceTree = "<group>"; };
		B4B5CC942457B7F90019C783 /* AuthConfirmUserAttributeOperation.swift */ = {isa = PBXFileReference; fileEncoding = 4; lastKnownFileType = sourcecode.swift; path = AuthConfirmUserAttributeOperation.swift; sourceTree = "<group>"; };
		B4B5CC952457B7F90019C783 /* AuthFetchUserAttributeOperation.swift */ = {isa = PBXFileReference; fileEncoding = 4; lastKnownFileType = sourcecode.swift; path = AuthFetchUserAttributeOperation.swift; sourceTree = "<group>"; };
		B4B5CC962457B7F90019C783 /* AuthUpdateUserAttributeOperation.swift */ = {isa = PBXFileReference; fileEncoding = 4; lastKnownFileType = sourcecode.swift; path = AuthUpdateUserAttributeOperation.swift; sourceTree = "<group>"; };
		B4B5CCA02458A0490019C783 /* AuthUpdateAttributeResult.swift */ = {isa = PBXFileReference; lastKnownFileType = sourcecode.swift; path = AuthUpdateAttributeResult.swift; sourceTree = "<group>"; };
		B4B5CCA22458A1300019C783 /* AuthUpdateUserAttributesRequest.swift */ = {isa = PBXFileReference; lastKnownFileType = sourcecode.swift; path = AuthUpdateUserAttributesRequest.swift; sourceTree = "<group>"; };
		B4B5CCA42458A1940019C783 /* AuthUpdateUserAttributesOperation.swift */ = {isa = PBXFileReference; lastKnownFileType = sourcecode.swift; path = AuthUpdateUserAttributesOperation.swift; sourceTree = "<group>"; };
		B4B5CCA82458A33F0019C783 /* AuthUpdateAttributeStep.swift */ = {isa = PBXFileReference; lastKnownFileType = sourcecode.swift; path = AuthUpdateAttributeStep.swift; sourceTree = "<group>"; };
		B4BD6B3223708C0000A1F0A7 /* PredictionsCategoryClientAPITests.swift */ = {isa = PBXFileReference; lastKnownFileType = sourcecode.swift; path = PredictionsCategoryClientAPITests.swift; sourceTree = "<group>"; };
		B4BD6B3423708C1200A1F0A7 /* PredictionsCategoryConfigurationTests.swift */ = {isa = PBXFileReference; lastKnownFileType = sourcecode.swift; path = PredictionsCategoryConfigurationTests.swift; sourceTree = "<group>"; };
		B4BD6B3623708C6700A1F0A7 /* MockPredictionsCategoryPlugin.swift */ = {isa = PBXFileReference; lastKnownFileType = sourcecode.swift; path = MockPredictionsCategoryPlugin.swift; sourceTree = "<group>"; };
		B4BD6B382370932300A1F0A7 /* PredictionsIdentifyRequest.swift */ = {isa = PBXFileReference; lastKnownFileType = sourcecode.swift; path = PredictionsIdentifyRequest.swift; sourceTree = "<group>"; };
		B4C498F92415D24B00067992 /* AuthProvider.swift */ = {isa = PBXFileReference; lastKnownFileType = sourcecode.swift; path = AuthProvider.swift; sourceTree = "<group>"; };
		B4C499012415E0CA00067992 /* AuthWebUISignInOperation.swift */ = {isa = PBXFileReference; lastKnownFileType = sourcecode.swift; path = AuthWebUISignInOperation.swift; sourceTree = "<group>"; };
		B4C499032415E0F300067992 /* AuthWebUISignInRequest.swift */ = {isa = PBXFileReference; lastKnownFileType = sourcecode.swift; path = AuthWebUISignInRequest.swift; sourceTree = "<group>"; };
		B4D38517236C97350014653D /* PredictionsIdentifyOperation.swift */ = {isa = PBXFileReference; fileEncoding = 4; lastKnownFileType = sourcecode.swift; path = PredictionsIdentifyOperation.swift; sourceTree = "<group>"; };
		B4D38519236C97350014653D /* PredictionsInterpretOperation.swift */ = {isa = PBXFileReference; fileEncoding = 4; lastKnownFileType = sourcecode.swift; path = PredictionsInterpretOperation.swift; sourceTree = "<group>"; };
		B4D3851A236C97350014653D /* PredictionsCategoryBehavior.swift */ = {isa = PBXFileReference; fileEncoding = 4; lastKnownFileType = sourcecode.swift; path = PredictionsCategoryBehavior.swift; sourceTree = "<group>"; };
		B4D3851F236C97350014653D /* PredictionsCategory.swift */ = {isa = PBXFileReference; fileEncoding = 4; lastKnownFileType = sourcecode.swift; path = PredictionsCategory.swift; sourceTree = "<group>"; };
		B4D38522236C97350014653D /* PredictionsCategory+CategoryConfigurable.swift */ = {isa = PBXFileReference; fileEncoding = 4; lastKnownFileType = sourcecode.swift; path = "PredictionsCategory+CategoryConfigurable.swift"; sourceTree = "<group>"; };
		B4D38523236C97350014653D /* PredictionsCategoryConfiguration.swift */ = {isa = PBXFileReference; fileEncoding = 4; lastKnownFileType = sourcecode.swift; path = PredictionsCategoryConfiguration.swift; sourceTree = "<group>"; };
		B4D38524236C97350014653D /* PredictionsCategory+ClientBehavior.swift */ = {isa = PBXFileReference; fileEncoding = 4; lastKnownFileType = sourcecode.swift; path = "PredictionsCategory+ClientBehavior.swift"; sourceTree = "<group>"; };
		B4D38526236C97350014653D /* PredictionsInterpretRequest.swift */ = {isa = PBXFileReference; fileEncoding = 4; lastKnownFileType = sourcecode.swift; path = PredictionsInterpretRequest.swift; sourceTree = "<group>"; };
		B4D38528236C97350014653D /* PredictionsTranslateTextRequest.swift */ = {isa = PBXFileReference; fileEncoding = 4; lastKnownFileType = sourcecode.swift; path = PredictionsTranslateTextRequest.swift; sourceTree = "<group>"; };
		B4D3852A236C97350014653D /* PredictionsCategory+HubPayloadEventName.swift */ = {isa = PBXFileReference; fileEncoding = 4; lastKnownFileType = sourcecode.swift; path = "PredictionsCategory+HubPayloadEventName.swift"; sourceTree = "<group>"; };
		B4D3852C236C97350014653D /* PredictionsError.swift */ = {isa = PBXFileReference; fileEncoding = 4; lastKnownFileType = sourcecode.swift; path = PredictionsError.swift; sourceTree = "<group>"; };
		B4D3852D236C97350014653D /* PredictionsCategoryPlugin.swift */ = {isa = PBXFileReference; fileEncoding = 4; lastKnownFileType = sourcecode.swift; path = PredictionsCategoryPlugin.swift; sourceTree = "<group>"; };
		B4EBEB62246204AB00D06375 /* AuthAWSCredentialsProvider.swift */ = {isa = PBXFileReference; lastKnownFileType = sourcecode.swift; path = AuthAWSCredentialsProvider.swift; sourceTree = "<group>"; };
		B4EBEB65246204E400D06375 /* AuthCognitoTokensProvider.swift */ = {isa = PBXFileReference; lastKnownFileType = sourcecode.swift; path = AuthCognitoTokensProvider.swift; sourceTree = "<group>"; };
		B4EBEB672462050B00D06375 /* AuthCognitoIdentityProvider.swift */ = {isa = PBXFileReference; lastKnownFileType = sourcecode.swift; path = AuthCognitoIdentityProvider.swift; sourceTree = "<group>"; };
		B4F3542B25361BC80050FEE0 /* DynamicEmbedded.swift */ = {isa = PBXFileReference; lastKnownFileType = sourcecode.swift; path = DynamicEmbedded.swift; sourceTree = "<group>"; };
		B4F3543425361E0E0050FEE0 /* DynamicModel.swift */ = {isa = PBXFileReference; lastKnownFileType = sourcecode.swift; path = DynamicModel.swift; sourceTree = "<group>"; };
		B4F3E9F724314E2B00F23296 /* AuthCategoryConfigurationTests.swift */ = {isa = PBXFileReference; lastKnownFileType = sourcecode.swift; path = AuthCategoryConfigurationTests.swift; sourceTree = "<group>"; };
		B4F3E9F924314ECC00F23296 /* MockAuthCategoryPlugin.swift */ = {isa = PBXFileReference; lastKnownFileType = sourcecode.swift; path = MockAuthCategoryPlugin.swift; sourceTree = "<group>"; };
		B4F7F3E524621E4F00544B04 /* AuthAttributeResendConfirmationCodeOperation.swift */ = {isa = PBXFileReference; fileEncoding = 4; lastKnownFileType = sourcecode.swift; path = AuthAttributeResendConfirmationCodeOperation.swift; sourceTree = "<group>"; };
		B4F7F3E724621E6200544B04 /* AuthAttributeResendConfirmationCodeRequest.swift */ = {isa = PBXFileReference; fileEncoding = 4; lastKnownFileType = sourcecode.swift; path = AuthAttributeResendConfirmationCodeRequest.swift; sourceTree = "<group>"; };
		B4FA336124105D1800E1C659 /* AuthCategoryPlugin.swift */ = {isa = PBXFileReference; fileEncoding = 4; lastKnownFileType = sourcecode.swift; path = AuthCategoryPlugin.swift; sourceTree = "<group>"; };
		B4FA336524105DCD00E1C659 /* AuthCategory+ClientBehavior.swift */ = {isa = PBXFileReference; lastKnownFileType = sourcecode.swift; path = "AuthCategory+ClientBehavior.swift"; sourceTree = "<group>"; };
		B4FA336724105E8100E1C659 /* AuthCategory+HubPayloadEventName.swift */ = {isa = PBXFileReference; lastKnownFileType = sourcecode.swift; path = "AuthCategory+HubPayloadEventName.swift"; sourceTree = "<group>"; };
		B4FA336924105EB700E1C659 /* AuthCategoryConfiguration.swift */ = {isa = PBXFileReference; lastKnownFileType = sourcecode.swift; path = AuthCategoryConfiguration.swift; sourceTree = "<group>"; };
		B4FA76042416E0F0006F59CE /* AuthFetchSessionOperation.swift */ = {isa = PBXFileReference; lastKnownFileType = sourcecode.swift; path = AuthFetchSessionOperation.swift; sourceTree = "<group>"; };
		B4FA76062416E82B006F59CE /* AuthFetchSessionRequest.swift */ = {isa = PBXFileReference; lastKnownFileType = sourcecode.swift; path = AuthFetchSessionRequest.swift; sourceTree = "<group>"; };
		B4FEA92024635BFB0009B47B /* AuthCategoryDeviceBehavior.swift */ = {isa = PBXFileReference; lastKnownFileType = sourcecode.swift; path = AuthCategoryDeviceBehavior.swift; sourceTree = "<group>"; };
		B4FEA92224635CA40009B47B /* AuthCategory+DeviceBehavior.swift */ = {isa = PBXFileReference; lastKnownFileType = sourcecode.swift; path = "AuthCategory+DeviceBehavior.swift"; sourceTree = "<group>"; };
		B671BDC60D796AB1C118F365 /* Pods-Amplify-AmplifyTestConfigs-AmplifyTestCommon.release.xcconfig */ = {isa = PBXFileReference; includeInIndex = 1; lastKnownFileType = text.xcconfig; name = "Pods-Amplify-AmplifyTestConfigs-AmplifyTestCommon.release.xcconfig"; path = "Target Support Files/Pods-Amplify-AmplifyTestConfigs-AmplifyTestCommon/Pods-Amplify-AmplifyTestConfigs-AmplifyTestCommon.release.xcconfig"; sourceTree = "<group>"; };
		B6F4EFBF6DBF29A324CC0A27 /* Pods-AWSPlugins-AWSPinpointAnalyticsPlugin.release.xcconfig */ = {isa = PBXFileReference; includeInIndex = 1; lastKnownFileType = text.xcconfig; name = "Pods-AWSPlugins-AWSPinpointAnalyticsPlugin.release.xcconfig"; path = "Target Support Files/Pods-AWSPlugins-AWSPinpointAnalyticsPlugin/Pods-AWSPlugins-AWSPinpointAnalyticsPlugin.release.xcconfig"; sourceTree = "<group>"; };
		B7871B77B520892E343E9F0A /* Pods-Amplify-AWSPluginsCore-CoreMLPredictionsPlugin.release.xcconfig */ = {isa = PBXFileReference; includeInIndex = 1; lastKnownFileType = text.xcconfig; name = "Pods-Amplify-AWSPluginsCore-CoreMLPredictionsPlugin.release.xcconfig"; path = "Target Support Files/Pods-Amplify-AWSPluginsCore-CoreMLPredictionsPlugin/Pods-Amplify-AWSPluginsCore-CoreMLPredictionsPlugin.release.xcconfig"; sourceTree = "<group>"; };
		B868B395CBEDBAE5565C25D5 /* Pods_Amplify_AmplifyTestConfigs_AmplifyFunctionalTests.framework */ = {isa = PBXFileReference; explicitFileType = wrapper.framework; includeInIndex = 0; path = Pods_Amplify_AmplifyTestConfigs_AmplifyFunctionalTests.framework; sourceTree = BUILT_PRODUCTS_DIR; };
		B912D1B5242960D40028F05C /* QueryPaginationInput.swift */ = {isa = PBXFileReference; lastKnownFileType = sourcecode.swift; path = QueryPaginationInput.swift; sourceTree = "<group>"; };
		B91A879B23D125A50049A12F /* DateTime.swift */ = {isa = PBXFileReference; lastKnownFileType = sourcecode.swift; path = DateTime.swift; sourceTree = "<group>"; };
		B91A879D23D12B730049A12F /* Time.swift */ = {isa = PBXFileReference; lastKnownFileType = sourcecode.swift; path = Time.swift; sourceTree = "<group>"; };
		B91A879F23D18A320049A12F /* Temporal.swift */ = {isa = PBXFileReference; lastKnownFileType = sourcecode.swift; path = Temporal.swift; sourceTree = "<group>"; };
		B91A87A123D641570049A12F /* Temporal+Comparable.swift */ = {isa = PBXFileReference; lastKnownFileType = sourcecode.swift; path = "Temporal+Comparable.swift"; sourceTree = "<group>"; };
		B91A87A323D64B0F0049A12F /* TemporalTests.swift */ = {isa = PBXFileReference; lastKnownFileType = sourcecode.swift; path = TemporalTests.swift; sourceTree = "<group>"; };
		B922E267236A029C00D09250 /* Query.swift */ = {isa = PBXFileReference; fileEncoding = 4; lastKnownFileType = sourcecode.swift; path = Query.swift; sourceTree = "<group>"; };
		B922E268236A029C00D09250 /* ModelKey.swift */ = {isa = PBXFileReference; fileEncoding = 4; lastKnownFileType = sourcecode.swift; path = ModelKey.swift; sourceTree = "<group>"; };
		B922E269236A029C00D09250 /* QueryPredicate.swift */ = {isa = PBXFileReference; fileEncoding = 4; lastKnownFileType = sourcecode.swift; path = QueryPredicate.swift; sourceTree = "<group>"; };
		B922E26A236A029C00D09250 /* QueryTranslator.swift */ = {isa = PBXFileReference; fileEncoding = 4; lastKnownFileType = sourcecode.swift; path = QueryTranslator.swift; sourceTree = "<group>"; };
		B922E281236C1A7A00D09250 /* QueryPredicate+Equatable.swift */ = {isa = PBXFileReference; lastKnownFileType = sourcecode.swift; path = "QueryPredicate+Equatable.swift"; sourceTree = "<group>"; };
		B922E283236CB45700D09250 /* QueryOperator.swift */ = {isa = PBXFileReference; lastKnownFileType = sourcecode.swift; path = QueryOperator.swift; sourceTree = "<group>"; };
		B92E039E2367CE79006CEB8D /* DataStoreCategory+Behavior.swift */ = {isa = PBXFileReference; fileEncoding = 4; lastKnownFileType = sourcecode.swift; path = "DataStoreCategory+Behavior.swift"; sourceTree = "<group>"; };
		B92E039F2367CE79006CEB8D /* DataStoreCategoryPlugin.swift */ = {isa = PBXFileReference; fileEncoding = 4; lastKnownFileType = sourcecode.swift; path = DataStoreCategoryPlugin.swift; sourceTree = "<group>"; };
		B92E03A02367CE79006CEB8D /* DataStoreCategoryBehavior.swift */ = {isa = PBXFileReference; fileEncoding = 4; lastKnownFileType = sourcecode.swift; path = DataStoreCategoryBehavior.swift; sourceTree = "<group>"; };
		B92E03A12367CE79006CEB8D /* DataStoreCallback.swift */ = {isa = PBXFileReference; fileEncoding = 4; lastKnownFileType = sourcecode.swift; path = DataStoreCallback.swift; sourceTree = "<group>"; };
		B92E03A22367CE79006CEB8D /* DataStoreError.swift */ = {isa = PBXFileReference; fileEncoding = 4; lastKnownFileType = sourcecode.swift; path = DataStoreError.swift; sourceTree = "<group>"; };
		B92E03A32367CE79006CEB8D /* DataStoreCategoryConfiguration.swift */ = {isa = PBXFileReference; fileEncoding = 4; lastKnownFileType = sourcecode.swift; path = DataStoreCategoryConfiguration.swift; sourceTree = "<group>"; };
		B92E03A42367CE7A006CEB8D /* DataStoreCategory.swift */ = {isa = PBXFileReference; fileEncoding = 4; lastKnownFileType = sourcecode.swift; path = DataStoreCategory.swift; sourceTree = "<group>"; };
		B92E03A52367CE7A006CEB8D /* DataStoreCategory+Configurable.swift */ = {isa = PBXFileReference; fileEncoding = 4; lastKnownFileType = sourcecode.swift; path = "DataStoreCategory+Configurable.swift"; sourceTree = "<group>"; };
		B92E03A72367CE7A006CEB8D /* Model.swift */ = {isa = PBXFileReference; fileEncoding = 4; lastKnownFileType = sourcecode.swift; path = Model.swift; sourceTree = "<group>"; };
		B92E03A82367CE7A006CEB8D /* ModelSchema.swift */ = {isa = PBXFileReference; fileEncoding = 4; lastKnownFileType = sourcecode.swift; path = ModelSchema.swift; sourceTree = "<group>"; };
		B92E03A92367CE7A006CEB8D /* ModelRegistry.swift */ = {isa = PBXFileReference; fileEncoding = 4; lastKnownFileType = sourcecode.swift; path = ModelRegistry.swift; sourceTree = "<group>"; };
		B92E03AA2367CE7A006CEB8D /* ModelSchema+Definition.swift */ = {isa = PBXFileReference; fileEncoding = 4; lastKnownFileType = sourcecode.swift; path = "ModelSchema+Definition.swift"; sourceTree = "<group>"; };
		B92E03AB2367CE7A006CEB8D /* Model+Schema.swift */ = {isa = PBXFileReference; fileEncoding = 4; lastKnownFileType = sourcecode.swift; path = "Model+Schema.swift"; sourceTree = "<group>"; };
		B92E03AC2367CE7A006CEB8D /* Model+Codable.swift */ = {isa = PBXFileReference; fileEncoding = 4; lastKnownFileType = sourcecode.swift; path = "Model+Codable.swift"; sourceTree = "<group>"; };
		B93D0FDE2473BBF500796879 /* Temporal+Codable.swift */ = {isa = PBXFileReference; lastKnownFileType = sourcecode.swift; path = "Temporal+Codable.swift"; sourceTree = "<group>"; };
		B9485E9623F40847009C4F93 /* Time+Operation.swift */ = {isa = PBXFileReference; lastKnownFileType = sourcecode.swift; path = "Time+Operation.swift"; sourceTree = "<group>"; };
		B9485E9823F40877009C4F93 /* Date+Operation.swift */ = {isa = PBXFileReference; lastKnownFileType = sourcecode.swift; path = "Date+Operation.swift"; sourceTree = "<group>"; };
		B9485E9A23F4BEEC009C4F93 /* README.md */ = {isa = PBXFileReference; fileEncoding = 4; lastKnownFileType = net.daringfireball.markdown; path = README.md; sourceTree = "<group>"; };
		B952182E237E21B900F53237 /* Comment+Schema.swift */ = {isa = PBXFileReference; fileEncoding = 4; lastKnownFileType = sourcecode.swift; path = "Comment+Schema.swift"; sourceTree = "<group>"; };
		B952182F237E21B900F53237 /* schema.graphql */ = {isa = PBXFileReference; fileEncoding = 4; lastKnownFileType = text; path = schema.graphql; sourceTree = "<group>"; };
		B9521830237E21B900F53237 /* Comment.swift */ = {isa = PBXFileReference; fileEncoding = 4; lastKnownFileType = sourcecode.swift; path = Comment.swift; sourceTree = "<group>"; };
		B9521831237E21B900F53237 /* Post+Schema.swift */ = {isa = PBXFileReference; fileEncoding = 4; lastKnownFileType = sourcecode.swift; path = "Post+Schema.swift"; sourceTree = "<group>"; };
		B9521832237E21B900F53237 /* Post.swift */ = {isa = PBXFileReference; fileEncoding = 4; lastKnownFileType = sourcecode.swift; path = Post.swift; sourceTree = "<group>"; };
		B98A93BFFD5E72827BDCC750 /* Pods_AmplifyTestApp_AWSPredictionsPluginIntegrationTests.framework */ = {isa = PBXFileReference; explicitFileType = wrapper.framework; includeInIndex = 0; path = Pods_AmplifyTestApp_AWSPredictionsPluginIntegrationTests.framework; sourceTree = BUILT_PRODUCTS_DIR; };
		B98E9D062372236200934B51 /* ModelKey.swift */ = {isa = PBXFileReference; fileEncoding = 4; lastKnownFileType = sourcecode.swift; path = ModelKey.swift; sourceTree = "<group>"; };
		B98E9D072372236200934B51 /* QueryOperator.swift */ = {isa = PBXFileReference; fileEncoding = 4; lastKnownFileType = sourcecode.swift; path = QueryOperator.swift; sourceTree = "<group>"; };
		B98E9D082372236200934B51 /* QueryPredicate.swift */ = {isa = PBXFileReference; fileEncoding = 4; lastKnownFileType = sourcecode.swift; path = QueryPredicate.swift; sourceTree = "<group>"; };
		B98E9D0A2372236200934B51 /* QueryField.swift */ = {isa = PBXFileReference; fileEncoding = 4; lastKnownFileType = sourcecode.swift; path = QueryField.swift; sourceTree = "<group>"; };
		B98E9D0B2372236200934B51 /* QueryOperator+Equatable.swift */ = {isa = PBXFileReference; fileEncoding = 4; lastKnownFileType = sourcecode.swift; path = "QueryOperator+Equatable.swift"; sourceTree = "<group>"; };
		B98E9D0C2372236200934B51 /* QueryPredicate+Equatable.swift */ = {isa = PBXFileReference; fileEncoding = 4; lastKnownFileType = sourcecode.swift; path = "QueryPredicate+Equatable.swift"; sourceTree = "<group>"; };
		B99209E12411E49D00F80010 /* amplify-tools.sh */ = {isa = PBXFileReference; fileEncoding = 4; lastKnownFileType = text.script.sh; path = "amplify-tools.sh"; sourceTree = "<group>"; };
		B99209E22411E49D00F80010 /* README.md */ = {isa = PBXFileReference; fileEncoding = 4; lastKnownFileType = net.daringfireball.markdown; path = README.md; sourceTree = "<group>"; };
		B996FC4323FF2FA8006D0F68 /* Encodable+AnyEncodable.swift */ = {isa = PBXFileReference; lastKnownFileType = sourcecode.swift; path = "Encodable+AnyEncodable.swift"; sourceTree = "<group>"; };
		B996FC4C24059918006D0F68 /* Model+Enum.swift */ = {isa = PBXFileReference; lastKnownFileType = sourcecode.swift; path = "Model+Enum.swift"; sourceTree = "<group>"; };
		B99EF4B423DB020C00D821BC /* TemporalComparableTests.swift */ = {isa = PBXFileReference; lastKnownFileType = sourcecode.swift; path = TemporalComparableTests.swift; sourceTree = "<group>"; };
		B99EF4B623DB072000D821BC /* Temporal+Hashable.swift */ = {isa = PBXFileReference; lastKnownFileType = sourcecode.swift; path = "Temporal+Hashable.swift"; sourceTree = "<group>"; };
		B9A329CB243559BF00C5B80C /* TimeInterval+Helper.swift */ = {isa = PBXFileReference; lastKnownFileType = sourcecode.swift; path = "TimeInterval+Helper.swift"; sourceTree = "<group>"; };
		B9A6A4DF24452E0D00AC2792 /* AccessLevel.swift */ = {isa = PBXFileReference; fileEncoding = 4; lastKnownFileType = sourcecode.swift; path = AccessLevel.swift; sourceTree = "<group>"; };
		B9AA09F02473CA29000E6FBB /* PostStatus.swift */ = {isa = PBXFileReference; lastKnownFileType = sourcecode.swift; path = PostStatus.swift; sourceTree = "<group>"; };
		B9AE8FD823D8C609002742F9 /* TemporalFormat.swift */ = {isa = PBXFileReference; lastKnownFileType = sourcecode.swift; path = TemporalFormat.swift; sourceTree = "<group>"; };
		B9AE8FDA23D8C643002742F9 /* TemporalFormat+Time.swift */ = {isa = PBXFileReference; lastKnownFileType = sourcecode.swift; path = "TemporalFormat+Time.swift"; sourceTree = "<group>"; };
		B9AF547923F324DB0059E6C4 /* TemporalOperation.swift */ = {isa = PBXFileReference; lastKnownFileType = sourcecode.swift; path = TemporalOperation.swift; sourceTree = "<group>"; };
		B9AF547D23F37DF20059E6C4 /* TemporalOperationTests.swift */ = {isa = PBXFileReference; lastKnownFileType = sourcecode.swift; path = TemporalOperationTests.swift; sourceTree = "<group>"; };
		B9B50DC123D9179F0086F1E1 /* TemporalFormat+DateTime.swift */ = {isa = PBXFileReference; lastKnownFileType = sourcecode.swift; path = "TemporalFormat+DateTime.swift"; sourceTree = "<group>"; };
		B9B50DC323D917BB0086F1E1 /* TemporalFormat+Date.swift */ = {isa = PBXFileReference; lastKnownFileType = sourcecode.swift; path = "TemporalFormat+Date.swift"; sourceTree = "<group>"; };
		B9B50DC523D918020086F1E1 /* Date.swift */ = {isa = PBXFileReference; lastKnownFileType = sourcecode.swift; path = Date.swift; sourceTree = "<group>"; };
		B9B50DC723DA15890086F1E1 /* DataStoreError+Temporal.swift */ = {isa = PBXFileReference; lastKnownFileType = sourcecode.swift; path = "DataStoreError+Temporal.swift"; sourceTree = "<group>"; };
		B9B64A9E23FCBF7E00730B68 /* ModelValueConverter.swift */ = {isa = PBXFileReference; lastKnownFileType = sourcecode.swift; path = ModelValueConverter.swift; sourceTree = "<group>"; };
		B9DCA262240F217C00075E22 /* AnyEncodableTests.swift */ = {isa = PBXFileReference; lastKnownFileType = sourcecode.swift; path = AnyEncodableTests.swift; sourceTree = "<group>"; };
		B9FAA10A23878122009414B4 /* ModelField+Association.swift */ = {isa = PBXFileReference; lastKnownFileType = sourcecode.swift; path = "ModelField+Association.swift"; sourceTree = "<group>"; };
		B9FAA10D23878BF3009414B4 /* UserAccount.swift */ = {isa = PBXFileReference; lastKnownFileType = sourcecode.swift; path = UserAccount.swift; sourceTree = "<group>"; };
		B9FAA10F23878C5E009414B4 /* UserProfile.swift */ = {isa = PBXFileReference; lastKnownFileType = sourcecode.swift; path = UserProfile.swift; sourceTree = "<group>"; };
		B9FAA11123878C96009414B4 /* UserAccount+Schema.swift */ = {isa = PBXFileReference; lastKnownFileType = sourcecode.swift; path = "UserAccount+Schema.swift"; sourceTree = "<group>"; };
		B9FAA11323878CEA009414B4 /* UserProfile+Schema.swift */ = {isa = PBXFileReference; lastKnownFileType = sourcecode.swift; path = "UserProfile+Schema.swift"; sourceTree = "<group>"; };
		B9FAA115238799D3009414B4 /* Author.swift */ = {isa = PBXFileReference; lastKnownFileType = sourcecode.swift; path = Author.swift; sourceTree = "<group>"; };
		B9FAA11723879A57009414B4 /* Author+Schema.swift */ = {isa = PBXFileReference; lastKnownFileType = sourcecode.swift; path = "Author+Schema.swift"; sourceTree = "<group>"; };
		B9FAA11923879AC8009414B4 /* BookAuthor.swift */ = {isa = PBXFileReference; lastKnownFileType = sourcecode.swift; path = BookAuthor.swift; sourceTree = "<group>"; };
		B9FAA11B23879B35009414B4 /* Book.swift */ = {isa = PBXFileReference; lastKnownFileType = sourcecode.swift; path = Book.swift; sourceTree = "<group>"; };
		B9FAA11D23879B9F009414B4 /* Book+Schema.swift */ = {isa = PBXFileReference; lastKnownFileType = sourcecode.swift; path = "Book+Schema.swift"; sourceTree = "<group>"; };
		B9FAA11F23879BD0009414B4 /* BookAuthor+Schema.swift */ = {isa = PBXFileReference; lastKnownFileType = sourcecode.swift; path = "BookAuthor+Schema.swift"; sourceTree = "<group>"; };
		B9FAA1242388BE48009414B4 /* List+Model.swift */ = {isa = PBXFileReference; lastKnownFileType = sourcecode.swift; path = "List+Model.swift"; sourceTree = "<group>"; };
		B9FAA1262388BE91009414B4 /* List+LazyLoad.swift */ = {isa = PBXFileReference; lastKnownFileType = sourcecode.swift; path = "List+LazyLoad.swift"; sourceTree = "<group>"; };
		B9FAA139238BBADE009414B4 /* List+Combine.swift */ = {isa = PBXFileReference; lastKnownFileType = sourcecode.swift; path = "List+Combine.swift"; sourceTree = "<group>"; };
		B9FAA13B238BBE67009414B4 /* DataStoreCallback+Combine.swift */ = {isa = PBXFileReference; lastKnownFileType = sourcecode.swift; path = "DataStoreCallback+Combine.swift"; sourceTree = "<group>"; };
		B9FAA174238EFC59009414B4 /* String+Extensions.swift */ = {isa = PBXFileReference; fileEncoding = 4; lastKnownFileType = sourcecode.swift; path = "String+Extensions.swift"; sourceTree = "<group>"; };
		B9FAA17F238FBB5D009414B4 /* Model+Array.swift */ = {isa = PBXFileReference; lastKnownFileType = sourcecode.swift; path = "Model+Array.swift"; sourceTree = "<group>"; };
		B9FB05F72383740D00DE1FD4 /* DataStoreStatement.swift */ = {isa = PBXFileReference; lastKnownFileType = sourcecode.swift; path = DataStoreStatement.swift; sourceTree = "<group>"; };
		BAFD88194E245D6B82399825 /* Pods-Amplify-AmplifyAWSPlugins-AWSPinpointAnalyticsPlugin-AWSPinpointAnalyticsPluginTests.release.xcconfig */ = {isa = PBXFileReference; includeInIndex = 1; lastKnownFileType = text.xcconfig; name = "Pods-Amplify-AmplifyAWSPlugins-AWSPinpointAnalyticsPlugin-AWSPinpointAnalyticsPluginTests.release.xcconfig"; path = "Target Support Files/Pods-Amplify-AmplifyAWSPlugins-AWSPinpointAnalyticsPlugin-AWSPinpointAnalyticsPluginTests/Pods-Amplify-AmplifyAWSPlugins-AWSPinpointAnalyticsPlugin-AWSPinpointAnalyticsPluginTests.release.xcconfig"; sourceTree = "<group>"; };
		BB548811E9281F8547D83681 /* Pods-AmplifyAWSPlugins-AWSPinpointAnalyticsPlugin-AWSPinpointAnalyticsPluginTests.release.xcconfig */ = {isa = PBXFileReference; includeInIndex = 1; lastKnownFileType = text.xcconfig; name = "Pods-AmplifyAWSPlugins-AWSPinpointAnalyticsPlugin-AWSPinpointAnalyticsPluginTests.release.xcconfig"; path = "Target Support Files/Pods-AmplifyAWSPlugins-AWSPinpointAnalyticsPlugin-AWSPinpointAnalyticsPluginTests/Pods-AmplifyAWSPlugins-AWSPinpointAnalyticsPlugin-AWSPinpointAnalyticsPluginTests.release.xcconfig"; sourceTree = "<group>"; };
		BCF5BF94BA714000C1C44713 /* Pods-Amplify-AmplifyAWSPlugins-AWSPluginsCore.debug.xcconfig */ = {isa = PBXFileReference; includeInIndex = 1; lastKnownFileType = text.xcconfig; name = "Pods-Amplify-AmplifyAWSPlugins-AWSPluginsCore.debug.xcconfig"; path = "Target Support Files/Pods-Amplify-AmplifyAWSPlugins-AWSPluginsCore/Pods-Amplify-AmplifyAWSPlugins-AWSPluginsCore.debug.xcconfig"; sourceTree = "<group>"; };
		BDD362469B9E22FC083FE7E6 /* Pods-AWSPinpointAnalyticsPluginIntegrationTests.debug.xcconfig */ = {isa = PBXFileReference; includeInIndex = 1; lastKnownFileType = text.xcconfig; name = "Pods-AWSPinpointAnalyticsPluginIntegrationTests.debug.xcconfig"; path = "Target Support Files/Pods-AWSPinpointAnalyticsPluginIntegrationTests/Pods-AWSPinpointAnalyticsPluginIntegrationTests.debug.xcconfig"; sourceTree = "<group>"; };
		BF5EBE1C799376B9AEB109A0 /* Pods-Amplify-AmplifyAWSPlugins-AWSPluginsCore.release.xcconfig */ = {isa = PBXFileReference; includeInIndex = 1; lastKnownFileType = text.xcconfig; name = "Pods-Amplify-AmplifyAWSPlugins-AWSPluginsCore.release.xcconfig"; path = "Target Support Files/Pods-Amplify-AmplifyAWSPlugins-AWSPluginsCore/Pods-Amplify-AmplifyAWSPlugins-AWSPluginsCore.release.xcconfig"; sourceTree = "<group>"; };
		C0B511C8A95808A43B4D835A /* Pods-AmplifyFunctionalTests.release.xcconfig */ = {isa = PBXFileReference; includeInIndex = 1; lastKnownFileType = text.xcconfig; name = "Pods-AmplifyFunctionalTests.release.xcconfig"; path = "Target Support Files/Pods-AmplifyFunctionalTests/Pods-AmplifyFunctionalTests.release.xcconfig"; sourceTree = "<group>"; };
		C1442E62F2DE66706DC83419 /* Pods-AmplifyAWSPlugins-AWSAPICategoryPlugin-AWSAPICategoryPluginTests.debug.xcconfig */ = {isa = PBXFileReference; includeInIndex = 1; lastKnownFileType = text.xcconfig; name = "Pods-AmplifyAWSPlugins-AWSAPICategoryPlugin-AWSAPICategoryPluginTests.debug.xcconfig"; path = "Target Support Files/Pods-AmplifyAWSPlugins-AWSAPICategoryPlugin-AWSAPICategoryPluginTests/Pods-AmplifyAWSPlugins-AWSAPICategoryPlugin-AWSAPICategoryPluginTests.debug.xcconfig"; sourceTree = "<group>"; };
		C448F4F6DD01A268675E1C68 /* Pods_Amplify_AmplifyTestConfigs_AmplifyTestCommon.framework */ = {isa = PBXFileReference; explicitFileType = wrapper.framework; includeInIndex = 0; path = Pods_Amplify_AmplifyTestConfigs_AmplifyTestCommon.framework; sourceTree = BUILT_PRODUCTS_DIR; };
		C47D2C6EE9D4659ECC201E0C /* Pods-Amplify-AmplifyAWSPlugins-AWSS3StoragePlugin.debug.xcconfig */ = {isa = PBXFileReference; includeInIndex = 1; lastKnownFileType = text.xcconfig; name = "Pods-Amplify-AmplifyAWSPlugins-AWSS3StoragePlugin.debug.xcconfig"; path = "Target Support Files/Pods-Amplify-AmplifyAWSPlugins-AWSS3StoragePlugin/Pods-Amplify-AmplifyAWSPlugins-AWSS3StoragePlugin.debug.xcconfig"; sourceTree = "<group>"; };
		C6603353B66E0CA1B7DA9549 /* Pods-AWSPlugins-AWSAuthService-AWSAuthServiceTests.release.xcconfig */ = {isa = PBXFileReference; includeInIndex = 1; lastKnownFileType = text.xcconfig; name = "Pods-AWSPlugins-AWSAuthService-AWSAuthServiceTests.release.xcconfig"; path = "Target Support Files/Pods-AWSPlugins-AWSAuthService-AWSAuthServiceTests/Pods-AWSPlugins-AWSAuthService-AWSAuthServiceTests.release.xcconfig"; sourceTree = "<group>"; };
		C7FF8ED8D1C35C1AAF146C24 /* Pods-AmplifyTestApp-AWSPredictionsPluginIntegrationTests.debug.xcconfig */ = {isa = PBXFileReference; includeInIndex = 1; lastKnownFileType = text.xcconfig; name = "Pods-AmplifyTestApp-AWSPredictionsPluginIntegrationTests.debug.xcconfig"; path = "Target Support Files/Pods-AmplifyTestApp-AWSPredictionsPluginIntegrationTests/Pods-AmplifyTestApp-AWSPredictionsPluginIntegrationTests.debug.xcconfig"; sourceTree = "<group>"; };
		C823AF111EEDFFEBC82936FE /* Pods-AmplifyAWSPlugins-AWSPluginsCore-AWSS3StoragePlugin.debug.xcconfig */ = {isa = PBXFileReference; includeInIndex = 1; lastKnownFileType = text.xcconfig; name = "Pods-AmplifyAWSPlugins-AWSPluginsCore-AWSS3StoragePlugin.debug.xcconfig"; path = "Target Support Files/Pods-AmplifyAWSPlugins-AWSPluginsCore-AWSS3StoragePlugin/Pods-AmplifyAWSPlugins-AWSPluginsCore-AWSS3StoragePlugin.debug.xcconfig"; sourceTree = "<group>"; };
		C8CDC2C2141DE57CDAD5976B /* Pods-AWSPlugins-AWSS3StoragePlugin.debug.xcconfig */ = {isa = PBXFileReference; includeInIndex = 1; lastKnownFileType = text.xcconfig; name = "Pods-AWSPlugins-AWSS3StoragePlugin.debug.xcconfig"; path = "Target Support Files/Pods-AWSPlugins-AWSS3StoragePlugin/Pods-AWSPlugins-AWSS3StoragePlugin.debug.xcconfig"; sourceTree = "<group>"; };
		C92F36DDB48E42EC3E1DB43C /* Pods_Amplify_AWSPluginsCore_AWSPredictionsPlugin.framework */ = {isa = PBXFileReference; explicitFileType = wrapper.framework; includeInIndex = 0; path = Pods_Amplify_AWSPluginsCore_AWSPredictionsPlugin.framework; sourceTree = BUILT_PRODUCTS_DIR; };
		CDA13A23FBBBBB64D8FCA8C1 /* Pods-Amplify-AmplifyAWSPlugins-AWSPluginsCore-AWSS3StoragePlugin-AWSS3StoragePluginTests.debug.xcconfig */ = {isa = PBXFileReference; includeInIndex = 1; lastKnownFileType = text.xcconfig; name = "Pods-Amplify-AmplifyAWSPlugins-AWSPluginsCore-AWSS3StoragePlugin-AWSS3StoragePluginTests.debug.xcconfig"; path = "Target Support Files/Pods-Amplify-AmplifyAWSPlugins-AWSPluginsCore-AWSS3StoragePlugin-AWSS3StoragePluginTests/Pods-Amplify-AmplifyAWSPlugins-AWSPluginsCore-AWSS3StoragePlugin-AWSS3StoragePluginTests.debug.xcconfig"; sourceTree = "<group>"; };
		CDC7F1C368154B364CB74742 /* Pods_AmplifyTestApp.framework */ = {isa = PBXFileReference; explicitFileType = wrapper.framework; includeInIndex = 0; path = Pods_AmplifyTestApp.framework; sourceTree = BUILT_PRODUCTS_DIR; };
		CE59D98B4D60E273F4FAF2FB /* Pods-AmplifyAWSPlugins-AWSPluginsCore-AWSPinpointAnalyticsPlugin-AWSPinpointAnalyticsPluginTests.release.xcconfig */ = {isa = PBXFileReference; includeInIndex = 1; lastKnownFileType = text.xcconfig; name = "Pods-AmplifyAWSPlugins-AWSPluginsCore-AWSPinpointAnalyticsPlugin-AWSPinpointAnalyticsPluginTests.release.xcconfig"; path = "Target Support Files/Pods-AmplifyAWSPlugins-AWSPluginsCore-AWSPinpointAnalyticsPlugin-AWSPinpointAnalyticsPluginTests/Pods-AmplifyAWSPlugins-AWSPluginsCore-AWSPinpointAnalyticsPlugin-AWSPinpointAnalyticsPluginTests.release.xcconfig"; sourceTree = "<group>"; };
		D0BBEF4305CBF73E587E709B /* Pods-Amplify-AmplifyAWSPlugins-AWSPluginsCore-AWSAPICategoryPlugin-AWSAPICategoryPluginTests.debug.xcconfig */ = {isa = PBXFileReference; includeInIndex = 1; lastKnownFileType = text.xcconfig; name = "Pods-Amplify-AmplifyAWSPlugins-AWSPluginsCore-AWSAPICategoryPlugin-AWSAPICategoryPluginTests.debug.xcconfig"; path = "Target Support Files/Pods-Amplify-AmplifyAWSPlugins-AWSPluginsCore-AWSAPICategoryPlugin-AWSAPICategoryPluginTests/Pods-Amplify-AmplifyAWSPlugins-AWSPluginsCore-AWSAPICategoryPlugin-AWSAPICategoryPluginTests.debug.xcconfig"; sourceTree = "<group>"; };
		D2A0246D3621B503C915A5D1 /* Pods-AWSPlugins-AWSAuthService-AWSAPICategoryPlugin.release.xcconfig */ = {isa = PBXFileReference; includeInIndex = 1; lastKnownFileType = text.xcconfig; name = "Pods-AWSPlugins-AWSAuthService-AWSAPICategoryPlugin.release.xcconfig"; path = "Target Support Files/Pods-AWSPlugins-AWSAuthService-AWSAPICategoryPlugin/Pods-AWSPlugins-AWSAuthService-AWSAPICategoryPlugin.release.xcconfig"; sourceTree = "<group>"; };
		D5363CAF9EFAA822FED56808 /* Pods_Amplify_AWSPluginsCore_AWSPluginsTestConfigs_AWSPluginsTestCommon.framework */ = {isa = PBXFileReference; explicitFileType = wrapper.framework; includeInIndex = 0; path = Pods_Amplify_AWSPluginsCore_AWSPluginsTestConfigs_AWSPluginsTestCommon.framework; sourceTree = BUILT_PRODUCTS_DIR; };
		D5521D5FA66340943C39C451 /* Pods-Amplify-AmplifyAWSPlugins-AWSPluginsCore-AWSAPICategoryPlugin.debug.xcconfig */ = {isa = PBXFileReference; includeInIndex = 1; lastKnownFileType = text.xcconfig; name = "Pods-Amplify-AmplifyAWSPlugins-AWSPluginsCore-AWSAPICategoryPlugin.debug.xcconfig"; path = "Target Support Files/Pods-Amplify-AmplifyAWSPlugins-AWSPluginsCore-AWSAPICategoryPlugin/Pods-Amplify-AmplifyAWSPlugins-AWSPluginsCore-AWSAPICategoryPlugin.debug.xcconfig"; sourceTree = "<group>"; };
		D83C515F248964780091548E /* ModelGraphQLTests.swift */ = {isa = PBXFileReference; lastKnownFileType = sourcecode.swift; path = ModelGraphQLTests.swift; sourceTree = "<group>"; };
		D84CF106255C5CA8007B96A9 /* CodingKeysTests.swift */ = {isa = PBXFileReference; lastKnownFileType = sourcecode.swift; path = CodingKeysTests.swift; sourceTree = "<group>"; };
		D8DD7A1C24A1CCCD001C49FD /* QuerySortInput.swift */ = {isa = PBXFileReference; lastKnownFileType = sourcecode.swift; path = QuerySortInput.swift; sourceTree = "<group>"; };
		DD2486414D63230FF39130C7 /* Pods-Amplify-AWSPluginsCore.debug.xcconfig */ = {isa = PBXFileReference; includeInIndex = 1; lastKnownFileType = text.xcconfig; name = "Pods-Amplify-AWSPluginsCore.debug.xcconfig"; path = "Target Support Files/Pods-Amplify-AWSPluginsCore/Pods-Amplify-AWSPluginsCore.debug.xcconfig"; sourceTree = "<group>"; };
		DEEB82A328223C60557B75C1 /* Pods-Amplify-AmplifyAWSPlugins-AWSPluginsCore-AWSPinpointAnalyticsPlugin.release.xcconfig */ = {isa = PBXFileReference; includeInIndex = 1; lastKnownFileType = text.xcconfig; name = "Pods-Amplify-AmplifyAWSPlugins-AWSPluginsCore-AWSPinpointAnalyticsPlugin.release.xcconfig"; path = "Target Support Files/Pods-Amplify-AmplifyAWSPlugins-AWSPluginsCore-AWSPinpointAnalyticsPlugin/Pods-Amplify-AmplifyAWSPlugins-AWSPluginsCore-AWSPinpointAnalyticsPlugin.release.xcconfig"; sourceTree = "<group>"; };
		E1306F31E45EE7C6B6048F89 /* Pods-AmplifyAWSPlugins-AWSPluginsCore-AWSS3StoragePlugin-AWSS3StoragePluginTests.release.xcconfig */ = {isa = PBXFileReference; includeInIndex = 1; lastKnownFileType = text.xcconfig; name = "Pods-AmplifyAWSPlugins-AWSPluginsCore-AWSS3StoragePlugin-AWSS3StoragePluginTests.release.xcconfig"; path = "Target Support Files/Pods-AmplifyAWSPlugins-AWSPluginsCore-AWSS3StoragePlugin-AWSS3StoragePluginTests/Pods-AmplifyAWSPlugins-AWSPluginsCore-AWSS3StoragePlugin-AWSS3StoragePluginTests.release.xcconfig"; sourceTree = "<group>"; };
		E163CCBB8EB65FC80602EC2B /* Pods-AmplifyAWSPlugins-AWSPluginsCore-AWSAPICategoryPlugin-AWSAPICategoryPluginTests.release.xcconfig */ = {isa = PBXFileReference; includeInIndex = 1; lastKnownFileType = text.xcconfig; name = "Pods-AmplifyAWSPlugins-AWSPluginsCore-AWSAPICategoryPlugin-AWSAPICategoryPluginTests.release.xcconfig"; path = "Target Support Files/Pods-AmplifyAWSPlugins-AWSPluginsCore-AWSAPICategoryPlugin-AWSAPICategoryPluginTests/Pods-AmplifyAWSPlugins-AWSPluginsCore-AWSAPICategoryPlugin-AWSAPICategoryPluginTests.release.xcconfig"; sourceTree = "<group>"; };
		E259110B7AC20BBA34B49FBB /* Pods-Amplify-AmplifyAWSPlugins-AWSS3StoragePlugin-AWSS3StoragePluginTests.debug.xcconfig */ = {isa = PBXFileReference; includeInIndex = 1; lastKnownFileType = text.xcconfig; name = "Pods-Amplify-AmplifyAWSPlugins-AWSS3StoragePlugin-AWSS3StoragePluginTests.debug.xcconfig"; path = "Target Support Files/Pods-Amplify-AmplifyAWSPlugins-AWSS3StoragePlugin-AWSS3StoragePluginTests/Pods-Amplify-AmplifyAWSPlugins-AWSS3StoragePlugin-AWSS3StoragePluginTests.debug.xcconfig"; sourceTree = "<group>"; };
		E525BACD638CA2C070983756 /* Pods-AmplifyTestCommon.release.xcconfig */ = {isa = PBXFileReference; includeInIndex = 1; lastKnownFileType = text.xcconfig; name = "Pods-AmplifyTestCommon.release.xcconfig"; path = "Target Support Files/Pods-AmplifyTestCommon/Pods-AmplifyTestCommon.release.xcconfig"; sourceTree = "<group>"; };
		E5ACA3446D45A4622167122C /* Pods-Amplify.release.xcconfig */ = {isa = PBXFileReference; includeInIndex = 1; lastKnownFileType = text.xcconfig; name = "Pods-Amplify.release.xcconfig"; path = "Target Support Files/Pods-Amplify/Pods-Amplify.release.xcconfig"; sourceTree = "<group>"; };
		E60A7D29526222C07780A03B /* Pods-AmplifyAWSPlugins-AWSPinpointAnalyticsPlugin.debug.xcconfig */ = {isa = PBXFileReference; includeInIndex = 1; lastKnownFileType = text.xcconfig; name = "Pods-AmplifyAWSPlugins-AWSPinpointAnalyticsPlugin.debug.xcconfig"; path = "Target Support Files/Pods-AmplifyAWSPlugins-AWSPinpointAnalyticsPlugin/Pods-AmplifyAWSPlugins-AWSPinpointAnalyticsPlugin.debug.xcconfig"; sourceTree = "<group>"; };
		E684599DABE1C5FF50C7FC66 /* Pods-AmplifyAWSPlugins-AWSPluginsCore-AWSAPICategoryPlugin.release.xcconfig */ = {isa = PBXFileReference; includeInIndex = 1; lastKnownFileType = text.xcconfig; name = "Pods-AmplifyAWSPlugins-AWSPluginsCore-AWSAPICategoryPlugin.release.xcconfig"; path = "Target Support Files/Pods-AmplifyAWSPlugins-AWSPluginsCore-AWSAPICategoryPlugin/Pods-AmplifyAWSPlugins-AWSPluginsCore-AWSAPICategoryPlugin.release.xcconfig"; sourceTree = "<group>"; };
		EA022680CE55C67801F3EB9B /* Pods-Amplify-AmplifyFunctionalTests.release.xcconfig */ = {isa = PBXFileReference; includeInIndex = 1; lastKnownFileType = text.xcconfig; name = "Pods-Amplify-AmplifyFunctionalTests.release.xcconfig"; path = "Target Support Files/Pods-Amplify-AmplifyFunctionalTests/Pods-Amplify-AmplifyFunctionalTests.release.xcconfig"; sourceTree = "<group>"; };
		EB8D4C04395F71F6806E4609 /* Pods-Amplify-AWSPluginsCore-AWSPluginsTestConfigs-AWSDataStoreCategoryPluginTests.release.xcconfig */ = {isa = PBXFileReference; includeInIndex = 1; lastKnownFileType = text.xcconfig; name = "Pods-Amplify-AWSPluginsCore-AWSPluginsTestConfigs-AWSDataStoreCategoryPluginTests.release.xcconfig"; path = "Target Support Files/Pods-Amplify-AWSPluginsCore-AWSPluginsTestConfigs-AWSDataStoreCategoryPluginTests/Pods-Amplify-AWSPluginsCore-AWSPluginsTestConfigs-AWSDataStoreCategoryPluginTests.release.xcconfig"; sourceTree = "<group>"; };
		ECE7971DFBA3CD58DFAF5D7A /* Pods-AmplifyAWSPlugins-AWSAPICategoryPlugin-AWSAPICategoryPluginTests.release.xcconfig */ = {isa = PBXFileReference; includeInIndex = 1; lastKnownFileType = text.xcconfig; name = "Pods-AmplifyAWSPlugins-AWSAPICategoryPlugin-AWSAPICategoryPluginTests.release.xcconfig"; path = "Target Support Files/Pods-AmplifyAWSPlugins-AWSAPICategoryPlugin-AWSAPICategoryPluginTests/Pods-AmplifyAWSPlugins-AWSAPICategoryPlugin-AWSAPICategoryPluginTests.release.xcconfig"; sourceTree = "<group>"; };
		EF6FDEE067E1B4DE95448A54 /* Pods-AmplifyTestApp-CoreMLPredictionsPluginIntegrationTests.debug.xcconfig */ = {isa = PBXFileReference; includeInIndex = 1; lastKnownFileType = text.xcconfig; name = "Pods-AmplifyTestApp-CoreMLPredictionsPluginIntegrationTests.debug.xcconfig"; path = "Target Support Files/Pods-AmplifyTestApp-CoreMLPredictionsPluginIntegrationTests/Pods-AmplifyTestApp-CoreMLPredictionsPluginIntegrationTests.debug.xcconfig"; sourceTree = "<group>"; };
		F2DDFB959501735121A13925 /* Pods-AWSS3StoragePluginTests.release.xcconfig */ = {isa = PBXFileReference; includeInIndex = 1; lastKnownFileType = text.xcconfig; name = "Pods-AWSS3StoragePluginTests.release.xcconfig"; path = "Target Support Files/Pods-AWSS3StoragePluginTests/Pods-AWSS3StoragePluginTests.release.xcconfig"; sourceTree = "<group>"; };
		F5014B80CBDA10DF841239AC /* Pods-AWSPlugins-AWSAuthService.debug.xcconfig */ = {isa = PBXFileReference; includeInIndex = 1; lastKnownFileType = text.xcconfig; name = "Pods-AWSPlugins-AWSAuthService.debug.xcconfig"; path = "Target Support Files/Pods-AWSPlugins-AWSAuthService/Pods-AWSPlugins-AWSAuthService.debug.xcconfig"; sourceTree = "<group>"; };
		F7454B40E5C7C39F6C119E6A /* Pods-Amplify-AmplifyAWSPlugins-AWSAPICategoryPlugin.release.xcconfig */ = {isa = PBXFileReference; includeInIndex = 1; lastKnownFileType = text.xcconfig; name = "Pods-Amplify-AmplifyAWSPlugins-AWSAPICategoryPlugin.release.xcconfig"; path = "Target Support Files/Pods-Amplify-AmplifyAWSPlugins-AWSAPICategoryPlugin/Pods-Amplify-AmplifyAWSPlugins-AWSAPICategoryPlugin.release.xcconfig"; sourceTree = "<group>"; };
		F9667716F7B167C1C2DFD881 /* Pods-AWSPlugins-AWSAuthService-AWSAuthServiceTests.debug.xcconfig */ = {isa = PBXFileReference; includeInIndex = 1; lastKnownFileType = text.xcconfig; name = "Pods-AWSPlugins-AWSAuthService-AWSAuthServiceTests.debug.xcconfig"; path = "Target Support Files/Pods-AWSPlugins-AWSAuthService-AWSAuthServiceTests/Pods-AWSPlugins-AWSAuthService-AWSAuthServiceTests.debug.xcconfig"; sourceTree = "<group>"; };
		FA00F68724DA37EE003E8A71 /* AuthCategoryBehavior+Combine.swift */ = {isa = PBXFileReference; lastKnownFileType = sourcecode.swift; path = "AuthCategoryBehavior+Combine.swift"; sourceTree = "<group>"; };
		FA00F68924DA3A43003E8A71 /* AuthCategoryDeviceBehavior+Combine.swift */ = {isa = PBXFileReference; lastKnownFileType = sourcecode.swift; path = "AuthCategoryDeviceBehavior+Combine.swift"; sourceTree = "<group>"; };
		FA00F68B24DA3A8F003E8A71 /* AuthCategoryUserBehavior+Combine.swift */ = {isa = PBXFileReference; lastKnownFileType = sourcecode.swift; path = "AuthCategoryUserBehavior+Combine.swift"; sourceTree = "<group>"; };
		FA00F68D24DA3DFE003E8A71 /* HubCategoryBehavior+Combine.swift */ = {isa = PBXFileReference; lastKnownFileType = sourcecode.swift; path = "HubCategoryBehavior+Combine.swift"; sourceTree = "<group>"; };
		FA00F68F24DA3F95003E8A71 /* HubCombineTests.swift */ = {isa = PBXFileReference; lastKnownFileType = sourcecode.swift; path = HubCombineTests.swift; sourceTree = "<group>"; };
		FA00F69124DA4087003E8A71 /* PredictionsCategoryBehavior+Combine.swift */ = {isa = PBXFileReference; lastKnownFileType = sourcecode.swift; path = "PredictionsCategoryBehavior+Combine.swift"; sourceTree = "<group>"; };
		FA0173342375F8A5005DDDFC /* LoggingError.swift */ = {isa = PBXFileReference; lastKnownFileType = sourcecode.swift; path = LoggingError.swift; sourceTree = "<group>"; };
		FA0173362375FAA5005DDDFC /* HubError.swift */ = {isa = PBXFileReference; lastKnownFileType = sourcecode.swift; path = HubError.swift; sourceTree = "<group>"; };
		FA05B83324CE265D0026180B /* StorageCategory+ClientBehavior+Combine.swift */ = {isa = PBXFileReference; lastKnownFileType = sourcecode.swift; path = "StorageCategory+ClientBehavior+Combine.swift"; sourceTree = "<group>"; };
		FA09337B23844E9F00C2FD5F /* GraphQLOperationRequest.swift */ = {isa = PBXFileReference; fileEncoding = 4; lastKnownFileType = sourcecode.swift; path = GraphQLOperationRequest.swift; sourceTree = "<group>"; };
		FA09337D2384677A00C2FD5F /* AWSUnifiedLoggingPlugin.swift */ = {isa = PBXFileReference; lastKnownFileType = sourcecode.swift; path = AWSUnifiedLoggingPlugin.swift; sourceTree = "<group>"; };
		FA0933802384749A00C2FD5F /* LoggingCategory+Logger.swift */ = {isa = PBXFileReference; lastKnownFileType = sourcecode.swift; path = "LoggingCategory+Logger.swift"; sourceTree = "<group>"; };
		FA09338223847E5800C2FD5F /* OSLogWrapper.swift */ = {isa = PBXFileReference; lastKnownFileType = sourcecode.swift; path = OSLogWrapper.swift; sourceTree = "<group>"; };
		FA09B92A2321A10E000E064D /* AnalyticsCategory+CategoryConfigurable.swift */ = {isa = PBXFileReference; lastKnownFileType = sourcecode.swift; path = "AnalyticsCategory+CategoryConfigurable.swift"; sourceTree = "<group>"; };
		FA09B92C2321A27F000E064D /* CategoryConfigurable.swift */ = {isa = PBXFileReference; lastKnownFileType = sourcecode.swift; path = CategoryConfigurable.swift; sourceTree = "<group>"; };
		FA09B92E2321A2DE000E064D /* APICategory+CategoryConfigurable.swift */ = {isa = PBXFileReference; lastKnownFileType = sourcecode.swift; path = "APICategory+CategoryConfigurable.swift"; sourceTree = "<group>"; };
		FA09B9322321A305000E064D /* HubCategory+CategoryConfigurable.swift */ = {isa = PBXFileReference; lastKnownFileType = sourcecode.swift; path = "HubCategory+CategoryConfigurable.swift"; sourceTree = "<group>"; };
		FA09B9372321A359000E064D /* LoggingCategory+CategoryConfigurable.swift */ = {isa = PBXFileReference; lastKnownFileType = sourcecode.swift; path = "LoggingCategory+CategoryConfigurable.swift"; sourceTree = "<group>"; };
		FA09B93A2321A36F000E064D /* StorageCategory+CategoryConfigurable.swift */ = {isa = PBXFileReference; lastKnownFileType = sourcecode.swift; path = "StorageCategory+CategoryConfigurable.swift"; sourceTree = "<group>"; };
		FA09B9402321BB78000E064D /* JSONValue.swift */ = {isa = PBXFileReference; lastKnownFileType = sourcecode.swift; path = JSONValue.swift; sourceTree = "<group>"; };
		FA09B9422321CB0C000E064D /* JSONValueTests.swift */ = {isa = PBXFileReference; lastKnownFileType = sourcecode.swift; path = JSONValueTests.swift; sourceTree = "<group>"; };
		FA09B9442322C9E8000E064D /* AnalyticsCategoryConfiguration.swift */ = {isa = PBXFileReference; lastKnownFileType = sourcecode.swift; path = AnalyticsCategoryConfiguration.swift; sourceTree = "<group>"; };
		FA09B9462322CBA7000E064D /* APICategoryConfiguration.swift */ = {isa = PBXFileReference; lastKnownFileType = sourcecode.swift; path = APICategoryConfiguration.swift; sourceTree = "<group>"; };
		FA09B9482322CBD5000E064D /* HubCategoryConfiguration.swift */ = {isa = PBXFileReference; lastKnownFileType = sourcecode.swift; path = HubCategoryConfiguration.swift; sourceTree = "<group>"; };
		FA09B94A2322CBEB000E064D /* LoggingCategoryConfiguration.swift */ = {isa = PBXFileReference; lastKnownFileType = sourcecode.swift; path = LoggingCategoryConfiguration.swift; sourceTree = "<group>"; };
		FA09B94C2322CC04000E064D /* StorageCategoryConfiguration.swift */ = {isa = PBXFileReference; lastKnownFileType = sourcecode.swift; path = StorageCategoryConfiguration.swift; sourceTree = "<group>"; };
		FA131AAA2360FE070008381C /* AWSPluginsCore.framework */ = {isa = PBXFileReference; explicitFileType = wrapper.framework; includeInIndex = 0; path = AWSPluginsCore.framework; sourceTree = BUILT_PRODUCTS_DIR; };
		FA131AAC2360FE070008381C /* AWSPluginsCore.h */ = {isa = PBXFileReference; lastKnownFileType = sourcecode.c.h; path = AWSPluginsCore.h; sourceTree = "<group>"; };
		FA131AAD2360FE070008381C /* Info.plist */ = {isa = PBXFileReference; lastKnownFileType = text.plist.xml; path = Info.plist; sourceTree = "<group>"; };
		FA131AB22360FE070008381C /* AWSPluginsCoreTests.xctest */ = {isa = PBXFileReference; explicitFileType = wrapper.cfbundle; includeInIndex = 0; path = AWSPluginsCoreTests.xctest; sourceTree = BUILT_PRODUCTS_DIR; };
		FA131ABB2360FE070008381C /* Info.plist */ = {isa = PBXFileReference; lastKnownFileType = text.plist.xml; path = Info.plist; sourceTree = "<group>"; };
		FA131AE023610B6A0008381C /* AWSPluginsTestCommon.h */ = {isa = PBXFileReference; lastKnownFileType = sourcecode.c.h; path = AWSPluginsTestCommon.h; sourceTree = "<group>"; };
		FA131AE123610B6A0008381C /* Info.plist */ = {isa = PBXFileReference; lastKnownFileType = text.plist.xml; path = Info.plist; sourceTree = "<group>"; };
		FA15EB8824DB19E100370C05 /* AmplifyOperation+PredictionsPublishers.swift */ = {isa = PBXFileReference; lastKnownFileType = sourcecode.swift; path = "AmplifyOperation+PredictionsPublishers.swift"; sourceTree = "<group>"; };
		FA15EB8A24DB1C7C00370C05 /* AmplifyOperation+AuthPublishers.swift */ = {isa = PBXFileReference; lastKnownFileType = sourcecode.swift; path = "AmplifyOperation+AuthPublishers.swift"; sourceTree = "<group>"; };
		FA176ED42385012000C5C5F9 /* DataStoreCategory+HubPayloadEventName.swift */ = {isa = PBXFileReference; lastKnownFileType = sourcecode.swift; path = "DataStoreCategory+HubPayloadEventName.swift"; sourceTree = "<group>"; };
		FA176ED6238503C200C5C5F9 /* HubListenerTestUtilities.swift */ = {isa = PBXFileReference; lastKnownFileType = sourcecode.swift; path = HubListenerTestUtilities.swift; sourceTree = "<group>"; };
		FA176ED823858A3800C5C5F9 /* Amplify+HubPayloadEventName.swift */ = {isa = PBXFileReference; lastKnownFileType = sourcecode.swift; path = "Amplify+HubPayloadEventName.swift"; sourceTree = "<group>"; };
		FA176EDC2385943000C5C5F9 /* NotificationListeningAnalyticsPlugin.swift */ = {isa = PBXFileReference; lastKnownFileType = sourcecode.swift; path = NotificationListeningAnalyticsPlugin.swift; sourceTree = "<group>"; };
		FA1846ED23998E43009B9D01 /* MockAPIResponders.swift */ = {isa = PBXFileReference; fileEncoding = 4; lastKnownFileType = sourcecode.swift; path = MockAPIResponders.swift; sourceTree = "<group>"; };
		FA1B964D24BF5FA70002B90A /* AmplifyOperationCombineTests.swift */ = {isa = PBXFileReference; lastKnownFileType = sourcecode.swift; path = AmplifyOperationCombineTests.swift; sourceTree = "<group>"; };
		FA2492462391A3BF0004B379 /* XCTest.framework */ = {isa = PBXFileReference; lastKnownFileType = wrapper.framework; name = XCTest.framework; path = Platforms/iPhoneOS.platform/Developer/Library/Frameworks/XCTest.framework; sourceTree = DEVELOPER_DIR; };
		FA249EE624C5FA49009B3CE8 /* AmplifyInProcessReportingOperation+Combine.swift */ = {isa = PBXFileReference; lastKnownFileType = sourcecode.swift; path = "AmplifyInProcessReportingOperation+Combine.swift"; sourceTree = "<group>"; };
		FA249EE824C5FE39009B3CE8 /* AmplifyAPICategory+RESTBehavior+Combine.swift */ = {isa = PBXFileReference; lastKnownFileType = sourcecode.swift; path = "AmplifyAPICategory+RESTBehavior+Combine.swift"; sourceTree = "<group>"; };
		FA249EEA24C5FE66009B3CE8 /* AmplifyAPICategory+GraphQLBehavior+Combine.swift */ = {isa = PBXFileReference; lastKnownFileType = sourcecode.swift; path = "AmplifyAPICategory+GraphQLBehavior+Combine.swift"; sourceTree = "<group>"; };
		FA315294233D634900DE78E7 /* StorageDownloadFileRequest.swift */ = {isa = PBXFileReference; fileEncoding = 4; lastKnownFileType = sourcecode.swift; name = StorageDownloadFileRequest.swift; path = Amplify/Categories/Storage/Request/StorageDownloadFileRequest.swift; sourceTree = SOURCE_ROOT; };
		FA315297233D644F00DE78E7 /* StorageDownloadDataRequest.swift */ = {isa = PBXFileReference; lastKnownFileType = sourcecode.swift; path = StorageDownloadDataRequest.swift; sourceTree = "<group>"; };
		FA315299233D645200DE78E7 /* StorageGetURLRequest.swift */ = {isa = PBXFileReference; lastKnownFileType = sourcecode.swift; path = StorageGetURLRequest.swift; sourceTree = "<group>"; };
		FA31529B233D645400DE78E7 /* StorageListRequest.swift */ = {isa = PBXFileReference; lastKnownFileType = sourcecode.swift; path = StorageListRequest.swift; sourceTree = "<group>"; };
		FA31529D233D645800DE78E7 /* StorageUploadDataRequest.swift */ = {isa = PBXFileReference; lastKnownFileType = sourcecode.swift; path = StorageUploadDataRequest.swift; sourceTree = "<group>"; };
		FA31529F233D645A00DE78E7 /* StorageRemoveRequest.swift */ = {isa = PBXFileReference; lastKnownFileType = sourcecode.swift; path = StorageRemoveRequest.swift; sourceTree = "<group>"; };
		FA317107232AE8DF009BC140 /* SerialDispatcherPerformanceTests.swift */ = {isa = PBXFileReference; lastKnownFileType = sourcecode.swift; path = SerialDispatcherPerformanceTests.swift; sourceTree = "<group>"; };
		FA47B8352350C2D60031A0E3 /* AutoUnsubscribeOperationTests.swift */ = {isa = PBXFileReference; lastKnownFileType = sourcecode.swift; path = AutoUnsubscribeOperationTests.swift; sourceTree = "<group>"; };
		FA47B8372350C58B0031A0E3 /* AutoUnsubscribeHubListenToOperationTests.swift */ = {isa = PBXFileReference; lastKnownFileType = sourcecode.swift; path = AutoUnsubscribeHubListenToOperationTests.swift; sourceTree = "<group>"; };
		FA4A955E239ADEBD008E876E /* MockResponder.swift */ = {isa = PBXFileReference; lastKnownFileType = sourcecode.swift; path = MockResponder.swift; sourceTree = "<group>"; };
		FA4B38AA238482B100E20DAB /* DefaultLoggingPluginTests.swift */ = {isa = PBXFileReference; lastKnownFileType = sourcecode.swift; path = DefaultLoggingPluginTests.swift; sourceTree = "<group>"; };
		FA4E7309232828EA003B8EEB /* Amplify+Reset.swift */ = {isa = PBXFileReference; lastKnownFileType = sourcecode.swift; path = "Amplify+Reset.swift"; sourceTree = "<group>"; };
		FA4E730B23282917003B8EEB /* Amplify+Resolve.swift */ = {isa = PBXFileReference; lastKnownFileType = sourcecode.swift; path = "Amplify+Resolve.swift"; sourceTree = "<group>"; };
		FA4E730D232829F1003B8EEB /* Resettable.swift */ = {isa = PBXFileReference; lastKnownFileType = sourcecode.swift; path = Resettable.swift; sourceTree = "<group>"; };
		FA4E731523294B6E003B8EEB /* AWSHubPlugin.swift */ = {isa = PBXFileReference; lastKnownFileType = sourcecode.swift; path = AWSHubPlugin.swift; sourceTree = "<group>"; };
		FA56F72222B14B420039754A /* Cancellable.swift */ = {isa = PBXFileReference; lastKnownFileType = sourcecode.swift; path = Cancellable.swift; sourceTree = "<group>"; };
		FA56F72422B14B6A0039754A /* Resumable.swift */ = {isa = PBXFileReference; lastKnownFileType = sourcecode.swift; path = Resumable.swift; sourceTree = "<group>"; };
		FA56F72622B14BF70039754A /* AmplifyOperation.swift */ = {isa = PBXFileReference; lastKnownFileType = sourcecode.swift; path = AmplifyOperation.swift; sourceTree = "<group>"; };
		FA5704C6245F368200392C19 /* ProgressListener.swift */ = {isa = PBXFileReference; lastKnownFileType = sourcecode.swift; path = ProgressListener.swift; sourceTree = "<group>"; };
		FA5704C8245F3C6900392C19 /* AmplifyInProcessReportingOperation.swift */ = {isa = PBXFileReference; lastKnownFileType = sourcecode.swift; path = AmplifyInProcessReportingOperation.swift; sourceTree = "<group>"; };
		FA5704CA245F58C600392C19 /* AmplifyOperation+Hub.swift */ = {isa = PBXFileReference; lastKnownFileType = sourcecode.swift; path = "AmplifyOperation+Hub.swift"; sourceTree = "<group>"; };
		FA58456424D9CBD30028D65A /* Operation+StoragePublishers.swift */ = {isa = PBXFileReference; lastKnownFileType = sourcecode.swift; path = "Operation+StoragePublishers.swift"; sourceTree = "<group>"; };
		FA58456624D9D6960028D65A /* AmplifyOperation+APIPublishers.swift */ = {isa = PBXFileReference; lastKnownFileType = sourcecode.swift; path = "AmplifyOperation+APIPublishers.swift"; sourceTree = "<group>"; };
		FA58456824DA29B00028D65A /* AmplifyInProcessReportingOperationCombineTests.swift */ = {isa = PBXFileReference; lastKnownFileType = sourcecode.swift; path = AmplifyInProcessReportingOperationCombineTests.swift; sourceTree = "<group>"; };
		FA58456A24DA31370028D65A /* AmplifyInProcessReportingOperationChainedTests.swift */ = {isa = PBXFileReference; lastKnownFileType = sourcecode.swift; path = AmplifyInProcessReportingOperationChainedTests.swift; sourceTree = "<group>"; };
		FA5BF25E2385A0500070C843 /* Category+Logging.swift */ = {isa = PBXFileReference; lastKnownFileType = sourcecode.swift; path = "Category+Logging.swift"; sourceTree = "<group>"; };
		FA5D4CF2238AFD7B00D2F54A /* ModelRegistry+Syncable.swift */ = {isa = PBXFileReference; lastKnownFileType = sourcecode.swift; path = "ModelRegistry+Syncable.swift"; sourceTree = "<group>"; };
		FA5D76AE23947E9C00489864 /* Model+CodableTests.swift */ = {isa = PBXFileReference; lastKnownFileType = sourcecode.swift; path = "Model+CodableTests.swift"; sourceTree = "<group>"; };
		FA607FE1233D131B00DFEA24 /* AmplifyOperationHubTests.swift */ = {isa = PBXFileReference; lastKnownFileType = sourcecode.swift; path = AmplifyOperationHubTests.swift; sourceTree = "<group>"; };
		FA6BC868235F52740001A882 /* APICategoryClientGraphQLTests.swift */ = {isa = PBXFileReference; lastKnownFileType = sourcecode.swift; path = APICategoryClientGraphQLTests.swift; sourceTree = "<group>"; };
		FA6BC86A235F57920001A882 /* APIError.swift */ = {isa = PBXFileReference; lastKnownFileType = sourcecode.swift; path = APIError.swift; sourceTree = "<group>"; };
		FA6BC86C235F5AE30001A882 /* APICategory+HubPayloadEventName.swift */ = {isa = PBXFileReference; lastKnownFileType = sourcecode.swift; path = "APICategory+HubPayloadEventName.swift"; sourceTree = "<group>"; };
		FA6BC871235F5BD60001A882 /* GraphQLOperation.swift */ = {isa = PBXFileReference; lastKnownFileType = sourcecode.swift; path = GraphQLOperation.swift; sourceTree = "<group>"; };
		FA6BC87A235F5D240001A882 /* APICategoryGraphQLBehavior.swift */ = {isa = PBXFileReference; fileEncoding = 4; lastKnownFileType = sourcecode.swift; path = APICategoryGraphQLBehavior.swift; sourceTree = "<group>"; };
		FA6BC87C235F5D490001A882 /* APICategoryRESTBehavior.swift */ = {isa = PBXFileReference; lastKnownFileType = sourcecode.swift; path = APICategoryRESTBehavior.swift; sourceTree = "<group>"; };
		FA6BC87E235F5DAE0001A882 /* APICategoryInterceptorBehavior.swift */ = {isa = PBXFileReference; lastKnownFileType = sourcecode.swift; path = APICategoryInterceptorBehavior.swift; sourceTree = "<group>"; };
		FA76A2D02342B1A600B91ADB /* StorageCategory+HubPayloadEventName.swift */ = {isa = PBXFileReference; lastKnownFileType = sourcecode.swift; path = "StorageCategory+HubPayloadEventName.swift"; sourceTree = "<group>"; };
		FA76A2D22342B47100B91ADB /* HubPayloadEventName.swift */ = {isa = PBXFileReference; lastKnownFileType = sourcecode.swift; path = HubPayloadEventName.swift; sourceTree = "<group>"; };
		FA87609024E44CCC004148C6 /* AmplifyConfigurationInitFromFileTests.swift */ = {isa = PBXFileReference; lastKnownFileType = sourcecode.swift; path = AmplifyConfigurationInitFromFileTests.swift; sourceTree = "<group>"; };
		FA8EE772238621320097E4F1 /* AnyModelTests.swift */ = {isa = PBXFileReference; lastKnownFileType = sourcecode.swift; path = AnyModelTests.swift; sourceTree = "<group>"; };
		FA8EE776238626D60097E4F1 /* AnyModel+Codable.swift */ = {isa = PBXFileReference; lastKnownFileType = sourcecode.swift; path = "AnyModel+Codable.swift"; sourceTree = "<group>"; };
		FA8EE778238627040097E4F1 /* Model+ModelName.swift */ = {isa = PBXFileReference; lastKnownFileType = sourcecode.swift; path = "Model+ModelName.swift"; sourceTree = "<group>"; };
		FA8EE77A2386271A0097E4F1 /* Model+AnyModel.swift */ = {isa = PBXFileReference; lastKnownFileType = sourcecode.swift; path = "Model+AnyModel.swift"; sourceTree = "<group>"; };
		FA8EE77C238627350097E4F1 /* Model+Subscript.swift */ = {isa = PBXFileReference; lastKnownFileType = sourcecode.swift; path = "Model+Subscript.swift"; sourceTree = "<group>"; };
		FA8EE77E2386274A0097E4F1 /* AnyModel+Subscript.swift */ = {isa = PBXFileReference; lastKnownFileType = sourcecode.swift; path = "AnyModel+Subscript.swift"; sourceTree = "<group>"; };
		FA8EE780238628490097E4F1 /* Persistable.swift */ = {isa = PBXFileReference; lastKnownFileType = sourcecode.swift; path = Persistable.swift; sourceTree = "<group>"; };
		FA8EE78223862DDB0097E4F1 /* AnyModel+Schema.swift */ = {isa = PBXFileReference; lastKnownFileType = sourcecode.swift; path = "AnyModel+Schema.swift"; sourceTree = "<group>"; };
		FA8F4D232395B1B600861D91 /* MutationEvent+Model.swift */ = {isa = PBXFileReference; lastKnownFileType = sourcecode.swift; path = "MutationEvent+Model.swift"; sourceTree = "<group>"; };
		FA9FB7782329D4D400C04D32 /* HubFilter.swift */ = {isa = PBXFileReference; lastKnownFileType = sourcecode.swift; path = HubFilter.swift; sourceTree = "<group>"; };
		FA9FB77A2329D4FB00C04D32 /* UnsubscribeToken.swift */ = {isa = PBXFileReference; lastKnownFileType = sourcecode.swift; path = UnsubscribeToken.swift; sourceTree = "<group>"; };
		FA9FB77C232AA0D800C04D32 /* FilteredListener.swift */ = {isa = PBXFileReference; lastKnownFileType = sourcecode.swift; path = FilteredListener.swift; sourceTree = "<group>"; };
		FA9FB77F232AA11A00C04D32 /* HubChannelDispatcher.swift */ = {isa = PBXFileReference; lastKnownFileType = sourcecode.swift; path = HubChannelDispatcher.swift; sourceTree = "<group>"; };
		FA9FB781232AA26500C04D32 /* DefaultHubPluginCustomChannelTests.swift */ = {isa = PBXFileReference; lastKnownFileType = sourcecode.swift; path = DefaultHubPluginCustomChannelTests.swift; sourceTree = "<group>"; };
		FA9FD2322381CD0000A7CAF5 /* MutationEvent+Schema.swift */ = {isa = PBXFileReference; fileEncoding = 4; lastKnownFileType = sourcecode.swift; path = "MutationEvent+Schema.swift"; sourceTree = "<group>"; };
		FA9FD2332381CD0000A7CAF5 /* MutationEvent.swift */ = {isa = PBXFileReference; fileEncoding = 4; lastKnownFileType = sourcecode.swift; path = MutationEvent.swift; sourceTree = "<group>"; };
		FAA2E8BB239FFC7700E420EA /* MockModels.swift */ = {isa = PBXFileReference; fileEncoding = 4; lastKnownFileType = sourcecode.swift; path = MockModels.swift; sourceTree = "<group>"; };
		FAA2E8BD23A00BD600E420EA /* AmplifyAPICategory.swift */ = {isa = PBXFileReference; lastKnownFileType = sourcecode.swift; path = AmplifyAPICategory.swift; sourceTree = "<group>"; };
		FAA2E8BF23A00C6500E420EA /* AmplifyAPICategory+APICategory.swift */ = {isa = PBXFileReference; lastKnownFileType = sourcecode.swift; path = "AmplifyAPICategory+APICategory.swift"; sourceTree = "<group>"; };
		FAA2E8C123A00D5800E420EA /* APICategory+Resettable.swift */ = {isa = PBXFileReference; lastKnownFileType = sourcecode.swift; path = "APICategory+Resettable.swift"; sourceTree = "<group>"; };
		FAA2E8C523A0294300E420EA /* AnalyticsCategory+Resettable.swift */ = {isa = PBXFileReference; lastKnownFileType = sourcecode.swift; path = "AnalyticsCategory+Resettable.swift"; sourceTree = "<group>"; };
		FAA2E8C723A029C800E420EA /* LoggingCategory+Resettable.swift */ = {isa = PBXFileReference; lastKnownFileType = sourcecode.swift; path = "LoggingCategory+Resettable.swift"; sourceTree = "<group>"; };
		FAA2E8C923A02A2600E420EA /* DataStoreCategory+Resettable.swift */ = {isa = PBXFileReference; lastKnownFileType = sourcecode.swift; path = "DataStoreCategory+Resettable.swift"; sourceTree = "<group>"; };
		FAA2E8CB23A02A5400E420EA /* HubCategory+Resettable.swift */ = {isa = PBXFileReference; lastKnownFileType = sourcecode.swift; path = "HubCategory+Resettable.swift"; sourceTree = "<group>"; };
		FAA2E8CD23A02A8100E420EA /* PredictionsCategory+Resettable.swift */ = {isa = PBXFileReference; lastKnownFileType = sourcecode.swift; path = "PredictionsCategory+Resettable.swift"; sourceTree = "<group>"; };
		FAA2E8CF23A02AAD00E420EA /* StorageCategory+Resettable.swift */ = {isa = PBXFileReference; lastKnownFileType = sourcecode.swift; path = "StorageCategory+Resettable.swift"; sourceTree = "<group>"; };
		FAA64FC22397294500B9C3C6 /* ModelSchema+Attributes.swift */ = {isa = PBXFileReference; fileEncoding = 4; lastKnownFileType = sourcecode.swift; path = "ModelSchema+Attributes.swift"; sourceTree = "<group>"; };
		FAA64FC42397344D00B9C3C6 /* AtomicValue+RangeReplaceableCollection.swift */ = {isa = PBXFileReference; lastKnownFileType = sourcecode.swift; path = "AtomicValue+RangeReplaceableCollection.swift"; sourceTree = "<group>"; };
		FAA64FC62397347B00B9C3C6 /* AtomicValue+RangeReplaceableCollectionTests.swift */ = {isa = PBXFileReference; lastKnownFileType = sourcecode.swift; path = "AtomicValue+RangeReplaceableCollectionTests.swift"; sourceTree = "<group>"; };
		FAA7A5A524C0CC8F00CA863F /* AmplifyOperation+Combine.swift */ = {isa = PBXFileReference; lastKnownFileType = sourcecode.swift; path = "AmplifyOperation+Combine.swift"; sourceTree = "<group>"; };
		FAA98B01239214A30039EE71 /* DataStoreConflict.swift */ = {isa = PBXFileReference; lastKnownFileType = sourcecode.swift; path = DataStoreConflict.swift; sourceTree = "<group>"; };
		FAA9FC3A23620CE50012638A /* URLRequestInterceptor.swift */ = {isa = PBXFileReference; lastKnownFileType = sourcecode.swift; path = URLRequestInterceptor.swift; sourceTree = "<group>"; };
		FAA9FC3D236210840012638A /* APICategoryClientInterceptorTests.swift */ = {isa = PBXFileReference; lastKnownFileType = sourcecode.swift; path = APICategoryClientInterceptorTests.swift; sourceTree = "<group>"; };
		FAAF6B4E24742852007DB95F /* AuthResetPasswordRequest.swift */ = {isa = PBXFileReference; fileEncoding = 4; lastKnownFileType = sourcecode.swift; path = AuthResetPasswordRequest.swift; sourceTree = "<group>"; };
		FAAFAF2523903BFE002CF932 /* AtomicValueTests.swift */ = {isa = PBXFileReference; lastKnownFileType = sourcecode.swift; path = AtomicValueTests.swift; sourceTree = "<group>"; };
		FAAFAF2C23904ADF002CF932 /* AtomicValue+Numeric.swift */ = {isa = PBXFileReference; lastKnownFileType = sourcecode.swift; path = "AtomicValue+Numeric.swift"; sourceTree = "<group>"; };
		FAAFAF2E23904B14002CF932 /* AtomicValue+Bool.swift */ = {isa = PBXFileReference; lastKnownFileType = sourcecode.swift; path = "AtomicValue+Bool.swift"; sourceTree = "<group>"; };
		FAAFAF3023904B75002CF932 /* AtomicValue+BoolTests.swift */ = {isa = PBXFileReference; lastKnownFileType = sourcecode.swift; path = "AtomicValue+BoolTests.swift"; sourceTree = "<group>"; };
		FAAFAF3223904BA4002CF932 /* AtomicValue+NumericTests.swift */ = {isa = PBXFileReference; lastKnownFileType = sourcecode.swift; path = "AtomicValue+NumericTests.swift"; sourceTree = "<group>"; };
		FAAFAF36239051E6002CF932 /* AtomicDictionary.swift */ = {isa = PBXFileReference; lastKnownFileType = sourcecode.swift; path = AtomicDictionary.swift; sourceTree = "<group>"; };
		FAAFAF3C2390D4A6002CF932 /* AmplifyErrorMessages.swift */ = {isa = PBXFileReference; lastKnownFileType = sourcecode.swift; path = AmplifyErrorMessages.swift; sourceTree = "<group>"; };
		FAB2C99A2384B108008EE879 /* AWSPluginsTestCommon.framework */ = {isa = PBXFileReference; explicitFileType = wrapper.framework; includeInIndex = 0; path = AWSPluginsTestCommon.framework; sourceTree = BUILT_PRODUCTS_DIR; };
		FAB2C9DD2384E034008EE879 /* Starscream.framework */ = {isa = PBXFileReference; lastKnownFileType = wrapper.framework; name = Starscream.framework; path = "../../../Library/Developer/Xcode/DerivedData/APICategoryPlugin-exvfngtmuctecdgobxqxqwwvmwgo/Build/Products/Debug-iphonesimulator/Starscream/Starscream.framework"; sourceTree = "<group>"; };
		FAB3CA14238D9BE400F59BD0 /* DefaultLogger.swift */ = {isa = PBXFileReference; fileEncoding = 4; lastKnownFileType = sourcecode.swift; name = DefaultLogger.swift; path = Amplify/Categories/Logging/DefaultLogger.swift; sourceTree = SOURCE_ROOT; };
		FAB9D810233BF5F600928AA9 /* AmplifyOperationContext.swift */ = {isa = PBXFileReference; lastKnownFileType = sourcecode.swift; path = AmplifyOperationContext.swift; sourceTree = "<group>"; };
		FAC0A29A22B3DEEE00B50912 /* HubPayload.swift */ = {isa = PBXFileReference; lastKnownFileType = sourcecode.swift; path = HubPayload.swift; sourceTree = "<group>"; };
		FAC0A2AC22B43FE700B50912 /* HubCategory+ClientBehavior.swift */ = {isa = PBXFileReference; lastKnownFileType = sourcecode.swift; path = "HubCategory+ClientBehavior.swift"; sourceTree = "<group>"; };
		FAC0A2AE22B4400100B50912 /* LoggingCategory+ClientBehavior.swift */ = {isa = PBXFileReference; lastKnownFileType = sourcecode.swift; path = "LoggingCategory+ClientBehavior.swift"; sourceTree = "<group>"; };
		FAC0A2B122B4402000B50912 /* StorageCategory+ClientBehavior.swift */ = {isa = PBXFileReference; lastKnownFileType = sourcecode.swift; path = "StorageCategory+ClientBehavior.swift"; sourceTree = "<group>"; };
		FAC0A2BB22B4603800B50912 /* MockLoggingCategoryPlugin.swift */ = {isa = PBXFileReference; fileEncoding = 4; lastKnownFileType = sourcecode.swift; path = MockLoggingCategoryPlugin.swift; sourceTree = "<group>"; };
		FAC234D22279F8DA00424678 /* Amplify.framework */ = {isa = PBXFileReference; explicitFileType = wrapper.framework; includeInIndex = 0; path = Amplify.framework; sourceTree = BUILT_PRODUCTS_DIR; };
		FAC234D62279F8DA00424678 /* Info.plist */ = {isa = PBXFileReference; lastKnownFileType = text.plist.xml; path = Info.plist; sourceTree = "<group>"; };
		FAC234DB2279F8DA00424678 /* AmplifyTests.xctest */ = {isa = PBXFileReference; explicitFileType = wrapper.cfbundle; includeInIndex = 0; path = AmplifyTests.xctest; sourceTree = BUILT_PRODUCTS_DIR; };
		FAC234E22279F8DA00424678 /* Info.plist */ = {isa = PBXFileReference; lastKnownFileType = text.plist.xml; path = Info.plist; sourceTree = "<group>"; };
		FAC234F6227A053D00424678 /* StorageCategoryBehavior.swift */ = {isa = PBXFileReference; fileEncoding = 4; lastKnownFileType = sourcecode.swift; path = StorageCategoryBehavior.swift; sourceTree = "<group>"; };
		FAC234F8227A053D00424678 /* StorageCategoryPlugin.swift */ = {isa = PBXFileReference; fileEncoding = 4; lastKnownFileType = sourcecode.swift; path = StorageCategoryPlugin.swift; sourceTree = "<group>"; };
		FAC234FA227A053D00424678 /* StorageCategory.swift */ = {isa = PBXFileReference; fileEncoding = 4; lastKnownFileType = sourcecode.swift; path = StorageCategory.swift; sourceTree = "<group>"; };
		FAC234FC227A053D00424678 /* APICategoryBehavior.swift */ = {isa = PBXFileReference; fileEncoding = 4; lastKnownFileType = sourcecode.swift; path = APICategoryBehavior.swift; sourceTree = "<group>"; };
		FAC234FD227A053D00424678 /* APICategoryPlugin.swift */ = {isa = PBXFileReference; fileEncoding = 4; lastKnownFileType = sourcecode.swift; path = APICategoryPlugin.swift; sourceTree = "<group>"; };
		FAC234FF227A053D00424678 /* APICategory.swift */ = {isa = PBXFileReference; fileEncoding = 4; lastKnownFileType = sourcecode.swift; path = APICategory.swift; sourceTree = "<group>"; };
		FAC23504227A053D00424678 /* LoggingCategory.swift */ = {isa = PBXFileReference; fileEncoding = 4; lastKnownFileType = sourcecode.swift; path = LoggingCategory.swift; sourceTree = "<group>"; };
		FAC23505227A053D00424678 /* LoggingCategoryPlugin.swift */ = {isa = PBXFileReference; fileEncoding = 4; lastKnownFileType = sourcecode.swift; path = LoggingCategoryPlugin.swift; sourceTree = "<group>"; };
		FAC23507227A053D00424678 /* LogLevel.swift */ = {isa = PBXFileReference; fileEncoding = 4; lastKnownFileType = sourcecode.swift; path = LogLevel.swift; sourceTree = "<group>"; };
		FAC23509227A053D00424678 /* LoggingCategoryClientBehavior.swift */ = {isa = PBXFileReference; fileEncoding = 4; lastKnownFileType = sourcecode.swift; path = LoggingCategoryClientBehavior.swift; sourceTree = "<group>"; };
		FAC2350B227A053D00424678 /* AnalyticsCategory+ClientBehavior.swift */ = {isa = PBXFileReference; fileEncoding = 4; lastKnownFileType = sourcecode.swift; path = "AnalyticsCategory+ClientBehavior.swift"; sourceTree = "<group>"; };
		FAC2350D227A053D00424678 /* AnalyticsCategory.swift */ = {isa = PBXFileReference; fileEncoding = 4; lastKnownFileType = sourcecode.swift; path = AnalyticsCategory.swift; sourceTree = "<group>"; };
		FAC2350E227A053D00424678 /* AnalyticsEvent.swift */ = {isa = PBXFileReference; fileEncoding = 4; lastKnownFileType = sourcecode.swift; path = AnalyticsEvent.swift; sourceTree = "<group>"; };
		FAC23510227A053D00424678 /* AnalyticsCategoryPlugin.swift */ = {isa = PBXFileReference; fileEncoding = 4; lastKnownFileType = sourcecode.swift; path = AnalyticsCategoryPlugin.swift; sourceTree = "<group>"; };
		FAC2352F227A055200424678 /* CategoryConfiguration.swift */ = {isa = PBXFileReference; fileEncoding = 4; lastKnownFileType = sourcecode.swift; path = CategoryConfiguration.swift; sourceTree = "<group>"; };
		FAC23531227A055200424678 /* PluginError.swift */ = {isa = PBXFileReference; fileEncoding = 4; lastKnownFileType = sourcecode.swift; path = PluginError.swift; sourceTree = "<group>"; };
		FAC23533227A055200424678 /* CategoryType.swift */ = {isa = PBXFileReference; fileEncoding = 4; lastKnownFileType = sourcecode.swift; path = CategoryType.swift; sourceTree = "<group>"; };
		FAC23535227A055200424678 /* Foundation+Utils.swift */ = {isa = PBXFileReference; fileEncoding = 4; lastKnownFileType = sourcecode.swift; path = "Foundation+Utils.swift"; sourceTree = "<group>"; };
		FAC23536227A055200424678 /* Category+Configuration.swift */ = {isa = PBXFileReference; fileEncoding = 4; lastKnownFileType = sourcecode.swift; path = "Category+Configuration.swift"; sourceTree = "<group>"; };
		FAC23537227A055200424678 /* ConfigurationError.swift */ = {isa = PBXFileReference; fileEncoding = 4; lastKnownFileType = sourcecode.swift; path = ConfigurationError.swift; sourceTree = "<group>"; };
		FAC23538227A055200424678 /* AmplifyConfiguration.swift */ = {isa = PBXFileReference; fileEncoding = 4; lastKnownFileType = sourcecode.swift; path = AmplifyConfiguration.swift; sourceTree = "<group>"; };
		FAC23539227A055200424678 /* AmplifyError.swift */ = {isa = PBXFileReference; fileEncoding = 4; lastKnownFileType = sourcecode.swift; path = AmplifyError.swift; sourceTree = "<group>"; };
		FAC2353A227A055200424678 /* Plugin.swift */ = {isa = PBXFileReference; fileEncoding = 4; lastKnownFileType = sourcecode.swift; path = Plugin.swift; sourceTree = "<group>"; };
		FAC2353B227A055200424678 /* Category.swift */ = {isa = PBXFileReference; fileEncoding = 4; lastKnownFileType = sourcecode.swift; path = Category.swift; sourceTree = "<group>"; };
		FAC2354A227A055A00424678 /* Amplify.swift */ = {isa = PBXFileReference; fileEncoding = 4; lastKnownFileType = sourcecode.swift; path = Amplify.swift; sourceTree = "<group>"; };
		FAC23552227A056600424678 /* StorageCategoryClientAPITests.swift */ = {isa = PBXFileReference; fileEncoding = 4; lastKnownFileType = sourcecode.swift; path = StorageCategoryClientAPITests.swift; sourceTree = "<group>"; };
		FAC23553227A056600424678 /* MockStorageCategoryPlugin.swift */ = {isa = PBXFileReference; fileEncoding = 4; lastKnownFileType = sourcecode.swift; path = MockStorageCategoryPlugin.swift; sourceTree = "<group>"; };
		FAC23554227A056600424678 /* StorageCategoryConfigurationTests.swift */ = {isa = PBXFileReference; fileEncoding = 4; lastKnownFileType = sourcecode.swift; path = StorageCategoryConfigurationTests.swift; sourceTree = "<group>"; };
		FAC23556227A056600424678 /* APICategoryClientRESTTests.swift */ = {isa = PBXFileReference; fileEncoding = 4; lastKnownFileType = sourcecode.swift; path = APICategoryClientRESTTests.swift; sourceTree = "<group>"; };
		FAC23557227A056600424678 /* MockAPICategoryPlugin.swift */ = {isa = PBXFileReference; fileEncoding = 4; lastKnownFileType = sourcecode.swift; path = MockAPICategoryPlugin.swift; sourceTree = "<group>"; };
		FAC23558227A056600424678 /* APICategoryConfigurationTests.swift */ = {isa = PBXFileReference; fileEncoding = 4; lastKnownFileType = sourcecode.swift; path = APICategoryConfigurationTests.swift; sourceTree = "<group>"; };
		FAC2355A227A056600424678 /* LoggingCategoryConfigurationTests.swift */ = {isa = PBXFileReference; fileEncoding = 4; lastKnownFileType = sourcecode.swift; path = LoggingCategoryConfigurationTests.swift; sourceTree = "<group>"; };
		FAC2355C227A056600424678 /* LoggingCategoryClientAPITests.swift */ = {isa = PBXFileReference; fileEncoding = 4; lastKnownFileType = sourcecode.swift; path = LoggingCategoryClientAPITests.swift; sourceTree = "<group>"; };
		FAC2355E227A056600424678 /* MockAnalyticsCategoryPlugin.swift */ = {isa = PBXFileReference; fileEncoding = 4; lastKnownFileType = sourcecode.swift; path = MockAnalyticsCategoryPlugin.swift; sourceTree = "<group>"; };
		FAC2355F227A056600424678 /* AnalyticsCategoryClientAPITests.swift */ = {isa = PBXFileReference; fileEncoding = 4; lastKnownFileType = sourcecode.swift; path = AnalyticsCategoryClientAPITests.swift; sourceTree = "<group>"; };
		FAC23560227A056600424678 /* AnalyticsCategoryConfigurationTests.swift */ = {isa = PBXFileReference; fileEncoding = 4; lastKnownFileType = sourcecode.swift; path = AnalyticsCategoryConfigurationTests.swift; sourceTree = "<group>"; };
		FAC23571227A056B00424678 /* ConfigurationTests.swift */ = {isa = PBXFileReference; fileEncoding = 4; lastKnownFileType = sourcecode.swift; path = ConfigurationTests.swift; sourceTree = "<group>"; };
		FAC23572227A056B00424678 /* FoundationUtilsTests.swift */ = {isa = PBXFileReference; fileEncoding = 4; lastKnownFileType = sourcecode.swift; path = FoundationUtilsTests.swift; sourceTree = "<group>"; };
		FAC23578227A056F00424678 /* MessageReporter.swift */ = {isa = PBXFileReference; fileEncoding = 4; lastKnownFileType = sourcecode.swift; path = MessageReporter.swift; sourceTree = "<group>"; };
		FAC23585227A443200424678 /* HubCategoryConfigurationTests.swift */ = {isa = PBXFileReference; lastKnownFileType = sourcecode.swift; path = HubCategoryConfigurationTests.swift; sourceTree = "<group>"; };
		FAC23587227A446C00424678 /* HubClientAPITests.swift */ = {isa = PBXFileReference; lastKnownFileType = sourcecode.swift; path = HubClientAPITests.swift; sourceTree = "<group>"; };
		FAC23589227A45D500424678 /* MockHubCategoryPlugin.swift */ = {isa = PBXFileReference; lastKnownFileType = sourcecode.swift; path = MockHubCategoryPlugin.swift; sourceTree = "<group>"; };
		FAC2358E227A4A6E00424678 /* HubCategory.swift */ = {isa = PBXFileReference; lastKnownFileType = sourcecode.swift; path = HubCategory.swift; sourceTree = "<group>"; };
		FAC23590227A4AF000424678 /* HubCategoryBehavior.swift */ = {isa = PBXFileReference; lastKnownFileType = sourcecode.swift; path = HubCategoryBehavior.swift; sourceTree = "<group>"; };
		FAC23594227A4B9800424678 /* HubCategoryPlugin.swift */ = {isa = PBXFileReference; lastKnownFileType = sourcecode.swift; path = HubCategoryPlugin.swift; sourceTree = "<group>"; };
		FAC23598227A598B00424678 /* DefaultHubPluginTests.swift */ = {isa = PBXFileReference; lastKnownFileType = sourcecode.swift; path = DefaultHubPluginTests.swift; sourceTree = "<group>"; };
		FAC235A0227A5D8C00424678 /* DefaultHubPluginConcurrencyTests.swift */ = {isa = PBXFileReference; lastKnownFileType = sourcecode.swift; path = DefaultHubPluginConcurrencyTests.swift; sourceTree = "<group>"; };
		FAC235A2227A5ED000424678 /* HubChannel.swift */ = {isa = PBXFileReference; lastKnownFileType = sourcecode.swift; path = HubChannel.swift; sourceTree = "<group>"; };
		FAC4289F235F7F980000F221 /* AmplifyAPICategory+RESTBehavior.swift */ = {isa = PBXFileReference; lastKnownFileType = sourcecode.swift; path = "AmplifyAPICategory+RESTBehavior.swift"; sourceTree = "<group>"; };
		FAC428A1235F80000000F221 /* AmplifyAPICategory+GraphQLBehavior.swift */ = {isa = PBXFileReference; lastKnownFileType = sourcecode.swift; path = "AmplifyAPICategory+GraphQLBehavior.swift"; sourceTree = "<group>"; };
		FAC428A3235F802A0000F221 /* AmplifyAPICategory+InterceptorBehavior.swift */ = {isa = PBXFileReference; lastKnownFileType = sourcecode.swift; path = "AmplifyAPICategory+InterceptorBehavior.swift"; sourceTree = "<group>"; };
		FAC428A5235F83770000F221 /* RESTOperation.swift */ = {isa = PBXFileReference; lastKnownFileType = sourcecode.swift; path = RESTOperation.swift; sourceTree = "<group>"; };
		FAC6792C2329B267004DDFE8 /* AtomicValue.swift */ = {isa = PBXFileReference; lastKnownFileType = sourcecode.swift; path = AtomicValue.swift; sourceTree = "<group>"; };
		FACA35EA2326B217000E74F6 /* AmplifyConfigurationInitializationTests.swift */ = {isa = PBXFileReference; lastKnownFileType = sourcecode.swift; path = AmplifyConfigurationInitializationTests.swift; sourceTree = "<group>"; };
		FACA35EC2326BB54000E74F6 /* AmplifyConfigurationInitialization.swift */ = {isa = PBXFileReference; lastKnownFileType = sourcecode.swift; path = AmplifyConfigurationInitialization.swift; sourceTree = "<group>"; };
		FACA35F22327FB14000E74F6 /* AmplifyFunctionalTests.xctest */ = {isa = PBXFileReference; explicitFileType = wrapper.cfbundle; includeInIndex = 0; path = AmplifyFunctionalTests.xctest; sourceTree = BUILT_PRODUCTS_DIR; };
		FACA35F42327FB14000E74F6 /* AmplifyConfigurationTests.swift */ = {isa = PBXFileReference; lastKnownFileType = sourcecode.swift; path = AmplifyConfigurationTests.swift; sourceTree = "<group>"; };
		FACA35F62327FB14000E74F6 /* Info.plist */ = {isa = PBXFileReference; lastKnownFileType = text.plist.xml; path = Info.plist; sourceTree = "<group>"; };
		FACA36042327FBD4000E74F6 /* AmplifyTestCommon.framework */ = {isa = PBXFileReference; explicitFileType = wrapper.framework; includeInIndex = 0; path = AmplifyTestCommon.framework; sourceTree = BUILT_PRODUCTS_DIR; };
		FACA36062327FBD4000E74F6 /* AmplifyTestCommon.h */ = {isa = PBXFileReference; lastKnownFileType = sourcecode.c.h; path = AmplifyTestCommon.h; sourceTree = "<group>"; };
		FACA36072327FBD4000E74F6 /* Info.plist */ = {isa = PBXFileReference; lastKnownFileType = text.plist.xml; path = Info.plist; sourceTree = "<group>"; };
		FACA36212327FDD2000E74F6 /* amplifyconfiguration.json */ = {isa = PBXFileReference; lastKnownFileType = text.json; path = amplifyconfiguration.json; sourceTree = "<group>"; };
		FACBA78C23949588006349C8 /* Model+DateFormatting.swift */ = {isa = PBXFileReference; lastKnownFileType = sourcecode.swift; path = "Model+DateFormatting.swift"; sourceTree = "<group>"; };
		FACBAD4F2386101100E29E56 /* MutationEvent+MutationType.swift */ = {isa = PBXFileReference; lastKnownFileType = sourcecode.swift; path = "MutationEvent+MutationType.swift"; sourceTree = "<group>"; };
		FACBAD522386160100E29E56 /* AnyModel.swift */ = {isa = PBXFileReference; lastKnownFileType = sourcecode.swift; path = AnyModel.swift; sourceTree = "<group>"; };
		FACD264A2386E8F10068FBE6 /* JSONValue+SubscriptTests.swift */ = {isa = PBXFileReference; fileEncoding = 4; lastKnownFileType = sourcecode.swift; path = "JSONValue+SubscriptTests.swift"; sourceTree = "<group>"; };
		FACD264B2386E8F10068FBE6 /* JSONValue+KeyPathTests.swift */ = {isa = PBXFileReference; fileEncoding = 4; lastKnownFileType = sourcecode.swift; path = "JSONValue+KeyPathTests.swift"; sourceTree = "<group>"; };
		FACD264E2386E9410068FBE6 /* JSONValue+Subscript.swift */ = {isa = PBXFileReference; fileEncoding = 4; lastKnownFileType = sourcecode.swift; path = "JSONValue+Subscript.swift"; sourceTree = "<group>"; };
		FACD264F2386E9410068FBE6 /* JSONValue+KeyPath.swift */ = {isa = PBXFileReference; fileEncoding = 4; lastKnownFileType = sourcecode.swift; path = "JSONValue+KeyPath.swift"; sourceTree = "<group>"; };
		FACF52032329633500646E10 /* TestExtensions.swift */ = {isa = PBXFileReference; lastKnownFileType = sourcecode.swift; path = TestExtensions.swift; sourceTree = "<group>"; };
		FACF520823298C1200646E10 /* AtomicDictionaryTests.swift */ = {isa = PBXFileReference; lastKnownFileType = sourcecode.swift; path = AtomicDictionaryTests.swift; sourceTree = "<group>"; };
		FAD2A1882374D5DC0005CD6B /* GraphQLResponse.swift */ = {isa = PBXFileReference; fileEncoding = 4; lastKnownFileType = sourcecode.swift; path = GraphQLResponse.swift; sourceTree = "<group>"; };
		FAD393702381FD3C00463F5E /* DataStoreCategory+Subscribe.swift */ = {isa = PBXFileReference; lastKnownFileType = sourcecode.swift; path = "DataStoreCategory+Subscribe.swift"; sourceTree = "<group>"; };
		FAD3937923820CDB00463F5E /* DataStoreCategoryClientAPITests.swift */ = {isa = PBXFileReference; lastKnownFileType = sourcecode.swift; path = DataStoreCategoryClientAPITests.swift; sourceTree = "<group>"; };
		FAD3937C23820D0200463F5E /* DataStoreCategoryConfigurationTests.swift */ = {isa = PBXFileReference; lastKnownFileType = sourcecode.swift; path = DataStoreCategoryConfigurationTests.swift; sourceTree = "<group>"; };
		FAD3937E23820DAE00463F5E /* MockDataStoreCategoryPlugin.swift */ = {isa = PBXFileReference; lastKnownFileType = sourcecode.swift; path = MockDataStoreCategoryPlugin.swift; sourceTree = "<group>"; };
		FAD3E11D2384956600F6F41C /* LabelType.swift */ = {isa = PBXFileReference; fileEncoding = 4; lastKnownFileType = sourcecode.swift; path = LabelType.swift; sourceTree = "<group>"; };
		FADB3A6723612940006D6FE9 /* BasicClosure.swift */ = {isa = PBXFileReference; lastKnownFileType = sourcecode.swift; path = BasicClosure.swift; sourceTree = "<group>"; };
		FAE4145E23999BC900CE94C2 /* Result+Void.swift */ = {isa = PBXFileReference; lastKnownFileType = sourcecode.swift; path = "Result+Void.swift"; sourceTree = "<group>"; };
		FAE414602399A6A500CE94C2 /* ModelRegistryTests.swift */ = {isa = PBXFileReference; lastKnownFileType = sourcecode.swift; path = ModelRegistryTests.swift; sourceTree = "<group>"; };
		FAEF831F24CF24300068912D /* DataStoreCategory+Behavior+Combine.swift */ = {isa = PBXFileReference; lastKnownFileType = sourcecode.swift; path = "DataStoreCategory+Behavior+Combine.swift"; sourceTree = "<group>"; };
		FAF1B88323392F7C007F1435 /* ConcurrentDispatcher.swift */ = {isa = PBXFileReference; lastKnownFileType = sourcecode.swift; path = ConcurrentDispatcher.swift; sourceTree = "<group>"; };
		FAF1B88523392F96007F1435 /* SerialDispatcher.swift */ = {isa = PBXFileReference; lastKnownFileType = sourcecode.swift; path = SerialDispatcher.swift; sourceTree = "<group>"; };
		FAF1B8872339633C007F1435 /* ConcurrentDispatcherPerformanceTests.swift */ = {isa = PBXFileReference; lastKnownFileType = sourcecode.swift; path = ConcurrentDispatcherPerformanceTests.swift; sourceTree = "<group>"; };
		FAF1B88A23397791007F1435 /* DefaultHubPluginPerformanceTestHelpers.swift */ = {isa = PBXFileReference; lastKnownFileType = sourcecode.swift; path = DefaultHubPluginPerformanceTestHelpers.swift; sourceTree = "<group>"; };
		FAF512AD23986791001ADF4E /* AmplifyModels.swift */ = {isa = PBXFileReference; fileEncoding = 4; lastKnownFileType = sourcecode.swift; path = AmplifyModels.swift; sourceTree = "<group>"; };
		FB27CE76D3C7526F86D611E4 /* Pods-Amplify-AmplifyAWSPlugins-AWSPluginsCore-AWSS3StoragePlugin.debug.xcconfig */ = {isa = PBXFileReference; includeInIndex = 1; lastKnownFileType = text.xcconfig; name = "Pods-Amplify-AmplifyAWSPlugins-AWSPluginsCore-AWSS3StoragePlugin.debug.xcconfig"; path = "Target Support Files/Pods-Amplify-AmplifyAWSPlugins-AWSPluginsCore-AWSS3StoragePlugin/Pods-Amplify-AmplifyAWSPlugins-AWSPluginsCore-AWSS3StoragePlugin.debug.xcconfig"; sourceTree = "<group>"; };
		FE19AE082A70778C6F19B605 /* Pods-Amplify-AWSPluginsCore-AWSPluginsTestConfigs-CoreMLPredictionsPluginTests.release.xcconfig */ = {isa = PBXFileReference; includeInIndex = 1; lastKnownFileType = text.xcconfig; name = "Pods-Amplify-AWSPluginsCore-AWSPluginsTestConfigs-CoreMLPredictionsPluginTests.release.xcconfig"; path = "Target Support Files/Pods-Amplify-AWSPluginsCore-AWSPluginsTestConfigs-CoreMLPredictionsPluginTests/Pods-Amplify-AWSPluginsCore-AWSPluginsTestConfigs-CoreMLPredictionsPluginTests.release.xcconfig"; sourceTree = "<group>"; };
		FE200974D381DEE6E0C3EFC3 /* Pods-Amplify-AmplifyAWSPlugins-AWSAPICategoryPlugin-AWSAPICategoryPluginTests.release.xcconfig */ = {isa = PBXFileReference; includeInIndex = 1; lastKnownFileType = text.xcconfig; name = "Pods-Amplify-AmplifyAWSPlugins-AWSAPICategoryPlugin-AWSAPICategoryPluginTests.release.xcconfig"; path = "Target Support Files/Pods-Amplify-AmplifyAWSPlugins-AWSAPICategoryPlugin-AWSAPICategoryPluginTests/Pods-Amplify-AmplifyAWSPlugins-AWSAPICategoryPlugin-AWSAPICategoryPluginTests.release.xcconfig"; sourceTree = "<group>"; };
		FE5132F92E4FA0BACED37BB7 /* Pods-Amplify-AmplifyAWSPlugins-AWSPinpointAnalyticsPlugin.debug.xcconfig */ = {isa = PBXFileReference; includeInIndex = 1; lastKnownFileType = text.xcconfig; name = "Pods-Amplify-AmplifyAWSPlugins-AWSPinpointAnalyticsPlugin.debug.xcconfig"; path = "Target Support Files/Pods-Amplify-AmplifyAWSPlugins-AWSPinpointAnalyticsPlugin/Pods-Amplify-AmplifyAWSPlugins-AWSPinpointAnalyticsPlugin.debug.xcconfig"; sourceTree = "<group>"; };
		FE61CF08E3C349D59DB07D1E /* Pods-AmplifyAWSPlugins-AWSPluginsCore.release.xcconfig */ = {isa = PBXFileReference; includeInIndex = 1; lastKnownFileType = text.xcconfig; name = "Pods-AmplifyAWSPlugins-AWSPluginsCore.release.xcconfig"; path = "Target Support Files/Pods-AmplifyAWSPlugins-AWSPluginsCore/Pods-AmplifyAWSPlugins-AWSPluginsCore.release.xcconfig"; sourceTree = "<group>"; };
		FE85145BD46099A7B0C670D8 /* Pods-AmplifyAWSPlugins-AWSPluginsCore-AWSPinpointAnalyticsPlugin.debug.xcconfig */ = {isa = PBXFileReference; includeInIndex = 1; lastKnownFileType = text.xcconfig; name = "Pods-AmplifyAWSPlugins-AWSPluginsCore-AWSPinpointAnalyticsPlugin.debug.xcconfig"; path = "Target Support Files/Pods-AmplifyAWSPlugins-AWSPluginsCore-AWSPinpointAnalyticsPlugin/Pods-AmplifyAWSPlugins-AWSPluginsCore-AWSPinpointAnalyticsPlugin.debug.xcconfig"; sourceTree = "<group>"; };
/* End PBXFileReference section */

/* Begin PBXFrameworksBuildPhase section */
		2125E24E2319EC3000B3DEB5 /* Frameworks */ = {
			isa = PBXFrameworksBuildPhase;
			buildActionMask = 2147483647;
			files = (
				FACA360B2327FBD4000E74F6 /* AmplifyTestCommon.framework in Frameworks */,
				3263D332138415AF42E64FF7 /* Pods_AmplifyTestApp.framework in Frameworks */,
				FA131ABF2360FE070008381C /* AWSPluginsCore.framework in Frameworks */,
			);
			runOnlyForDeploymentPostprocessing = 0;
		};
		FA131AA72360FE070008381C /* Frameworks */ = {
			isa = PBXFrameworksBuildPhase;
			buildActionMask = 2147483647;
			files = (
				881246F5DCC59436DC932469 /* Pods_Amplify_AWSPluginsCore.framework in Frameworks */,
			);
			runOnlyForDeploymentPostprocessing = 0;
		};
		FA131AAF2360FE070008381C /* Frameworks */ = {
			isa = PBXFrameworksBuildPhase;
			buildActionMask = 2147483647;
			files = (
				FA131AB32360FE070008381C /* AWSPluginsCore.framework in Frameworks */,
				972D1CA72316922ECE530571 /* Pods_Amplify_AWSPluginsCore_AWSPluginsTestConfigs_AWSPluginsCoreTests.framework in Frameworks */,
			);
			runOnlyForDeploymentPostprocessing = 0;
		};
		FAB2C9972384B108008EE879 /* Frameworks */ = {
			isa = PBXFrameworksBuildPhase;
			buildActionMask = 2147483647;
			files = (
				2CFB61C7E80D065C0A885A2F /* Pods_Amplify_AWSPluginsCore_AWSPluginsTestConfigs_AWSPluginsTestCommon.framework in Frameworks */,
			);
			runOnlyForDeploymentPostprocessing = 0;
		};
		FAC234CF2279F8DA00424678 /* Frameworks */ = {
			isa = PBXFrameworksBuildPhase;
			buildActionMask = 2147483647;
			files = (
				7D5ED6C78E25246DDAF2F2EC /* Pods_Amplify.framework in Frameworks */,
			);
			runOnlyForDeploymentPostprocessing = 0;
		};
		FAC234D82279F8DA00424678 /* Frameworks */ = {
			isa = PBXFrameworksBuildPhase;
			buildActionMask = 2147483647;
			files = (
				FAC234DC2279F8DA00424678 /* Amplify.framework in Frameworks */,
				7F27B1DCE59C1E674172CCD6 /* Pods_Amplify_AmplifyTestConfigs_AmplifyTests.framework in Frameworks */,
			);
			runOnlyForDeploymentPostprocessing = 0;
		};
		FACA35EF2327FB14000E74F6 /* Frameworks */ = {
			isa = PBXFrameworksBuildPhase;
			buildActionMask = 2147483647;
			files = (
				FACA35F72327FB14000E74F6 /* Amplify.framework in Frameworks */,
				B8E8D759314BE9D6BD462E87 /* Pods_Amplify_AmplifyTestConfigs_AmplifyFunctionalTests.framework in Frameworks */,
			);
			runOnlyForDeploymentPostprocessing = 0;
		};
		FACA36012327FBD4000E74F6 /* Frameworks */ = {
			isa = PBXFrameworksBuildPhase;
			buildActionMask = 2147483647;
			files = (
				2861F5F799C24671B5C4DB8D /* Pods_Amplify_AmplifyTestConfigs_AmplifyTestCommon.framework in Frameworks */,
			);
			runOnlyForDeploymentPostprocessing = 0;
		};
/* End PBXFrameworksBuildPhase section */

/* Begin PBXGroup section */
		21092258235969D000CEC295 /* Event */ = {
			isa = PBXGroup;
			children = (
				FAC2350E227A053D00424678 /* AnalyticsEvent.swift */,
				210922562359693800CEC295 /* BasicAnalyticsEvent.swift */,
			);
			path = Event;
			sourceTree = "<group>";
		};
		2125E2522319EC3100B3DEB5 /* AmplifyTestApp */ = {
			isa = PBXGroup;
			children = (
				FACA36212327FDD2000E74F6 /* amplifyconfiguration.json */,
				2125E2102318D73B00B3DEB5 /* awsconfiguration.json */,
				2125E2532319EC3100B3DEB5 /* AppDelegate.swift */,
				2125E2552319EC3100B3DEB5 /* ViewController.swift */,
				2125E2572319EC3100B3DEB5 /* Main.storyboard */,
				2125E25A2319EC3200B3DEB5 /* Assets.xcassets */,
				2125E25C2319EC3200B3DEB5 /* LaunchScreen.storyboard */,
				2125E25F2319EC3200B3DEB5 /* Info.plist */,
			);
			path = AmplifyTestApp;
			sourceTree = "<group>";
		};
		2129BE0223947FA3006363A1 /* Model */ = {
			isa = PBXGroup;
			children = (
				FA8EE775238626C70097E4F1 /* AnyModel */,
				212CE6FF23E9E938007D8E71 /* Decorator */,
				2129BE0523948005006363A1 /* GraphQLDocument */,
				2129BE1423948065006363A1 /* GraphQLRequest */,
				2129BE192394806B006363A1 /* Support */,
			);
			path = Model;
			sourceTree = "<group>";
		};
		2129BE0523948005006363A1 /* GraphQLDocument */ = {
			isa = PBXGroup;
			children = (
				212CE70023E9E967007D8E71 /* GraphQLMutation.swift */,
				212CE70223E9E967007D8E71 /* GraphQLQuery.swift */,
				212CE70123E9E967007D8E71 /* GraphQLSubscription.swift */,
				219A887E23EB627100BBC5F2 /* ModelBasedGraphQLDocumentBuilder.swift */,
				2129BE0823948005006363A1 /* SingleDirectiveGraphQLDocument.swift */,
			);
			path = GraphQLDocument;
			sourceTree = "<group>";
		};
		2129BE1423948065006363A1 /* GraphQLRequest */ = {
			isa = PBXGroup;
			children = (
				219A888423EB897700BBC5F2 /* GraphQLRequest+AnyModelWithSync.swift */,
				2129BE1523948065006363A1 /* GraphQLRequest+Model.swift */,
			);
			path = GraphQLRequest;
			sourceTree = "<group>";
		};
		2129BE192394806B006363A1 /* Support */ = {
			isa = PBXGroup;
			children = (
				219A88F023F3379900BBC5F2 /* GraphQLDocumentInput.swift */,
				212CE6FD23E9E5A2007D8E71 /* GraphQLDocumentnputValue.swift */,
				2129BE1B2394806B006363A1 /* Model+GraphQL.swift */,
				212CE71023E9EA6A007D8E71 /* ModelField+GraphQL.swift */,
				2129BE1D2394806B006363A1 /* ModelSchema+GraphQL.swift */,
				2129BE1A2394806B006363A1 /* QueryPredicate+GraphQL.swift */,
				212CE6FB23E9E523007D8E71 /* SelectionSet.swift */,
				21A3FDBE2465FA1500E76120 /* AuthRule+Extension.swift */,
			);
			path = Support;
			sourceTree = "<group>";
		};
		2129BE2223948085006363A1 /* Model */ = {
			isa = PBXGroup;
			children = (
				21AD4259249C0D7C0016FE95 /* AnyModel */,
				21A3FDAD24630D4200E76120 /* Decorator */,
				2129BE262394828A006363A1 /* GraphQLDocument */,
				2129BE302394828B006363A1 /* GraphQLRequest */,
				2129BE2E2394828A006363A1 /* Support */,
			);
			path = Model;
			sourceTree = "<group>";
		};
		2129BE262394828A006363A1 /* GraphQLDocument */ = {
			isa = PBXGroup;
			children = (
				212CE72023EA184F007D8E71 /* GraphQLSubscriptionTests.swift */,
				212CE71A23EA1847007D8E71 /* GraphQLGetQueryTests.swift */,
				212CE71B23EA1847007D8E71 /* GraphQLListQueryTests.swift */,
				212CE71C23EA1847007D8E71 /* GraphQLSyncQueryTests.swift */,
				212CE71623EA1839007D8E71 /* GraphQLCreateMutationTests.swift */,
				212CE71423EA1838007D8E71 /* GraphQLDeleteMutationTests.swift */,
				212CE71523EA1839007D8E71 /* GraphQLUpdateMutationTests.swift */,
			);
			path = GraphQLDocument;
			sourceTree = "<group>";
		};
		2129BE2E2394828A006363A1 /* Support */ = {
			isa = PBXGroup;
			children = (
				2129BE2F2394828A006363A1 /* QueryPredicateGraphQLTests.swift */,
				D83C515F248964780091548E /* ModelGraphQLTests.swift */,
			);
			path = Support;
			sourceTree = "<group>";
		};
		2129BE302394828B006363A1 /* GraphQLRequest */ = {
			isa = PBXGroup;
			children = (
				219A888623EB89C200BBC5F2 /* GraphQLRequestAnyModelWithSyncTests.swift */,
				6B9F7C572526875A00F1F71C /* GraphQLRequestAuthIdentityClaimTests.swift */,
				21A3FDB8246494CD00E76120 /* GraphQLRequestAuthRuleTests.swift */,
				B43D7C382538B532002659DB /* GraphQLRequestEmbeddableTypeJSONTests.swift */,
				216E45F0248E971E0035E3CE /* GraphQLRequestEmbeddableTypeTests.swift */,
				2129BE322394828B006363A1 /* GraphQLRequestModelTests.swift */,
				214F497D2486DA5000DA616C /* GraphQLRequestOptionalAssociationTests.swift */,
				6BEE08182533CAA600133961 /* GraphQLRequestOwnerAndGroupTests.swift */,
				6B9F7C5125267E1500F1F71C /* MockAWSAuthUser.swift */,
			);
			path = GraphQLRequest;
			sourceTree = "<group>";
		};
		2129BE3F23948909006363A1 /* Sync */ = {
			isa = PBXGroup;
			children = (
				2129BE4023948912006363A1 /* MutationSync */,
				2129BE542395CAEF006363A1 /* PaginatedList.swift */,
			);
			path = Sync;
			sourceTree = "<group>";
		};
		2129BE4023948912006363A1 /* MutationSync */ = {
			isa = PBXGroup;
			children = (
				2129BE4123948924006363A1 /* MutationSync.swift */,
				2129BE4323948951006363A1 /* MutationSyncMetadata.swift */,
				2129BE4B23948C54006363A1 /* MutationSyncMetadata+Schema.swift */,
			);
			path = MutationSync;
			sourceTree = "<group>";
		};
		2129BE4523948975006363A1 /* Sync */ = {
			isa = PBXGroup;
			children = (
				2129BE4623948985006363A1 /* MutationSync */,
				2129BE522395CA05006363A1 /* PaginatedListTests.swift */,
			);
			path = Sync;
			sourceTree = "<group>";
		};
		2129BE4623948985006363A1 /* MutationSync */ = {
			isa = PBXGroup;
			children = (
				2129BE47239489AC006363A1 /* MutationSyncMetadataTests.swift */,
			);
			path = MutationSync;
			sourceTree = "<group>";
		};
		212CE6FF23E9E938007D8E71 /* Decorator */ = {
			isa = PBXGroup;
			children = (
				212CE70723E9E990007D8E71 /* ConflictResolutionDecorator.swift */,
				212CE71223E9F2ED007D8E71 /* DirectiveNameDecorator.swift */,
				212CE70823E9E990007D8E71 /* FilterDecorator.swift */,
				219A888023EB629800BBC5F2 /* ModelBasedGraphQLDocumentDecorator.swift */,
				212CE70A23E9E991007D8E71 /* ModelDecorator.swift */,
				212CE70623E9E990007D8E71 /* ModelIdDecorator.swift */,
				212CE70923E9E991007D8E71 /* PaginationDecorator.swift */,
				21A3FDB024630D9800E76120 /* AuthRuleDecorator.swift */,
			);
			path = Decorator;
			sourceTree = "<group>";
		};
		21409C562384C57D000A53C9 /* GraphQL */ = {
			isa = PBXGroup;
			children = (
				21409C572384C57D000A53C9 /* GraphQLMutationType.swift */,
				21409C582384C57D000A53C9 /* GraphQLQueryType.swift */,
				21409C592384C57D000A53C9 /* GraphQLSubscriptionType.swift */,
			);
			path = GraphQL;
			sourceTree = "<group>";
		};
		21420A7A237222A700FA140C /* Configuration */ = {
			isa = PBXGroup;
			children = (
				21420A7C237222A700FA140C /* APIKeyConfiguration.swift */,
				21420A7D237222A700FA140C /* AWSAuthorizationConfiguration.swift */,
				21420A7B237222A700FA140C /* AWSIAMConfiguration.swift */,
				21420A7F237222A700FA140C /* CognitoUserPoolsConfiguration.swift */,
				21420A7E237222A700FA140C /* OIDCConfiguration.swift */,
			);
			path = Configuration;
			sourceTree = "<group>";
		};
		21420A83237222A800FA140C /* Provider */ = {
			isa = PBXGroup;
			children = (
				B42B3D34246AD960007211E0 /* AmplifyAWSCredentialsProvider.swift */,
				21420A86237222A800FA140C /* APIKeyProvider.swift */,
				B4EBEB62246204AB00D06375 /* AuthAWSCredentialsProvider.swift */,
				B4EBEB672462050B00D06375 /* AuthCognitoIdentityProvider.swift */,
				B4EBEB65246204E400D06375 /* AuthCognitoTokensProvider.swift */,
				21420A85237222A800FA140C /* AuthTokenProvider.swift */,
				21420A84237222A800FA140C /* IAMCredentialProvider.swift */,
			);
			path = Provider;
			sourceTree = "<group>";
		};
		21687A3F236371E1004A056E /* Error */ = {
			isa = PBXGroup;
			children = (
				21687A40236371E1004A056E /* AnalyticsError.swift */,
			);
			path = Error;
			sourceTree = "<group>";
		};
		216E45E9248E91420035E3CE /* NonModel */ = {
			isa = PBXGroup;
			children = (
				216E460724913D430035E3CE /* Color.swift */,
				216E45EA248E914E0035E3CE /* Category.swift */,
				216E45EB248E914F0035E3CE /* Todo.swift */,
				216E45EC248E914F0035E3CE /* Todo+Schema.swift */,
				216E4609249183230035E3CE /* Section.swift */,
				B4F3542B25361BC80050FEE0 /* DynamicEmbedded.swift */,
				B4F3543425361E0E0050FEE0 /* DynamicModel.swift */,
			);
			path = NonModel;
			sourceTree = "<group>";
		};
		21A3FDAD24630D4200E76120 /* Decorator */ = {
			isa = PBXGroup;
			children = (
				21A3FDB72464725700E76120 /* AuthRuleDecorator */,
			);
			path = Decorator;
			sourceTree = "<group>";
		};
		21A3FDB72464725700E76120 /* AuthRuleDecorator */ = {
			isa = PBXGroup;
			children = (
				21A3FDAE24630D7F00E76120 /* ModelWithOwnerFieldAuthRuleTests.swift */,
				21A3FDB32463C49F00E76120 /* ModelReadUpdateAuthRuleTests.swift */,
				21A3FDB52464590600E76120 /* ModelMultipleOwnerAuthRuleTests.swift */,
				6BDF15B52541262000B5BE69 /* ModelWithOwnerAuthAndGroupWithGroupClaim.swift */,
				6BDF15B725412DE600B5BE69 /* ModelWithOwnerAuthAndMultiGroup.swift */,
			);
			path = AuthRuleDecorator;
			sourceTree = "<group>";
		};
		21AD424A249BEC440016FE95 /* Internal */ = {
			isa = PBXGroup;
			children = (
				216E4619249189050035E3CE /* Embedded.swift */,
				B9FAA17F238FBB5D009414B4 /* Model+Array.swift */,
				B92E03AC2367CE7A006CEB8D /* Model+Codable.swift */,
				FACBA78C23949588006349C8 /* Model+DateFormatting.swift */,
				B996FC4C24059918006D0F68 /* Model+Enum.swift */,
				FA8EE77C238627350097E4F1 /* Model+Subscript.swift */,
				B92E03A92367CE7A006CEB8D /* ModelRegistry.swift */,
				FA5D4CF2238AFD7B00D2F54A /* ModelRegistry+Syncable.swift */,
				FA8EE780238628490097E4F1 /* Persistable.swift */,
				B937FBFC23FB4ED300081639 /* Schema */,
			);
			path = Internal;
			sourceTree = "<group>";
		};
		21AD4259249C0D7C0016FE95 /* AnyModel */ = {
			isa = PBXGroup;
			children = (
				FA8EE772238621320097E4F1 /* AnyModelTests.swift */,
				213481D8242AFA62001966DE /* AnyModelTester.swift */,
			);
			path = AnyModel;
			sourceTree = "<group>";
		};
		21C395B4245729F100597EA2 /* API */ = {
			isa = PBXGroup;
			children = (
				21C395B2245729EC00597EA2 /* AppSyncErrorType.swift */,
			);
			path = API;
			sourceTree = "<group>";
		};
		21FFF999230C96E0005878EA /* Operation */ = {
			isa = PBXGroup;
			children = (
				FA58456424D9CBD30028D65A /* Operation+StoragePublishers.swift */,
				210DBC152332B3CB009B9E51 /* StorageDownloadDataOperation.swift */,
				210DBC112332B3C0009B9E51 /* StorageDownloadFileOperation.swift */,
				210DBC132332B3C6009B9E51 /* StorageGetURLOperation.swift */,
				21FFF990230C96CB005878EA /* StorageListOperation.swift */,
				21FFF992230C96CB005878EA /* StorageRemoveOperation.swift */,
				21FFF98F230C96CA005878EA /* StorageUploadDataOperation.swift */,
				2144226D234BDE23009357F7 /* StorageUploadFileOperation.swift */,
			);
			path = Operation;
			sourceTree = "<group>";
		};
		21FFF99A230C9718005878EA /* Result */ = {
			isa = PBXGroup;
			children = (
				FA5704C6245F368200392C19 /* ProgressListener.swift */,
				21FFF9A1230C9730005878EA /* StorageListResult.swift */,
			);
			path = Result;
			sourceTree = "<group>";
		};
		21FFF9A3230C973D005878EA /* Error */ = {
			isa = PBXGroup;
			children = (
				210DBC462332F0C5009B9E51 /* StorageError.swift */,
			);
			path = Error;
			sourceTree = "<group>";
		};
		21FFF9B9230DBEF8005878EA /* AmplifyPlugins */ = {
			isa = PBXGroup;
			children = (
				FA131ACC2360FE7F0008381C /* Core */,
			);
			path = AmplifyPlugins;
			sourceTree = "<group>";
		};
		3687F9047D3AA33BCC710C97 /* Pods */ = {
			isa = PBXGroup;
			children = (
				64BD51ED9D8A946DDFEFE8BA /* Pods-Amplify-AmplifyFunctionalTests.debug.xcconfig */,
				EA022680CE55C67801F3EB9B /* Pods-Amplify-AmplifyFunctionalTests.release.xcconfig */,
				452106DB5FD5ED7691633E12 /* Pods-Amplify-AmplifyTestCommon.debug.xcconfig */,
				508B2A7C439EFD0AFD99679E /* Pods-Amplify-AmplifyTestCommon.release.xcconfig */,
				7CE2971718A9CA64EF8D10BE /* Pods-Amplify-AmplifyTestConfigs-AmplifyFunctionalTests.debug.xcconfig */,
				4C5AEAB2A2D90298524BE592 /* Pods-Amplify-AmplifyTestConfigs-AmplifyFunctionalTests.release.xcconfig */,
				9D9F0724CC2944C9FE67304A /* Pods-Amplify-AmplifyTestConfigs-AmplifyTestCommon.debug.xcconfig */,
				B671BDC60D796AB1C118F365 /* Pods-Amplify-AmplifyTestConfigs-AmplifyTestCommon.release.xcconfig */,
				1AEE54C5DD1856A3C9251736 /* Pods-Amplify-AmplifyTestConfigs-AmplifyTests.debug.xcconfig */,
				2C7DCEEA645473A2F2E5DD7D /* Pods-Amplify-AmplifyTestConfigs-AmplifyTests.release.xcconfig */,
				941C4FA7EED42C093243D628 /* Pods-Amplify-AmplifyTests.debug.xcconfig */,
				1D3F4AB441751E78E4C1D482 /* Pods-Amplify-AmplifyTests.release.xcconfig */,
				5A112B8C39AC37F0FB71AF54 /* Pods-Amplify.debug.xcconfig */,
				E5ACA3446D45A4622167122C /* Pods-Amplify.release.xcconfig */,
				2BC291E73D2FFB00D3F51A62 /* Pods-AmplifyAppExample.debug.xcconfig */,
				AB74666B4E8B096CB3305EAE /* Pods-AmplifyAppExample.release.xcconfig */,
				7C3FEC43EAE7679472832809 /* Pods-AmplifyExampleApp.debug.xcconfig */,
				42EF6EBD583BCAD0AB218836 /* Pods-AmplifyExampleApp.release.xcconfig */,
				7503342A8C13588E2B0DDBDE /* Pods-AmplifyFunctionalTests.debug.xcconfig */,
				C0B511C8A95808A43B4D835A /* Pods-AmplifyFunctionalTests.release.xcconfig */,
				3DC2B7D365B42B3A832601FA /* Pods-AmplifyTestApp.debug.xcconfig */,
				7D0D6B9DC4C64E1EA75D21B3 /* Pods-AmplifyTestApp.release.xcconfig */,
				36E795204EA20B3CFFCC506F /* Pods-AmplifyTestCommon.debug.xcconfig */,
				E525BACD638CA2C070983756 /* Pods-AmplifyTestCommon.release.xcconfig */,
				77A2D125114EA0FFA11A7EFD /* Pods-AmplifyTests.debug.xcconfig */,
				5572BBB2A874AEDC7E2E9ABF /* Pods-AmplifyTests.release.xcconfig */,
				6D62C9C57736C3BEADEB1E30 /* Pods-AWSPinpointAnalyticsPlugin.debug.xcconfig */,
				AE1BE989582A3F5BB378AF15 /* Pods-AWSPinpointAnalyticsPlugin.release.xcconfig */,
				BDD362469B9E22FC083FE7E6 /* Pods-AWSPinpointAnalyticsPluginIntegrationTests.debug.xcconfig */,
				70BEBEE9EC6164DC2C9F6CFB /* Pods-AWSPinpointAnalyticsPluginIntegrationTests.release.xcconfig */,
				65CCD77CBA8619E2E9D41196 /* Pods-AWSPinpointAnalyticsPluginTests.debug.xcconfig */,
				27E795E8B15B579ADCB978F4 /* Pods-AWSPinpointAnalyticsPluginTests.release.xcconfig */,
				4DCC1382CE9452BE8D34084D /* Pods-AWSPlugins-AWSAPICategoryPlugin-AWSAPICategoryPluginTests.debug.xcconfig */,
				5711DE48D8DB04B90039E300 /* Pods-AWSPlugins-AWSAPICategoryPlugin-AWSAPICategoryPluginTests.release.xcconfig */,
				40A966226A014DB2AE173E70 /* Pods-AWSPlugins-AWSAPICategoryPlugin.debug.xcconfig */,
				7FC218BC0D378A7C23917420 /* Pods-AWSPlugins-AWSAPICategoryPlugin.release.xcconfig */,
				F9667716F7B167C1C2DFD881 /* Pods-AWSPlugins-AWSAuthService-AWSAuthServiceTests.debug.xcconfig */,
				C6603353B66E0CA1B7DA9549 /* Pods-AWSPlugins-AWSAuthService-AWSAuthServiceTests.release.xcconfig */,
				F5014B80CBDA10DF841239AC /* Pods-AWSPlugins-AWSAuthService.debug.xcconfig */,
				7DE8D2BB5CD0D32765907A31 /* Pods-AWSPlugins-AWSAuthService.release.xcconfig */,
				268A7CEAC9F265E3C9594FE5 /* Pods-AWSPlugins-AWSPinpointAnalyticsPlugin-AWSPinpointAnalyticsPluginTests.debug.xcconfig */,
				B2CF34EB93BFDE1F02457D5E /* Pods-AWSPlugins-AWSPinpointAnalyticsPlugin-AWSPinpointAnalyticsPluginTests.release.xcconfig */,
				51D11872D41EA9310D1B9D42 /* Pods-AWSPlugins-AWSPinpointAnalyticsPlugin.debug.xcconfig */,
				B6F4EFBF6DBF29A324CC0A27 /* Pods-AWSPlugins-AWSPinpointAnalyticsPlugin.release.xcconfig */,
				1D74984AC23B0E746D9C2A5C /* Pods-AWSPlugins-AWSS3StoragePlugin-AWSS3StoragePluginTests.debug.xcconfig */,
				3CD2E9C1907DD49C41F5AF62 /* Pods-AWSPlugins-AWSS3StoragePlugin-AWSS3StoragePluginTests.release.xcconfig */,
				C8CDC2C2141DE57CDAD5976B /* Pods-AWSPlugins-AWSS3StoragePlugin.debug.xcconfig */,
				4A107C56FFDCF66870F8D7F6 /* Pods-AWSPlugins-AWSS3StoragePlugin.release.xcconfig */,
				6BAC32194A15ACB56F07DC87 /* Pods-AWSS3StoragePlugin.debug.xcconfig */,
				61CE693182BF781FBC4D3411 /* Pods-AWSS3StoragePlugin.release.xcconfig */,
				3A701A7BDEC4F0F422684E06 /* Pods-AWSS3StoragePluginIntegrationTests.debug.xcconfig */,
				4148B4F4A49CCC0F81A06425 /* Pods-AWSS3StoragePluginIntegrationTests.release.xcconfig */,
				714614E1FAB6C4EE80C07148 /* Pods-AWSS3StoragePluginTests.debug.xcconfig */,
				F2DDFB959501735121A13925 /* Pods-AWSS3StoragePluginTests.release.xcconfig */,
				99CFDB8E55EADE7A74938E6C /* Pods-AWSPlugins-AWSAuthService-AWSAPICategoryPlugin.debug.xcconfig */,
				D2A0246D3621B503C915A5D1 /* Pods-AWSPlugins-AWSAuthService-AWSAPICategoryPlugin.release.xcconfig */,
				A5E5DED2AB6A8EE16DCFAFF8 /* Pods-AWSPlugins-AWSAuthService-AWSAPICategoryPlugin-AWSAPICategoryPluginTests.debug.xcconfig */,
				1C6DDB91072543DBE60E1140 /* Pods-AWSPlugins-AWSAuthService-AWSAPICategoryPlugin-AWSAPICategoryPluginTests.release.xcconfig */,
				1C23249CCA99AACFE0A2E5D9 /* Pods-AWSPlugins-AWSAuthService-AWSPinpointAnalyticsPlugin.debug.xcconfig */,
				907D65D1445983A5B10AED95 /* Pods-AWSPlugins-AWSAuthService-AWSPinpointAnalyticsPlugin.release.xcconfig */,
				4EE8540013F84C5E0F8C20D3 /* Pods-AWSPlugins-AWSAuthService-AWSPinpointAnalyticsPlugin-AWSPinpointAnalyticsPluginTests.debug.xcconfig */,
				8D7F0EFA5EA2CFBD75059039 /* Pods-AWSPlugins-AWSAuthService-AWSPinpointAnalyticsPlugin-AWSPinpointAnalyticsPluginTests.release.xcconfig */,
				28611CE5D571C1838DA8EDC1 /* Pods-AWSPlugins-AWSAuthService-AWSS3StoragePlugin.debug.xcconfig */,
				1D47F178B0FEC9059BC72C3B /* Pods-AWSPlugins-AWSAuthService-AWSS3StoragePlugin.release.xcconfig */,
				8DF37FD4E8315E7842E59789 /* Pods-AWSPlugins-AWSAuthService-AWSS3StoragePlugin-AWSS3StoragePluginTests.debug.xcconfig */,
				008BFFD1C24CCA788C88CF4C /* Pods-AWSPlugins-AWSAuthService-AWSS3StoragePlugin-AWSS3StoragePluginTests.release.xcconfig */,
				8B8B8AC2A12C47722F8743E1 /* Pods-AmplifyAWSPlugins-AWSAPICategoryPlugin.debug.xcconfig */,
				8E5A835C6F073BCBC3203C7A /* Pods-AmplifyAWSPlugins-AWSAPICategoryPlugin.release.xcconfig */,
				C1442E62F2DE66706DC83419 /* Pods-AmplifyAWSPlugins-AWSAPICategoryPlugin-AWSAPICategoryPluginTests.debug.xcconfig */,
				ECE7971DFBA3CD58DFAF5D7A /* Pods-AmplifyAWSPlugins-AWSAPICategoryPlugin-AWSAPICategoryPluginTests.release.xcconfig */,
				E60A7D29526222C07780A03B /* Pods-AmplifyAWSPlugins-AWSPinpointAnalyticsPlugin.debug.xcconfig */,
				28586668BF1BFF6BC803DBEE /* Pods-AmplifyAWSPlugins-AWSPinpointAnalyticsPlugin.release.xcconfig */,
				57531C9A48BA42FA1B628CBF /* Pods-AmplifyAWSPlugins-AWSPinpointAnalyticsPlugin-AWSPinpointAnalyticsPluginTests.debug.xcconfig */,
				BB548811E9281F8547D83681 /* Pods-AmplifyAWSPlugins-AWSPinpointAnalyticsPlugin-AWSPinpointAnalyticsPluginTests.release.xcconfig */,
				86BCC6EBE7D59DAA5C291612 /* Pods-AmplifyAWSPlugins-AWSS3StoragePlugin.debug.xcconfig */,
				87B646CA7E1275886F141E45 /* Pods-AmplifyAWSPlugins-AWSS3StoragePlugin.release.xcconfig */,
				259CBD765D3CF26D41A04914 /* Pods-AmplifyAWSPlugins-AWSS3StoragePlugin-AWSS3StoragePluginTests.debug.xcconfig */,
				8EE255764A61CAE9609E9BEF /* Pods-AmplifyAWSPlugins-AWSS3StoragePlugin-AWSS3StoragePluginTests.release.xcconfig */,
				3FDEE8544633265649C2F425 /* Pods-AmplifyAWSPlugins-AWSPluginsCore.debug.xcconfig */,
				FE61CF08E3C349D59DB07D1E /* Pods-AmplifyAWSPlugins-AWSPluginsCore.release.xcconfig */,
				58A0C326E8764A774A5E99A1 /* Pods-AmplifyAWSPlugins-AWSPluginsCore-AWSAPICategoryPlugin.debug.xcconfig */,
				E684599DABE1C5FF50C7FC66 /* Pods-AmplifyAWSPlugins-AWSPluginsCore-AWSAPICategoryPlugin.release.xcconfig */,
				6F9E71B7E7A7829E02450E5E /* Pods-AmplifyAWSPlugins-AWSPluginsCore-AWSAPICategoryPlugin-AWSAPICategoryPluginTests.debug.xcconfig */,
				E163CCBB8EB65FC80602EC2B /* Pods-AmplifyAWSPlugins-AWSPluginsCore-AWSAPICategoryPlugin-AWSAPICategoryPluginTests.release.xcconfig */,
				FE85145BD46099A7B0C670D8 /* Pods-AmplifyAWSPlugins-AWSPluginsCore-AWSPinpointAnalyticsPlugin.debug.xcconfig */,
				215F4BCAAB89FA54AA121BDE /* Pods-AmplifyAWSPlugins-AWSPluginsCore-AWSPinpointAnalyticsPlugin.release.xcconfig */,
				420A17B989F28811046A9E53 /* Pods-AmplifyAWSPlugins-AWSPluginsCore-AWSPinpointAnalyticsPlugin-AWSPinpointAnalyticsPluginTests.debug.xcconfig */,
				CE59D98B4D60E273F4FAF2FB /* Pods-AmplifyAWSPlugins-AWSPluginsCore-AWSPinpointAnalyticsPlugin-AWSPinpointAnalyticsPluginTests.release.xcconfig */,
				C823AF111EEDFFEBC82936FE /* Pods-AmplifyAWSPlugins-AWSPluginsCore-AWSS3StoragePlugin.debug.xcconfig */,
				8DE58872F08B5825C71434DE /* Pods-AmplifyAWSPlugins-AWSPluginsCore-AWSS3StoragePlugin.release.xcconfig */,
				6AF0E4775809F0866F9C44D9 /* Pods-AmplifyAWSPlugins-AWSPluginsCore-AWSS3StoragePlugin-AWSS3StoragePluginTests.debug.xcconfig */,
				E1306F31E45EE7C6B6048F89 /* Pods-AmplifyAWSPlugins-AWSPluginsCore-AWSS3StoragePlugin-AWSS3StoragePluginTests.release.xcconfig */,
				BCF5BF94BA714000C1C44713 /* Pods-Amplify-AmplifyAWSPlugins-AWSPluginsCore.debug.xcconfig */,
				BF5EBE1C799376B9AEB109A0 /* Pods-Amplify-AmplifyAWSPlugins-AWSPluginsCore.release.xcconfig */,
				D5521D5FA66340943C39C451 /* Pods-Amplify-AmplifyAWSPlugins-AWSPluginsCore-AWSAPICategoryPlugin.debug.xcconfig */,
				8F9F738758795A2F55B445C5 /* Pods-Amplify-AmplifyAWSPlugins-AWSPluginsCore-AWSAPICategoryPlugin.release.xcconfig */,
				D0BBEF4305CBF73E587E709B /* Pods-Amplify-AmplifyAWSPlugins-AWSPluginsCore-AWSAPICategoryPlugin-AWSAPICategoryPluginTests.debug.xcconfig */,
				04764F685DBE17F7CEC92A62 /* Pods-Amplify-AmplifyAWSPlugins-AWSPluginsCore-AWSAPICategoryPlugin-AWSAPICategoryPluginTests.release.xcconfig */,
				5AEF4A900CAE6A541D752A6E /* Pods-Amplify-AmplifyAWSPlugins-AWSPluginsCore-AWSPinpointAnalyticsPlugin.debug.xcconfig */,
				DEEB82A328223C60557B75C1 /* Pods-Amplify-AmplifyAWSPlugins-AWSPluginsCore-AWSPinpointAnalyticsPlugin.release.xcconfig */,
				031438953280EA4A537D2817 /* Pods-Amplify-AmplifyAWSPlugins-AWSPluginsCore-AWSPinpointAnalyticsPlugin-AWSPinpointAnalyticsPluginTests.debug.xcconfig */,
				7A7FD9B3CFF63FD16788A990 /* Pods-Amplify-AmplifyAWSPlugins-AWSPluginsCore-AWSPinpointAnalyticsPlugin-AWSPinpointAnalyticsPluginTests.release.xcconfig */,
				FB27CE76D3C7526F86D611E4 /* Pods-Amplify-AmplifyAWSPlugins-AWSPluginsCore-AWSS3StoragePlugin.debug.xcconfig */,
				5FFE6F3EF19A7DA9F6B5024A /* Pods-Amplify-AmplifyAWSPlugins-AWSPluginsCore-AWSS3StoragePlugin.release.xcconfig */,
				CDA13A23FBBBBB64D8FCA8C1 /* Pods-Amplify-AmplifyAWSPlugins-AWSPluginsCore-AWSS3StoragePlugin-AWSS3StoragePluginTests.debug.xcconfig */,
				428D972790F226B59B4FD227 /* Pods-Amplify-AmplifyAWSPlugins-AWSPluginsCore-AWSS3StoragePlugin-AWSS3StoragePluginTests.release.xcconfig */,
				8245CA6A436F89C37F7A3116 /* Pods-Amplify-AmplifyAWSPlugins-AWSAPICategoryPlugin.debug.xcconfig */,
				F7454B40E5C7C39F6C119E6A /* Pods-Amplify-AmplifyAWSPlugins-AWSAPICategoryPlugin.release.xcconfig */,
				6C41D3730B7ED4FD62A43E40 /* Pods-Amplify-AmplifyAWSPlugins-AWSAPICategoryPlugin-AWSAPICategoryPluginTests.debug.xcconfig */,
				FE200974D381DEE6E0C3EFC3 /* Pods-Amplify-AmplifyAWSPlugins-AWSAPICategoryPlugin-AWSAPICategoryPluginTests.release.xcconfig */,
				FE5132F92E4FA0BACED37BB7 /* Pods-Amplify-AmplifyAWSPlugins-AWSPinpointAnalyticsPlugin.debug.xcconfig */,
				9BA7EF90A3772FDEF0F82F46 /* Pods-Amplify-AmplifyAWSPlugins-AWSPinpointAnalyticsPlugin.release.xcconfig */,
				687B09E9348F8D29979A2404 /* Pods-Amplify-AmplifyAWSPlugins-AWSPinpointAnalyticsPlugin-AWSPinpointAnalyticsPluginTests.debug.xcconfig */,
				BAFD88194E245D6B82399825 /* Pods-Amplify-AmplifyAWSPlugins-AWSPinpointAnalyticsPlugin-AWSPinpointAnalyticsPluginTests.release.xcconfig */,
				C47D2C6EE9D4659ECC201E0C /* Pods-Amplify-AmplifyAWSPlugins-AWSS3StoragePlugin.debug.xcconfig */,
				082C9C1A32F62C25D01A1AB2 /* Pods-Amplify-AmplifyAWSPlugins-AWSS3StoragePlugin.release.xcconfig */,
				E259110B7AC20BBA34B49FBB /* Pods-Amplify-AmplifyAWSPlugins-AWSS3StoragePlugin-AWSS3StoragePluginTests.debug.xcconfig */,
				49ED6A10A50CD95420A1652E /* Pods-Amplify-AmplifyAWSPlugins-AWSS3StoragePlugin-AWSS3StoragePluginTests.release.xcconfig */,
				DD2486414D63230FF39130C7 /* Pods-Amplify-AWSPluginsCore.debug.xcconfig */,
				8663196667FA4EF8123BA5F9 /* Pods-Amplify-AWSPluginsCore.release.xcconfig */,
				4F355FC2C0F239E49B01FF0C /* Pods-Amplify-AWSPluginsCore-AWSDataStoreCategoryPlugin.debug.xcconfig */,
				2592CB41D8BEE8051CAD8841 /* Pods-Amplify-AWSPluginsCore-AWSDataStoreCategoryPlugin.release.xcconfig */,
				6D51240C78418B733FFA6829 /* Pods-Amplify-AWSPluginsCore-AWSPluginsTestConfigs-AWSDataStoreCategoryPluginTests.debug.xcconfig */,
				EB8D4C04395F71F6806E4609 /* Pods-Amplify-AWSPluginsCore-AWSPluginsTestConfigs-AWSDataStoreCategoryPluginTests.release.xcconfig */,
				41CE93C1FF019C1C76574E80 /* Pods-AmplifyTestApp-AWSDataStoreCategoryPluginIntegrationTests.debug.xcconfig */,
				2B3D832985467EBF31C56BC7 /* Pods-AmplifyTestApp-AWSDataStoreCategoryPluginIntegrationTests.release.xcconfig */,
				5FFB62449226244D696DAA73 /* Pods-Amplify-AWSPluginsCore-AWSPredictionsPlugin.debug.xcconfig */,
				7022880A6C411C38F5B016A3 /* Pods-Amplify-AWSPluginsCore-AWSPredictionsPlugin.release.xcconfig */,
				7A238096BAB328655B5E388F /* Pods-Amplify-AWSPluginsCore-CoreMLPredictionsPlugin.debug.xcconfig */,
				B7871B77B520892E343E9F0A /* Pods-Amplify-AWSPluginsCore-CoreMLPredictionsPlugin.release.xcconfig */,
				3544C5721B19BB5697C99763 /* Pods-Amplify-AWSPluginsCore-AWSPluginsTestConfigs-AWSPredictionsPluginTests.debug.xcconfig */,
				1C4F08891CECABC699AB133D /* Pods-Amplify-AWSPluginsCore-AWSPluginsTestConfigs-AWSPredictionsPluginTests.release.xcconfig */,
				6F8D367581F19D64597623F9 /* Pods-Amplify-AWSPluginsCore-AWSPluginsTestConfigs-CoreMLPredictionsPluginTests.debug.xcconfig */,
				FE19AE082A70778C6F19B605 /* Pods-Amplify-AWSPluginsCore-AWSPluginsTestConfigs-CoreMLPredictionsPluginTests.release.xcconfig */,
				C7FF8ED8D1C35C1AAF146C24 /* Pods-AmplifyTestApp-AWSPredictionsPluginIntegrationTests.debug.xcconfig */,
				7C6784D9B812E539494FE86B /* Pods-AmplifyTestApp-AWSPredictionsPluginIntegrationTests.release.xcconfig */,
				EF6FDEE067E1B4DE95448A54 /* Pods-AmplifyTestApp-CoreMLPredictionsPluginIntegrationTests.debug.xcconfig */,
				3849521147E79A1C960F0FA7 /* Pods-AmplifyTestApp-CoreMLPredictionsPluginIntegrationTests.release.xcconfig */,
				1466763FF4DA7F67EC5092AA /* Pods-Amplify-AWSPluginsCore-AWSPluginsTestConfigs-AWSPluginsCoreTests.debug.xcconfig */,
				A52F652BA6B16F5BD47939CF /* Pods-Amplify-AWSPluginsCore-AWSPluginsTestConfigs-AWSPluginsCoreTests.release.xcconfig */,
				71B6F506E5F3F00B0743A9BF /* Pods-Amplify-AWSPluginsCore-AWSPluginsTestConfigs-AWSPluginsTestCommon.debug.xcconfig */,
				0B4A80CD25A9E5E6A518A314 /* Pods-Amplify-AWSPluginsCore-AWSPluginsTestConfigs-AWSPluginsTestCommon.release.xcconfig */,
			);
			path = Pods;
			sourceTree = "<group>";
		};
		6B33896623AAAC9600561E5B /* Reachability */ = {
			isa = PBXGroup;
			children = (
				6B33896723AAACC900561E5B /* ReachabilityUpdate.swift */,
			);
			path = Reachability;
			sourceTree = "<group>";
		};
		6B50C918253E2AEF007B16DD /* AuthProvider */ = {
			isa = PBXGroup;
			children = (
				6B50C919253E2B16007B16DD /* APIAuthProviderFactory.swift */,
			);
			path = AuthProvider;
			sourceTree = "<group>";
		};
		6BBECD6F23ADA7C100C8DFBE /* ServiceConfiguration */ = {
			isa = PBXGroup;
			children = (
				6BBECD7023ADA7E100C8DFBE /* AmplifyAWSServiceConfiguration.swift */,
				214C6225253A414E0041E96D /* AmplifyAWSServiceConfiguration+Platform.swift */,
			);
			path = ServiceConfiguration;
			sourceTree = "<group>";
		};
		6BBECD7223ADA9B400C8DFBE /* ServiceConfiguration */ = {
			isa = PBXGroup;
			children = (
				6BBECD7323ADA9D100C8DFBE /* AmplifyAWSServiceConfigurationTests.swift */,
			);
			path = ServiceConfiguration;
			sourceTree = "<group>";
		};
		6BEE0815253114E600133961 /* Auth */ = {
			isa = PBXGroup;
			children = (
				6BEE0816253114FD00133961 /* AWSAuthServiceTests.swift */,
			);
			path = Auth;
			sourceTree = "<group>";
		};
		95DAAB00237E63370028544F /* Models */ = {
			isa = PBXGroup;
			children = (
				95DAAB12237E63370028544F /* AgeRange.swift */,
				95DAAB1B237E63370028544F /* Attribute.swift */,
				95DAAB07237E63370028544F /* BoundedKeyValue.swift */,
				95DAAB0C237E63370028544F /* Celebrity.swift */,
				95DAAB18237E63370028544F /* Emotion.swift */,
				95DAAB11237E63370028544F /* EmotionType.swift */,
				95DAAB09237E63370028544F /* Entity.swift */,
				95DAAB0D237E63370028544F /* EntityDetectionResult.swift */,
				95DAAB81237F13940028544F /* EntityMatch.swift */,
				95DAAB16237E63370028544F /* EntityType.swift */,
				95DAAB0B237E63370028544F /* GenderType.swift */,
				95DAAB10237E63370028544F /* IdentifiedLine.swift */,
				95DAAB08237E63370028544F /* IdentifiedText.swift */,
				95DAAB01237E63370028544F /* IdentifiedWord.swift */,
				95DAAB14237E63370028544F /* IdentifyAction.swift */,
				95DAAB17237E63370028544F /* KeyPhrase.swift */,
				21409C542384C55D000A53C9 /* LabelType.swift */,
				FAD3E11D2384956600F6F41C /* LabelType.swift */,
				95DAAB1C237E63370028544F /* Landmark.swift */,
				95DAAB05237E63370028544F /* LanguageDetectionResult.swift */,
				95DAAB13237E63370028544F /* LanguageType.swift */,
				95DAAB15237E63370028544F /* PartOfSpeech.swift */,
				95DAAB19237E63370028544F /* Polygon.swift */,
				95DAAB0E237E63370028544F /* Pose.swift */,
				95DAAB1A237E63370028544F /* Selection.swift */,
				95DAAB0A237E63370028544F /* Sentiment.swift */,
				95DAAB06237E63370028544F /* SpeechType.swift */,
				95DAAB04237E63370028544F /* SyntaxToken.swift */,
				95DAAB0F237E63370028544F /* Table.swift */,
				95DAAB02237E63370028544F /* TextFormatType.swift */,
				95DAAB82237F13940028544F /* VoiceType.swift */,
			);
			name = Models;
			path = Amplify/Categories/Predictions/Models;
			sourceTree = SOURCE_ROOT;
		};
		95DAAB39237E639E0028544F /* Result */ = {
			isa = PBXGroup;
			children = (
				950A26DE23D15D9800D92B19 /* SpeechToTextResult.swift */,
				95DAAB87237F13B70028544F /* IdentifyEntityMatchesResult.swift */,
				95DAAB88237F13B70028544F /* TextToSpeechResult.swift */,
				95DAAB3A237E639E0028544F /* ConvertResult.swift */,
				95DAAB3B237E639E0028544F /* IdentifyResult.swift */,
				95DAAB3C237E639E0028544F /* IdentifyTextResult.swift */,
				95DAAB3D237E639E0028544F /* IdentifyLabelsResult.swift */,
				95DAAB3E237E639E0028544F /* IdentifyCelebritiesResult.swift */,
				95DAAB3F237E639E0028544F /* IdentifyDocumentTextResult.swift */,
				95DAAB40237E639E0028544F /* InterpretResult.swift */,
				95DAAB41237E639E0028544F /* TranslateTextResult.swift */,
				95DAAB42237E639E0028544F /* IdentifyEntitiesResult.swift */,
			);
			name = Result;
			path = Amplify/Categories/Predictions/Result;
			sourceTree = SOURCE_ROOT;
		};
		974FF17E24B548C20050D01B /* Logging */ = {
			isa = PBXGroup;
			children = (
				97CB85F524AA451B000C65FB /* PersistentLoggingPlugin.swift */,
				97CB85FA24AA451B000C65FB /* PersistentLogWrapper.swift */,
			);
			path = Logging;
			sourceTree = "<group>";
		};
		974FF17F24B549000050D01B /* Trigger */ = {
			isa = PBXGroup;
			children = (
				97CB860524ABA023000C65FB /* LongPressGestureRecognizer.swift */,
				974FF12E24B043780050D01B /* TriggerDelegate.swift */,
				974FF13024B043B90050D01B /* TriggerRecognizer.swift */,
			);
			path = Trigger;
			sourceTree = "<group>";
		};
		975751B024D2128600FA0A6E /* DevMenuTests */ = {
			isa = PBXGroup;
			children = (
				975751B124D2129E00FA0A6E /* DevMenuExtensionTests.swift */,
				976D4D5024DC8A370083F5AC /* GestureRecognizerTests.swift */,
				976D4D5224DC90610083F5AC /* PersistentLogWrapperTests.swift */,
				976D4D5424DCA3F80083F5AC /* PersistentLoggingPluginTests.swift */,
			);
			path = DevMenuTests;
			sourceTree = "<group>";
		};
		97CB85F424AA451B000C65FB /* DevMenu */ = {
			isa = PBXGroup;
			children = (
				97CB860324AB936E000C65FB /* Amplify+DevMenu.swift */,
				97CB85F624AA451B000C65FB /* AmplifyDevMenu.swift */,
				974FF19624B910F70050D01B /* AmplifyVersionable.swift */,
				974FF19224B909570050D01B /* DevEnvironmentInfo.swift */,
				974FF13224B043E60050D01B /* DevMenuBehavior.swift */,
				974FF12C24B0434B0050D01B /* DevMenuPresentationContextProvider.swift */,
				974FF1A624BE5F630050D01B /* DevMenuStringConstants.swift */,
				97CB85FB24AA451B000C65FB /* Data */,
				974FF17E24B548C20050D01B /* Logging */,
				974FF17F24B549000050D01B /* Trigger */,
				97CB85F724AA451B000C65FB /* View */,
			);
			path = DevMenu;
			sourceTree = "<group>";
		};
		97CB85F724AA451B000C65FB /* View */ = {
			isa = PBXGroup;
			children = (
				974FF18024B549470050D01B /* DetailViewFactory.swift */,
				974FF18224B54B500050D01B /* DeviceInfoDetailView.swift */,
				97CB85F824AA451B000C65FB /* DevMenuList.swift */,
				97CB85F924AA451B000C65FB /* DevMenuRow.swift */,
				974FF18C24B8F4C80050D01B /* EnvironmentInfoDetailView.swift */,
				974FF18424B54DFF0050D01B /* InfoRow.swift */,
				975751A624CA0DCB00FA0A6E /* IssueReporter.swift */,
				97DC3D4F24C1FCEE00D79E24 /* LogEntryRow.swift */,
				97DC3D5124C1FE4100D79E24 /* LogViewer.swift */,
			);
			path = View;
			sourceTree = "<group>";
		};
		97CB85FB24AA451B000C65FB /* Data */ = {
			isa = PBXGroup;
			children = (
				974FF1A024BE14E00050D01B /* DeviceInfoHelper.swift */,
				974FF18624B54E590050D01B /* DeviceInfoItem.swift */,
				974FF18A24B6BA130050D01B /* DeviceInfoItemType.swift */,
				97CB85FC24AA451B000C65FB /* DevMenuItem.swift */,
				974FF18824B6B66C0050D01B /* DevMenuItemType.swift */,
				974FF1A224BE16F90050D01B /* EnvironmentInfoHelper.swift */,
				974FF19024B904A40050D01B /* EnvironmentInfoItem.swift */,
				974FF19A24BD05AA0050D01B /* EnvironmentInfoItemType.swift */,
				974FF19C24BE0B4B0050D01B /* InfoItemProvider.swift */,
				975751AA24CA27AD00FA0A6E /* IssueInfo.swift */,
				975751AC24CA35F000FA0A6E /* IssueInfoHelper.swift */,
				97DC3D5324C200A600D79E24 /* LogEntryHelper.swift */,
				977007E224C1585100848468 /* LogEntryItem.swift */,
				974FF1A424BE18460050D01B /* PluginInfoHelper.swift */,
				974FF19E24BE13100050D01B /* PluginInfoItem.swift */,
			);
			path = Data;
			sourceTree = "<group>";
		};
		B42B3D39246AE159007211E0 /* AuthPluginBehavior */ = {
			isa = PBXGroup;
			children = (
				B42B3D3A246AE178007211E0 /* AuthInvalidateCredentialBehavior.swift */,
			);
			path = AuthPluginBehavior;
			sourceTree = "<group>";
		};
		B4944D1F251C06D300BF0BFE /* JSONHelper */ = {
			isa = PBXGroup;
			children = (
				B4944D20251C06EA00BF0BFE /* JSONValueHolder.swift */,
			);
			path = JSONHelper;
			sourceTree = "<group>";
		};
		B49A02F72410BEBD00B42A25 /* Internal */ = {
			isa = PBXGroup;
			children = (
				B49A02F82410BEBD00B42A25 /* AuthCategory+CategoryConfigurable.swift */,
				B49A02FA2410BEDF00B42A25 /* AuthCategory+Resettable.swift */,
			);
			path = Internal;
			sourceTree = "<group>";
		};
		B4A19DA424101E9D00DE2E55 /* Auth */ = {
			isa = PBXGroup;
			children = (
				B4ADE8F3241063820007E86C /* AuthCategory.swift */,
				B4FA336524105DCD00E1C659 /* AuthCategory+ClientBehavior.swift */,
				B4FEA92224635CA40009B47B /* AuthCategory+DeviceBehavior.swift */,
				B4FA336724105E8100E1C659 /* AuthCategory+HubPayloadEventName.swift */,
				B463D6CE24633E45008C0F85 /* AuthCategory+UserBehavior.swift */,
				B4A19DAA24101EEB00DE2E55 /* AuthCategoryBehavior.swift */,
				FA00F68724DA37EE003E8A71 /* AuthCategoryBehavior+Combine.swift */,
				B4FA336924105EB700E1C659 /* AuthCategoryConfiguration.swift */,
				B4FEA92024635BFB0009B47B /* AuthCategoryDeviceBehavior.swift */,
				FA00F68924DA3A43003E8A71 /* AuthCategoryDeviceBehavior+Combine.swift */,
				B4FA336124105D1800E1C659 /* AuthCategoryPlugin.swift */,
				B463D6CC24633DA2008C0F85 /* AuthCategoryUserBehavior.swift */,
				FA00F68B24DA3A8F003E8A71 /* AuthCategoryUserBehavior+Combine.swift */,
				B4A19DA924101E9D00DE2E55 /* Error */,
				B49A02F72410BEBD00B42A25 /* Internal */,
				B4A19DA724101E9D00DE2E55 /* Models */,
				B4A19DA524101E9D00DE2E55 /* Operation */,
				B4A19DA824101E9D00DE2E55 /* Request */,
				B4A19DA624101E9D00DE2E55 /* Result */,
			);
			path = Auth;
			sourceTree = "<group>";
		};
		B4A19DA524101E9D00DE2E55 /* Operation */ = {
			isa = PBXGroup;
			children = (
				FA15EB8A24DB1C7C00370C05 /* AmplifyOperation+AuthPublishers.swift */,
				B4251A0A242504FA007F59EF /* AuthChangePasswordOperation.swift */,
				B4251A04242503F6007F59EF /* AuthConfirmResetPasswordOperation.swift */,
				B473B53D245DE8E100C45C72 /* AuthConfirmSignInOperation.swift */,
				B450740C2411553D0098F02D /* AuthConfirmSignUpOperation.swift */,
				B46884112460A8D600221268 /* AuthFetchDevicesOperation.swift */,
				B4FA76042416E0F0006F59CE /* AuthFetchSessionOperation.swift */,
				B46884132460A8E000221268 /* AuthForgetDeviceOperation.swift */,
				B46884152460A8ED00221268 /* AuthRememberDeviceOperation.swift */,
				B452F1D22450EEAE0069F7FA /* AuthResendSignUpCodeOperation.swift */,
				B4926F6D24250219007B769C /* AuthResetPasswordOperation.swift */,
				B450741024115C140098F02D /* AuthSignInOperation.swift */,
				B473B547245E097600C45C72 /* AuthSignOutOperation.swift */,
				B4A19DAC24101F7100DE2E55 /* AuthSignUpOperation.swift */,
				B493E6A32453A32C00D9E521 /* AuthSocialWebUISignInOperation.swift */,
				B4C499012415E0CA00067992 /* AuthWebUISignInOperation.swift */,
				B4B5CC922457B7F90019C783 /* UserOperations */,
			);
			path = Operation;
			sourceTree = "<group>";
		};
		B4A19DA624101E9D00DE2E55 /* Result */ = {
			isa = PBXGroup;
			children = (
				B4926F6B242501A9007B769C /* AuthResetPasswordResult.swift */,
				B450741424115C340098F02D /* AuthSignInResult.swift */,
				B43CD8552411472300BF5A60 /* AuthSignUpResult.swift */,
				B4B5CCA02458A0490019C783 /* AuthUpdateAttributeResult.swift */,
			);
			path = Result;
			sourceTree = "<group>";
		};
		B4A19DA724101E9D00DE2E55 /* Models */ = {
			isa = PBXGroup;
			children = (
				B43CD8512411463000BF5A60 /* AuthCodeDeliveryDetails.swift */,
				B468840F2460A85200221268 /* AuthDevice.swift */,
				B4B1E0E424733687007F3261 /* AuthEventName.swift */,
				B4C498F92415D24B00067992 /* AuthProvider.swift */,
				B4507418241166580098F02D /* AuthSession.swift */,
				B493E6A12453A29C00D9E521 /* AuthSignInStep.swift */,
				B493E69D245394E200D9E521 /* AuthSignUpStep.swift */,
				B4B5CCA82458A33F0019C783 /* AuthUpdateAttributeStep.swift */,
				B43CD857241147F900BF5A60 /* AuthUser.swift */,
				B493E69224524E8C00D9E521 /* AuthUserAttribute.swift */,
				B493E69024524D3200D9E521 /* DeliveryDestination.swift */,
			);
			path = Models;
			sourceTree = "<group>";
		};
		B4A19DA824101E9D00DE2E55 /* Request */ = {
			isa = PBXGroup;
			children = (
				B4F7F3E724621E6200544B04 /* AuthAttributeResendConfirmationCodeRequest.swift */,
				B4251A062425047D007F59EF /* AuthChangePasswordRequest.swift */,
				B4251A0024250369007F59EF /* AuthConfirmResetPasswordRequest.swift */,
				B473B53F245DE93100C45C72 /* AuthConfirmSignInRequest.swift */,
				B43CD8532411469D00BF5A60 /* AuthConfirmSignUpRequest.swift */,
				B4B5CC8A2457B32D0019C783 /* AuthConfirmUserAttributeRequest.swift */,
				B46884172460A92900221268 /* AuthFetchDevicesRequest.swift */,
				B4FA76062416E82B006F59CE /* AuthFetchSessionRequest.swift */,
				B4B5CC802457B0690019C783 /* AuthFetchUserAttributesRequest.swift */,
				B46884192460A98E00221268 /* AuthForgetDeviceRequest.swift */,
				B468841B2460A9CC00221268 /* AuthRememberDeviceRequest.swift */,
				B452F1D42450EEEB0069F7FA /* AuthResendSignUpCodeRequest.swift */,
				FAAF6B4E24742852007DB95F /* AuthResetPasswordRequest.swift */,
				B450741224115C260098F02D /* AuthSignInRequest.swift */,
				B473B549245E09B600C45C72 /* AuthSignOutRequest.swift */,
				B43DC737241051A200D40275 /* AuthSignUpRequest.swift */,
				B4B5CC862457B2470019C783 /* AuthUpdateUserAttributeRequest.swift */,
				B4B5CCA22458A1300019C783 /* AuthUpdateUserAttributesRequest.swift */,
				B4C499032415E0F300067992 /* AuthWebUISignInRequest.swift */,
			);
			path = Request;
			sourceTree = "<group>";
		};
		B4A19DA924101E9D00DE2E55 /* Error */ = {
			isa = PBXGroup;
			children = (
				B43DC7392410526C00D40275 /* AuthError.swift */,
			);
			path = Error;
			sourceTree = "<group>";
		};
		B4B5CC922457B7F90019C783 /* UserOperations */ = {
			isa = PBXGroup;
			children = (
				B4F7F3E524621E4F00544B04 /* AuthAttributeResendConfirmationCodeOperation.swift */,
				B4B5CC942457B7F90019C783 /* AuthConfirmUserAttributeOperation.swift */,
				B4B5CC952457B7F90019C783 /* AuthFetchUserAttributeOperation.swift */,
				B4B5CC962457B7F90019C783 /* AuthUpdateUserAttributeOperation.swift */,
				B4B5CCA42458A1940019C783 /* AuthUpdateUserAttributesOperation.swift */,
			);
			path = UserOperations;
			sourceTree = "<group>";
		};
		B4D38515236C97350014653D /* Predictions */ = {
			isa = PBXGroup;
			children = (
				B4D3851F236C97350014653D /* PredictionsCategory.swift */,
				B4D38524236C97350014653D /* PredictionsCategory+ClientBehavior.swift */,
				B4D3852A236C97350014653D /* PredictionsCategory+HubPayloadEventName.swift */,
				B4D3851A236C97350014653D /* PredictionsCategoryBehavior.swift */,
				FA00F69124DA4087003E8A71 /* PredictionsCategoryBehavior+Combine.swift */,
				B4D38523236C97350014653D /* PredictionsCategoryConfiguration.swift */,
				B4D3852D236C97350014653D /* PredictionsCategoryPlugin.swift */,
				B4D3852B236C97350014653D /* Error */,
				B4D38520236C97350014653D /* Internal */,
				95DAAB00237E63370028544F /* Models */,
				B4D38516236C97350014653D /* Operation */,
				B4D38525236C97350014653D /* Request */,
				95DAAB39237E639E0028544F /* Result */,
			);
			path = Predictions;
			sourceTree = "<group>";
		};
		B4D38516236C97350014653D /* Operation */ = {
			isa = PBXGroup;
			children = (
				FA15EB8824DB19E100370C05 /* AmplifyOperation+PredictionsPublishers.swift */,
				B4D38517236C97350014653D /* PredictionsIdentifyOperation.swift */,
				B4D38519236C97350014653D /* PredictionsInterpretOperation.swift */,
				950A26DA23D15D7E00D92B19 /* PredictionsSpeechToTextOperation.swift */,
				950A26D923D15D7E00D92B19 /* PredictionsTextToSpeechOperation.swift */,
				950A26D823D15D7E00D92B19 /* PredictionsTranslateTextOperation.swift */,
			);
			path = Operation;
			sourceTree = "<group>";
		};
		B4D38520236C97350014653D /* Internal */ = {
			isa = PBXGroup;
			children = (
				B4340A23238325B900101BBA /* DefaultNetworkPolicy.swift */,
				B4D38522236C97350014653D /* PredictionsCategory+CategoryConfigurable.swift */,
				FAA2E8CD23A02A8100E420EA /* PredictionsCategory+Resettable.swift */,
			);
			path = Internal;
			sourceTree = "<group>";
		};
		B4D38525236C97350014653D /* Request */ = {
			isa = PBXGroup;
			children = (
				950A26E023D15DCC00D92B19 /* PredictionsSpeechToTextRequest.swift */,
				95DAAB8B237F13D10028544F /* PredictionsTextToSpeechRequest.swift */,
				B4D38526236C97350014653D /* PredictionsInterpretRequest.swift */,
				B4BD6B382370932300A1F0A7 /* PredictionsIdentifyRequest.swift */,
				B4D38528236C97350014653D /* PredictionsTranslateTextRequest.swift */,
			);
			path = Request;
			sourceTree = "<group>";
		};
		B4D3852B236C97350014653D /* Error */ = {
			isa = PBXGroup;
			children = (
				B4D3852C236C97350014653D /* PredictionsError.swift */,
			);
			path = Error;
			sourceTree = "<group>";
		};
		B4D38541236C9BF40014653D /* Predictions */ = {
			isa = PBXGroup;
			children = (
				B4BD6B3223708C0000A1F0A7 /* PredictionsCategoryClientAPITests.swift */,
				B4BD6B3423708C1200A1F0A7 /* PredictionsCategoryConfigurationTests.swift */,
			);
			path = Predictions;
			sourceTree = "<group>";
		};
		B4F3E9F624314E1300F23296 /* Auth */ = {
			isa = PBXGroup;
			children = (
				B4F3E9F724314E2B00F23296 /* AuthCategoryConfigurationTests.swift */,
			);
			path = Auth;
			sourceTree = "<group>";
		};
		B91A879A23D1256B0049A12F /* Temporal */ = {
			isa = PBXGroup;
			children = (
				B9485E9A23F4BEEC009C4F93 /* README.md */,
				B9B50DC723DA15890086F1E1 /* DataStoreError+Temporal.swift */,
				B9B50DC523D918020086F1E1 /* Date.swift */,
				B9485E9823F40877009C4F93 /* Date+Operation.swift */,
				B91A879B23D125A50049A12F /* DateTime.swift */,
				B91A879F23D18A320049A12F /* Temporal.swift */,
				B93D0FDE2473BBF500796879 /* Temporal+Codable.swift */,
				B91A87A123D641570049A12F /* Temporal+Comparable.swift */,
				B99EF4B623DB072000D821BC /* Temporal+Hashable.swift */,
				B9AE8FD823D8C609002742F9 /* TemporalFormat.swift */,
				B9B50DC323D917BB0086F1E1 /* TemporalFormat+Date.swift */,
				B9B50DC123D9179F0086F1E1 /* TemporalFormat+DateTime.swift */,
				B9AE8FDA23D8C643002742F9 /* TemporalFormat+Time.swift */,
				B9AF547923F324DB0059E6C4 /* TemporalOperation.swift */,
				B91A879D23D12B730049A12F /* Time.swift */,
				B9485E9623F40847009C4F93 /* Time+Operation.swift */,
			);
			path = Temporal;
			sourceTree = "<group>";
		};
		B92E03A62367CE7A006CEB8D /* Model */ = {
			isa = PBXGroup;
			children = (
				B4944D1F251C06D300BF0BFE /* JSONHelper */,
				B92E03A72367CE7A006CEB8D /* Model.swift */,
				FA8EE778238627040097E4F1 /* Model+ModelName.swift */,
				2129BE502395A66F006363A1 /* AmplifyModelRegistration.swift */,
				B9FAA1232388BE2B009414B4 /* Collection */,
				21AD424A249BEC440016FE95 /* Internal */,
				B91A879A23D1256B0049A12F /* Temporal */,
			);
			path = Model;
			sourceTree = "<group>";
		};
		B937FBFC23FB4ED300081639 /* Schema */ = {
			isa = PBXGroup;
			children = (
				B92E03AB2367CE7A006CEB8D /* Model+Schema.swift */,
				B9FAA10A23878122009414B4 /* ModelField+Association.swift */,
				B92E03A82367CE7A006CEB8D /* ModelSchema.swift */,
				FAA64FC22397294500B9C3C6 /* ModelSchema+Attributes.swift */,
				B92E03AA2367CE7A006CEB8D /* ModelSchema+Definition.swift */,
				B9B64A9E23FCBF7E00730B68 /* ModelValueConverter.swift */,
				210B3E33245CB73400F43848 /* AuthRule.swift */,
			);
			path = Schema;
			sourceTree = "<group>";
		};
		B952182D237E21B900F53237 /* Models */ = {
			isa = PBXGroup;
			children = (
				21AD4255249BFFDF0016FE95 /* DeprecatedTodo.swift */,
				216E45E9248E91420035E3CE /* NonModel */,
				FAF512AD23986791001ADF4E /* AmplifyModels.swift */,
				214F49CB24898E8400DA616C /* Article.swift */,
				214F49CC24898E8500DA616C /* Article+Schema.swift */,
				B9FAA10C23878BD6009414B4 /* Associations */,
				B9521830237E21B900F53237 /* Comment.swift */,
				B952182E237E21B900F53237 /* Comment+Schema.swift */,
				FAA2E8BB239FFC7700E420EA /* MockModels.swift */,
				B9521832237E21B900F53237 /* Post.swift */,
				B9521831237E21B900F53237 /* Post+Schema.swift */,
				2129BE002394627B006363A1 /* PostCommentModelRegistration.swift */,
				B9AA09F02473CA29000E6FBB /* PostStatus.swift */,
				6BEE08222533D30800133961 /* OGCScenarioBMGroupPost.swift */,
				6BEE08232533D30800133961 /* OGCScenarioBMGroupPost+Schema.swift */,
				6BEE081B2533CCFA00133961 /* OGCScenarioBPost.swift */,
				6BEE081A2533CCFA00133961 /* OGCScenarioBPost+Schema.swift */,
				B952182F237E21B900F53237 /* schema.graphql */,
				6B9F7C542526864800F1F71C /* ScenarioATest6Post.swift */,
				6B9F7C532526864800F1F71C /* ScenarioATest6Post+Schema.swift */,
				214F49742486D8A200DA616C /* User.swift */,
				214F49752486D8A200DA616C /* User+Schema.swift */,
				214F49762486D8A200DA616C /* UserFollowers.swift */,
				214F49712486D8A100DA616C /* UserFollowers+Schema.swift */,
				214F49722486D8A200DA616C /* UserFollowing.swift */,
				214F49732486D8A200DA616C /* UserFollowing+Schema.swift */,
			);
			path = Models;
			sourceTree = "<group>";
		};
		B98E9D032372232100934B51 /* Recovered References */ = {
			isa = PBXGroup;
			children = (
				B922E283236CB45700D09250 /* QueryOperator.swift */,
				B922E269236A029C00D09250 /* QueryPredicate.swift */,
				B922E267236A029C00D09250 /* Query.swift */,
				B922E26A236A029C00D09250 /* QueryTranslator.swift */,
				B922E268236A029C00D09250 /* ModelKey.swift */,
				B922E281236C1A7A00D09250 /* QueryPredicate+Equatable.swift */,
				217856BD2383322700A30D19 /* GraphQLMutationType.swift */,
				21409C4C23847E41000A53C9 /* LabelType.swift */,
				217856BA2383320900A30D19 /* GraphQLQueryType.swift */,
			);
			name = "Recovered References";
			sourceTree = "<group>";
		};
		B98E9D042372236200934B51 /* Query */ = {
			isa = PBXGroup;
			children = (
				B98E9D062372236200934B51 /* ModelKey.swift */,
				B98E9D0A2372236200934B51 /* QueryField.swift */,
				B98E9D072372236200934B51 /* QueryOperator.swift */,
				B98E9D0B2372236200934B51 /* QueryOperator+Equatable.swift */,
				B912D1B5242960D40028F05C /* QueryPaginationInput.swift */,
				D8DD7A1C24A1CCCD001C49FD /* QuerySortInput.swift */,
				B98E9D082372236200934B51 /* QueryPredicate.swift */,
				B98E9D0C2372236200934B51 /* QueryPredicate+Equatable.swift */,
			);
			path = Query;
			sourceTree = "<group>";
		};
		B998C6B324108C92004AC210 /* AmplifyTools */ = {
			isa = PBXGroup;
			children = (
				B99209E12411E49D00F80010 /* amplify-tools.sh */,
				B99209E22411E49D00F80010 /* README.md */,
			);
			path = AmplifyTools;
			sourceTree = "<group>";
		};
		B9DD3F0B23552C4E00D62C65 /* DataStore */ = {
			isa = PBXGroup;
			children = (
				B92E03A12367CE79006CEB8D /* DataStoreCallback.swift */,
				B9FAA13B238BBE67009414B4 /* DataStoreCallback+Combine.swift */,
				B92E03A42367CE7A006CEB8D /* DataStoreCategory.swift */,
				B92E039E2367CE79006CEB8D /* DataStoreCategory+Behavior.swift */,
				FAEF831F24CF24300068912D /* DataStoreCategory+Behavior+Combine.swift */,
				FA176ED42385012000C5C5F9 /* DataStoreCategory+HubPayloadEventName.swift */,
				B92E03A02367CE79006CEB8D /* DataStoreCategoryBehavior.swift */,
				B92E03A32367CE79006CEB8D /* DataStoreCategoryConfiguration.swift */,
				B92E039F2367CE79006CEB8D /* DataStoreCategoryPlugin.swift */,
				FAA98B01239214A30039EE71 /* DataStoreConflict.swift */,
				B92E03A22367CE79006CEB8D /* DataStoreError.swift */,
				B9FB05F72383740D00DE1FD4 /* DataStoreStatement.swift */,
				21409C562384C57D000A53C9 /* GraphQL */,
				FAD393802382130B00463F5E /* Internal */,
				B92E03A62367CE7A006CEB8D /* Model */,
				B98E9D042372236200934B51 /* Query */,
				FAD3936C2381F91C00463F5E /* Subscribe */,
			);
			path = DataStore;
			sourceTree = "<group>";
		};
		B9FAA10C23878BD6009414B4 /* Associations */ = {
			isa = PBXGroup;
			children = (
				B9FAA115238799D3009414B4 /* Author.swift */,
				B9FAA11723879A57009414B4 /* Author+Schema.swift */,
				B9FAA11B23879B35009414B4 /* Book.swift */,
				B9FAA11D23879B9F009414B4 /* Book+Schema.swift */,
				B9FAA11923879AC8009414B4 /* BookAuthor.swift */,
				B9FAA11F23879BD0009414B4 /* BookAuthor+Schema.swift */,
				B9FAA10D23878BF3009414B4 /* UserAccount.swift */,
				B9FAA11123878C96009414B4 /* UserAccount+Schema.swift */,
				B9FAA10F23878C5E009414B4 /* UserProfile.swift */,
				B9FAA11323878CEA009414B4 /* UserProfile+Schema.swift */,
			);
			path = Associations;
			sourceTree = "<group>";
		};
		B9FAA1232388BE2B009414B4 /* Collection */ = {
			isa = PBXGroup;
			children = (
				B9FAA139238BBADE009414B4 /* List+Combine.swift */,
				B9FAA1262388BE91009414B4 /* List+LazyLoad.swift */,
				B9FAA1242388BE48009414B4 /* List+Model.swift */,
			);
			path = Collection;
			sourceTree = "<group>";
		};
		C4DBE378379CBB2C3F4536BE /* Frameworks */ = {
			isa = PBXGroup;
			children = (
				FA2492462391A3BF0004B379 /* XCTest.framework */,
				FAB2C9DD2384E034008EE879 /* Starscream.framework */,
				84F3A76FB68CEFA45F4BB1BB /* Pods_Amplify.framework */,
				263EE84D0728C793C6181869 /* Pods_AmplifyAppExample.framework */,
				486B1E23E6FFC462A82A9345 /* Pods_AmplifyExampleApp.framework */,
				CDC7F1C368154B364CB74742 /* Pods_AmplifyTestApp.framework */,
				B868B395CBEDBAE5565C25D5 /* Pods_Amplify_AmplifyTestConfigs_AmplifyFunctionalTests.framework */,
				C448F4F6DD01A268675E1C68 /* Pods_Amplify_AmplifyTestConfigs_AmplifyTestCommon.framework */,
				976D972EC2BBCAAD023694EB /* Pods_Amplify_AmplifyTestConfigs_AmplifyTests.framework */,
				5217259A0A97B12D4E90E09B /* Pods_AWSPlugins_AWSAuthService.framework */,
				63D5F7A8E12E88C68E9BB3FA /* Pods_AWSPlugins_AWSAuthService_AWSAuthServiceTests.framework */,
				2828E86F90E8C918A55C1696 /* Pods_Amplify_AmplifyAWSPlugins_AWSPluginsCore.framework */,
				35D92182B8445C8F9B0FAE94 /* Pods_Amplify_AWSPluginsCore.framework */,
				9ED013FD8A569C8E3D67506B /* Pods_Amplify_AWSPluginsCore_AWSDataStoreCategoryPlugin.framework */,
				9883B94C1A1C9D551AC012AE /* Pods_Amplify_AWSPluginsCore_AWSPluginsTestConfigs_AWSDataStoreCategoryPluginTests.framework */,
				854C8E1C5075968A06BBEEBD /* Pods_AmplifyTestApp_AWSDataStoreCategoryPluginIntegrationTests.framework */,
				C92F36DDB48E42EC3E1DB43C /* Pods_Amplify_AWSPluginsCore_AWSPredictionsPlugin.framework */,
				73C2E5FA55C85539AD9E39EE /* Pods_Amplify_AWSPluginsCore_CoreMLPredictionsPlugin.framework */,
				9AC75D55C68207254CB859A9 /* Pods_Amplify_AWSPluginsCore_AWSPluginsTestConfigs_AWSPredictionsPluginTests.framework */,
				590F2A08ED60BB9A54788F50 /* Pods_Amplify_AWSPluginsCore_AWSPluginsTestConfigs_CoreMLPredictionsPluginTests.framework */,
				B98A93BFFD5E72827BDCC750 /* Pods_AmplifyTestApp_AWSPredictionsPluginIntegrationTests.framework */,
				6ED8ADAEA02A1EA2A9DC45FF /* Pods_AmplifyTestApp_CoreMLPredictionsPluginIntegrationTests.framework */,
				934ECFB4BB156267C1BC067A /* Pods_Amplify_AWSPluginsCore_AWSPluginsTestConfigs_AWSPluginsCoreTests.framework */,
				D5363CAF9EFAA822FED56808 /* Pods_Amplify_AWSPluginsCore_AWSPluginsTestConfigs_AWSPluginsTestCommon.framework */,
			);
			name = Frameworks;
			sourceTree = "<group>";
		};
		FA09337F23846CB400C2FD5F /* AWSUnifiedLoggingPlugin */ = {
			isa = PBXGroup;
			children = (
				FA09337D2384677A00C2FD5F /* AWSUnifiedLoggingPlugin.swift */,
				FA09338423847EEB00C2FD5F /* Internal */,
			);
			path = AWSUnifiedLoggingPlugin;
			sourceTree = "<group>";
		};
		FA09338423847EEB00C2FD5F /* Internal */ = {
			isa = PBXGroup;
			children = (
				FA09338223847E5800C2FD5F /* OSLogWrapper.swift */,
			);
			path = Internal;
			sourceTree = "<group>";
		};
		FA09B9342321A310000E064D /* Internal */ = {
			isa = PBXGroup;
			children = (
				FA09B92A2321A10E000E064D /* AnalyticsCategory+CategoryConfigurable.swift */,
				FAA2E8C523A0294300E420EA /* AnalyticsCategory+Resettable.swift */,
			);
			path = Internal;
			sourceTree = "<group>";
		};
		FA09B9352321A32D000E064D /* Internal */ = {
			isa = PBXGroup;
			children = (
				FA09B92E2321A2DE000E064D /* APICategory+CategoryConfigurable.swift */,
				FAA2E8C123A00D5800E420EA /* APICategory+Resettable.swift */,
			);
			path = Internal;
			sourceTree = "<group>";
		};
		FA09B9392321A35D000E064D /* Internal */ = {
			isa = PBXGroup;
			children = (
				FA09B9372321A359000E064D /* LoggingCategory+CategoryConfigurable.swift */,
				FAA2E8C723A029C800E420EA /* LoggingCategory+Resettable.swift */,
			);
			path = Internal;
			sourceTree = "<group>";
		};
		FA09B93C2321A374000E064D /* Internal */ = {
			isa = PBXGroup;
			children = (
				FA09B93A2321A36F000E064D /* StorageCategory+CategoryConfigurable.swift */,
				FAA2E8CF23A02AAD00E420EA /* StorageCategory+Resettable.swift */,
			);
			path = Internal;
			sourceTree = "<group>";
		};
		FA09B93D2321A64E000E064D /* Internal */ = {
			isa = PBXGroup;
			children = (
				FA4E7309232828EA003B8EEB /* Amplify+Reset.swift */,
				FA4E730B23282917003B8EEB /* Amplify+Resolve.swift */,
				FACA35EC2326BB54000E74F6 /* AmplifyConfigurationInitialization.swift */,
				FAC23536227A055200424678 /* Category+Configuration.swift */,
				FA09B92C2321A27F000E064D /* CategoryConfigurable.swift */,
			);
			path = Internal;
			sourceTree = "<group>";
		};
		FA131AAB2360FE070008381C /* AWSPluginsCore */ = {
			isa = PBXGroup;
			children = (
				FA131AAC2360FE070008381C /* AWSPluginsCore.h */,
				FA131AAD2360FE070008381C /* Info.plist */,
				21C395B4245729F100597EA2 /* API */,
				FA131ACB2360FE470008381C /* Auth */,
				2129BE0223947FA3006363A1 /* Model */,
				6BBECD6F23ADA7C100C8DFBE /* ServiceConfiguration */,
				2129BE3F23948909006363A1 /* Sync */,
			);
			path = AWSPluginsCore;
			sourceTree = "<group>";
		};
		FA131AB82360FE070008381C /* AWSPluginsCoreTests */ = {
			isa = PBXGroup;
			children = (
				6BEE0815253114E600133961 /* Auth */,
				FA131ABB2360FE070008381C /* Info.plist */,
				2129BE2223948085006363A1 /* Model */,
				2129BE4523948975006363A1 /* Sync */,
				6BBECD7223ADA9B400C8DFBE /* ServiceConfiguration */,
			);
			path = AWSPluginsCoreTests;
			sourceTree = "<group>";
		};
		FA131ACB2360FE470008381C /* Auth */ = {
			isa = PBXGroup;
			children = (
				21420A8D237222A900FA140C /* AWSAuthorizationType.swift */,
				21420A89237222A800FA140C /* AWSAuthService.swift */,
				21420A81237222A700FA140C /* AWSAuthServiceBehavior.swift */,
				B42B3D39246AE159007211E0 /* AuthPluginBehavior */,
				21420A7A237222A700FA140C /* Configuration */,
				21420A83237222A800FA140C /* Provider */,
			);
			path = Auth;
			sourceTree = "<group>";
		};
		FA131ACC2360FE7F0008381C /* Core */ = {
			isa = PBXGroup;
			children = (
				FA131AAB2360FE070008381C /* AWSPluginsCore */,
				FA131AB82360FE070008381C /* AWSPluginsCoreTests */,
				FA131ADF23610B6A0008381C /* AWSPluginsTestCommon */,
			);
			path = Core;
			sourceTree = "<group>";
		};
		FA131ADF23610B6A0008381C /* AWSPluginsTestCommon */ = {
			isa = PBXGroup;
			children = (
				FA131AE023610B6A0008381C /* AWSPluginsTestCommon.h */,
				FA131AE123610B6A0008381C /* Info.plist */,
				2125E2A72321DCDD00B3DEB5 /* MockAWSAuthService.swift */,
			);
			path = AWSPluginsTestCommon;
			sourceTree = "<group>";
		};
		FA315296233D634F00DE78E7 /* Request */ = {
			isa = PBXGroup;
			children = (
				FA315297233D644F00DE78E7 /* StorageDownloadDataRequest.swift */,
				FA315294233D634900DE78E7 /* StorageDownloadFileRequest.swift */,
				FA315299233D645200DE78E7 /* StorageGetURLRequest.swift */,
				FA31529B233D645400DE78E7 /* StorageListRequest.swift */,
				FA31529F233D645A00DE78E7 /* StorageRemoveRequest.swift */,
				FA31529D233D645800DE78E7 /* StorageUploadDataRequest.swift */,
				2144226B234BDD9B009357F7 /* StorageUploadFileRequest.swift */,
			);
			name = Request;
			path = Operation/Request;
			sourceTree = "<group>";
		};
		FA4E730F23282A3D003B8EEB /* Internal */ = {
			isa = PBXGroup;
			children = (
				FA4E730D232829F1003B8EEB /* Resettable.swift */,
			);
			path = Internal;
			sourceTree = "<group>";
		};
		FA4E731723294B78003B8EEB /* AWSHubPlugin */ = {
			isa = PBXGroup;
			children = (
				FA4E731523294B6E003B8EEB /* AWSHubPlugin.swift */,
				FA9FB77E232AA0DF00C04D32 /* Internal */,
			);
			path = AWSHubPlugin;
			sourceTree = "<group>";
		};
		FA56F72122B14AEB0039754A /* Support */ = {
			isa = PBXGroup;
			children = (
				B9A6A4DF24452E0D00AC2792 /* AccessLevel.swift */,
				FA176ED823858A3800C5C5F9 /* Amplify+HubPayloadEventName.swift */,
				FAC23539227A055200424678 /* AmplifyError.swift */,
				FAAFAF3C2390D4A6002CF932 /* AmplifyErrorMessages.swift */,
				FA5704C8245F3C6900392C19 /* AmplifyInProcessReportingOperation.swift */,
				FA249EE624C5FA49009B3CE8 /* AmplifyInProcessReportingOperation+Combine.swift */,
				FA56F72622B14BF70039754A /* AmplifyOperation.swift */,
				FAA7A5A524C0CC8F00CA863F /* AmplifyOperation+Combine.swift */,
				FA5704CA245F58C600392C19 /* AmplifyOperation+Hub.swift */,
				FAB9D810233BF5F600928AA9 /* AmplifyOperationContext.swift */,
				21FFF986230B7A5D005878EA /* AsychronousOperation.swift */,
				FAAFAF36239051E6002CF932 /* AtomicDictionary.swift */,
				FAC6792C2329B267004DDFE8 /* AtomicValue.swift */,
				FAAFAF2E23904B14002CF932 /* AtomicValue+Bool.swift */,
				FAAFAF2C23904ADF002CF932 /* AtomicValue+Numeric.swift */,
				FAA64FC42397344D00B9C3C6 /* AtomicValue+RangeReplaceableCollection.swift */,
				FADB3A6723612940006D6FE9 /* BasicClosure.swift */,
				FA56F72222B14B420039754A /* Cancellable.swift */,
				6BB7440F23A9954900B0EB6C /* DispatchSource+MakeOneOff.swift */,
				B996FC4323FF2FA8006D0F68 /* Encodable+AnyEncodable.swift */,
				FA09B9402321BB78000E064D /* JSONValue.swift */,
				FACD264F2386E9410068FBE6 /* JSONValue+KeyPath.swift */,
				FACD264E2386E9410068FBE6 /* JSONValue+Subscript.swift */,
				FAE4145E23999BC900CE94C2 /* Result+Void.swift */,
				FA56F72422B14B6A0039754A /* Resumable.swift */,
				B9FAA174238EFC59009414B4 /* String+Extensions.swift */,
				B9A329CB243559BF00C5B80C /* TimeInterval+Helper.swift */,
				219A88EC23F3309800BBC5F2 /* Tree.swift */,
			);
			path = Support;
			sourceTree = "<group>";
		};
		FA6BC870235F5BA00001A882 /* Error */ = {
			isa = PBXGroup;
			children = (
				FA6BC86A235F57920001A882 /* APIError.swift */,
			);
			path = Error;
			sourceTree = "<group>";
		};
		FA6BC873235F5BE80001A882 /* Operation */ = {
			isa = PBXGroup;
			children = (
				FA6BC871235F5BD60001A882 /* GraphQLOperation.swift */,
				FAC428A5235F83770000F221 /* RESTOperation.swift */,
				FA58456624D9D6960028D65A /* AmplifyOperation+APIPublishers.swift */,
			);
			path = Operation;
			sourceTree = "<group>";
		};
		FA6BC876235F5C370001A882 /* Request */ = {
			isa = PBXGroup;
			children = (
				FA09337B23844E9F00C2FD5F /* GraphQLOperationRequest.swift */,
				2142099223721F4400FA140C /* GraphQLOperationType.swift */,
				21558E3D237BB4BF0032A5BB /* GraphQLRequest.swift */,
				2142099423721F4400FA140C /* RESTOperationRequest.swift */,
				2142099323721F4400FA140C /* RESTOperationType.swift */,
				217855C2237F84D700A30D19 /* RESTRequest.swift */,
			);
			path = Request;
			sourceTree = "<group>";
		};
		FA6BC879235F5CDB0001A882 /* ClientBehavior */ = {
			isa = PBXGroup;
			children = (
				6B50C916253E2AD9007B16DD /* AmplifyAPICategory+AuthProviderFactoryBehavior.swift */,
				FAC428A1235F80000000F221 /* AmplifyAPICategory+GraphQLBehavior.swift */,
				FA249EEA24C5FE66009B3CE8 /* AmplifyAPICategory+GraphQLBehavior+Combine.swift */,
				FAC428A3235F802A0000F221 /* AmplifyAPICategory+InterceptorBehavior.swift */,
				6B767FB623AC092800C683ED /* AmplifyAPICategory+ReachabilityBehavior.swift */,
				FAC4289F235F7F980000F221 /* AmplifyAPICategory+RESTBehavior.swift */,
				FA249EE824C5FE39009B3CE8 /* AmplifyAPICategory+RESTBehavior+Combine.swift */,
				6B50C91B253E2B57007B16DD /* APICategoryAuthProviderFactoryBehavior.swift */,
				FAC234FC227A053D00424678 /* APICategoryBehavior.swift */,
				FA6BC87A235F5D240001A882 /* APICategoryGraphQLBehavior.swift */,
				FA6BC87E235F5DAE0001A882 /* APICategoryInterceptorBehavior.swift */,
				6B767FB823AC0A0D00C683ED /* APICategoryReachabilityBehavior.swift */,
				FA6BC87C235F5D490001A882 /* APICategoryRESTBehavior.swift */,
			);
			path = ClientBehavior;
			sourceTree = "<group>";
		};
		FA8EE775238626C70097E4F1 /* AnyModel */ = {
			isa = PBXGroup;
			children = (
				FACBAD522386160100E29E56 /* AnyModel.swift */,
				FA8EE776238626D60097E4F1 /* AnyModel+Codable.swift */,
				FA8EE78223862DDB0097E4F1 /* AnyModel+Schema.swift */,
				FA8EE77E2386274A0097E4F1 /* AnyModel+Subscript.swift */,
				FA8EE77A2386271A0097E4F1 /* Model+AnyModel.swift */,
			);
			path = AnyModel;
			sourceTree = "<group>";
		};
		FA9D6C1D238DEEF900C7DD9F /* Hub */ = {
			isa = PBXGroup;
			children = (
				FAF1B8872339633C007F1435 /* ConcurrentDispatcherPerformanceTests.swift */,
				FAF1B88A23397791007F1435 /* DefaultHubPluginPerformanceTestHelpers.swift */,
				FA317107232AE8DF009BC140 /* SerialDispatcherPerformanceTests.swift */,
			);
			path = Hub;
			sourceTree = "<group>";
		};
		FA9D6C20238DF06B00C7DD9F /* Helpers */ = {
			isa = PBXGroup;
			children = (
				21F40A3B23A2952C0074678E /* AuthHelper.swift */,
				21F40A3D23A295390074678E /* AWSMobileClient+Message.swift */,
				FA176ED6238503C200C5C5F9 /* HubListenerTestUtilities.swift */,
				21F40A3923A294770074678E /* TestConfigHelper.swift */,
			);
			path = Helpers;
			sourceTree = "<group>";
		};
		FA9FB77E232AA0DF00C04D32 /* Internal */ = {
			isa = PBXGroup;
			children = (
				FAF1B88323392F7C007F1435 /* ConcurrentDispatcher.swift */,
				FA9FB77C232AA0D800C04D32 /* FilteredListener.swift */,
				FA9FB77F232AA11A00C04D32 /* HubChannelDispatcher.swift */,
				FAF1B88523392F96007F1435 /* SerialDispatcher.swift */,
			);
			path = Internal;
			sourceTree = "<group>";
		};
		FAA9FC3C23620CED0012638A /* Interceptor */ = {
			isa = PBXGroup;
			children = (
				FAA9FC3A23620CE50012638A /* URLRequestInterceptor.swift */,
			);
			path = Interceptor;
			sourceTree = "<group>";
		};
		FAC0A29922B3DE4F00B50912 /* Internal */ = {
			isa = PBXGroup;
			children = (
				FA09B9322321A305000E064D /* HubCategory+CategoryConfigurable.swift */,
				FAA2E8CB23A02A5400E420EA /* HubCategory+Resettable.swift */,
			);
			path = Internal;
			sourceTree = "<group>";
		};
		FAC234C82279F8DA00424678 = {
			isa = PBXGroup;
			children = (
				FAC234D42279F8DA00424678 /* Amplify */,
				FAC234DF2279F8DA00424678 /* AmplifyTests */,
				FACA36052327FBD4000E74F6 /* AmplifyTestCommon */,
				FACA35F32327FB14000E74F6 /* AmplifyFunctionalTests */,
				21FFF9B9230DBEF8005878EA /* AmplifyPlugins */,
				2125E2522319EC3100B3DEB5 /* AmplifyTestApp */,
				B998C6B324108C92004AC210 /* AmplifyTools */,
				FAC234D32279F8DA00424678 /* Products */,
				3687F9047D3AA33BCC710C97 /* Pods */,
				C4DBE378379CBB2C3F4536BE /* Frameworks */,
				B98E9D032372232100934B51 /* Recovered References */,
			);
			sourceTree = "<group>";
		};
		FAC234D32279F8DA00424678 /* Products */ = {
			isa = PBXGroup;
			children = (
				FAC234D22279F8DA00424678 /* Amplify.framework */,
				FAC234DB2279F8DA00424678 /* AmplifyTests.xctest */,
				2125E2512319EC3000B3DEB5 /* AmplifyTestApp.app */,
				FACA35F22327FB14000E74F6 /* AmplifyFunctionalTests.xctest */,
				FACA36042327FBD4000E74F6 /* AmplifyTestCommon.framework */,
				FA131AAA2360FE070008381C /* AWSPluginsCore.framework */,
				FA131AB22360FE070008381C /* AWSPluginsCoreTests.xctest */,
				FAB2C99A2384B108008EE879 /* AWSPluginsTestCommon.framework */,
			);
			name = Products;
			sourceTree = "<group>";
		};
		FAC234D42279F8DA00424678 /* Amplify */ = {
			isa = PBXGroup;
			children = (
				FAC2354A227A055A00424678 /* Amplify.swift */,
				97CB85F424AA451B000C65FB /* DevMenu */,
				FAC234EE227A053D00424678 /* Categories */,
				FAC2352E227A055200424678 /* Core */,
				FADDA7BC2374CA4A00836431 /* DefaultPlugins */,
				FAC2357C227A05B100424678 /* Resources */,
			);
			path = Amplify;
			sourceTree = "<group>";
		};
		FAC234DF2279F8DA00424678 /* AmplifyTests */ = {
			isa = PBXGroup;
			children = (
				975751B024D2128600FA0A6E /* DevMenuTests */,
				FAC2354C227A056600424678 /* CategoryTests */,
				FAC23570227A056B00424678 /* CoreTests */,
				FAC2357B227A059900424678 /* Resources */,
			);
			path = AmplifyTests;
			sourceTree = "<group>";
		};
		FAC234EE227A053D00424678 /* Categories */ = {
			isa = PBXGroup;
			children = (
				FAC2350A227A053D00424678 /* Analytics */,
				FAC234FB227A053D00424678 /* API */,
				B4A19DA424101E9D00DE2E55 /* Auth */,
				B9DD3F0B23552C4E00D62C65 /* DataStore */,
				FAC2358B227A46A900424678 /* Hub */,
				FAC23503227A053D00424678 /* Logging */,
				B4D38515236C97350014653D /* Predictions */,
				FAC234F5227A053D00424678 /* Storage */,
			);
			path = Categories;
			sourceTree = "<group>";
		};
		FAC234F5227A053D00424678 /* Storage */ = {
			isa = PBXGroup;
			children = (
				21FFF98D230C81E6005878EA /* StorageAccessLevel.swift */,
				FAC234FA227A053D00424678 /* StorageCategory.swift */,
				FAC0A2B122B4402000B50912 /* StorageCategory+ClientBehavior.swift */,
				FA05B83324CE265D0026180B /* StorageCategory+ClientBehavior+Combine.swift */,
				FA76A2D02342B1A600B91ADB /* StorageCategory+HubPayloadEventName.swift */,
				FAC234F6227A053D00424678 /* StorageCategoryBehavior.swift */,
				FA09B94C2322CC04000E064D /* StorageCategoryConfiguration.swift */,
				FAC234F8227A053D00424678 /* StorageCategoryPlugin.swift */,
				21FFF9A3230C973D005878EA /* Error */,
				FA09B93C2321A374000E064D /* Internal */,
				21FFF999230C96E0005878EA /* Operation */,
				FA315296233D634F00DE78E7 /* Request */,
				21FFF99A230C9718005878EA /* Result */,
			);
			path = Storage;
			sourceTree = "<group>";
		};
		FAC234FB227A053D00424678 /* API */ = {
			isa = PBXGroup;
			children = (
				FAA2E8BD23A00BD600E420EA /* AmplifyAPICategory.swift */,
				FAA2E8BF23A00C6500E420EA /* AmplifyAPICategory+APICategory.swift */,
				FAC234FF227A053D00424678 /* APICategory.swift */,
				FA6BC86C235F5AE30001A882 /* APICategory+HubPayloadEventName.swift */,
				FA09B9462322CBA7000E064D /* APICategoryConfiguration.swift */,
				FAC234FD227A053D00424678 /* APICategoryPlugin.swift */,
				6B50C918253E2AEF007B16DD /* AuthProvider */,
				FA6BC879235F5CDB0001A882 /* ClientBehavior */,
				FA6BC870235F5BA00001A882 /* Error */,
				FAA9FC3C23620CED0012638A /* Interceptor */,
				FA09B9352321A32D000E064D /* Internal */,
				FA6BC873235F5BE80001A882 /* Operation */,
				6B33896623AAAC9600561E5B /* Reachability */,
				FA6BC876235F5C370001A882 /* Request */,
				FAD2A18B2374D5EF0005CD6B /* Response */,
			);
			path = API;
			sourceTree = "<group>";
		};
		FAC23503227A053D00424678 /* Logging */ = {
			isa = PBXGroup;
			children = (
				FAB3CA14238D9BE400F59BD0 /* DefaultLogger.swift */,
				FAC23504227A053D00424678 /* LoggingCategory.swift */,
				FAC0A2AE22B4400100B50912 /* LoggingCategory+ClientBehavior.swift */,
				FA0933802384749A00C2FD5F /* LoggingCategory+Logger.swift */,
				FAC23509227A053D00424678 /* LoggingCategoryClientBehavior.swift */,
				FA09B94A2322CBEB000E064D /* LoggingCategoryConfiguration.swift */,
				FAC23505227A053D00424678 /* LoggingCategoryPlugin.swift */,
				FA0173342375F8A5005DDDFC /* LoggingError.swift */,
				FAC23507227A053D00424678 /* LogLevel.swift */,
				FA09B9392321A35D000E064D /* Internal */,
			);
			path = Logging;
			sourceTree = "<group>";
		};
		FAC2350A227A053D00424678 /* Analytics */ = {
			isa = PBXGroup;
			children = (
				FAC2350D227A053D00424678 /* AnalyticsCategory.swift */,
				FAC2350B227A053D00424678 /* AnalyticsCategory+ClientBehavior.swift */,
				21687A3D236371C4004A056E /* AnalyticsCategory+HubPayloadEventName.swift */,
				2109225923596BCD00CEC295 /* AnalyticsCategoryBehavior.swift */,
				FA09B9442322C9E8000E064D /* AnalyticsCategoryConfiguration.swift */,
				FAC23510227A053D00424678 /* AnalyticsCategoryPlugin.swift */,
				210922492359634B00CEC295 /* AnalyticsProfile.swift */,
				2109224B2359634C00CEC295 /* AnalyticsPropertyValue.swift */,
				21687A3F236371E1004A056E /* Error */,
				21092258235969D000CEC295 /* Event */,
				FA09B9342321A310000E064D /* Internal */,
			);
			path = Analytics;
			sourceTree = "<group>";
		};
		FAC2352E227A055200424678 /* Core */ = {
			isa = PBXGroup;
			children = (
				FAC2358C227A4A1D00424678 /* Category */,
				FAC23582227A3C2E00424678 /* Configuration */,
				FAC23534227A055200424678 /* Internal */,
				FAC2358D227A4A2B00424678 /* Plugin */,
				FA56F72122B14AEB0039754A /* Support */,
			);
			path = Core;
			sourceTree = "<group>";
		};
		FAC23534227A055200424678 /* Internal */ = {
			isa = PBXGroup;
			children = (
				FAC23535227A055200424678 /* Foundation+Utils.swift */,
			);
			path = Internal;
			sourceTree = "<group>";
		};
		FAC2354C227A056600424678 /* CategoryTests */ = {
			isa = PBXGroup;
			children = (
				FAC2355D227A056600424678 /* Analytics */,
				FAC23555227A056600424678 /* API */,
				B4F3E9F624314E1300F23296 /* Auth */,
				FAD3937B23820CE200463F5E /* DataStore */,
				FAC23584227A442000424678 /* Hub */,
				FAC23559227A056600424678 /* Logging */,
				B4D38541236C9BF40014653D /* Predictions */,
				FAC23551227A056600424678 /* Storage */,
			);
			path = CategoryTests;
			sourceTree = "<group>";
		};
		FAC23551227A056600424678 /* Storage */ = {
			isa = PBXGroup;
			children = (
				FAC23552227A056600424678 /* StorageCategoryClientAPITests.swift */,
				FAC23554227A056600424678 /* StorageCategoryConfigurationTests.swift */,
			);
			path = Storage;
			sourceTree = "<group>";
		};
		FAC23555227A056600424678 /* API */ = {
			isa = PBXGroup;
			children = (
				FAC23556227A056600424678 /* APICategoryClientRESTTests.swift */,
				FAA9FC3D236210840012638A /* APICategoryClientInterceptorTests.swift */,
				FA6BC868235F52740001A882 /* APICategoryClientGraphQLTests.swift */,
				FAC23558227A056600424678 /* APICategoryConfigurationTests.swift */,
			);
			path = API;
			sourceTree = "<group>";
		};
		FAC23559227A056600424678 /* Logging */ = {
			isa = PBXGroup;
			children = (
				FA4B38AA238482B100E20DAB /* DefaultLoggingPluginTests.swift */,
				FAC2355C227A056600424678 /* LoggingCategoryClientAPITests.swift */,
				FAC2355A227A056600424678 /* LoggingCategoryConfigurationTests.swift */,
			);
			path = Logging;
			sourceTree = "<group>";
		};
		FAC2355D227A056600424678 /* Analytics */ = {
			isa = PBXGroup;
			children = (
				FAC2355F227A056600424678 /* AnalyticsCategoryClientAPITests.swift */,
				FAC23560227A056600424678 /* AnalyticsCategoryConfigurationTests.swift */,
			);
			path = Analytics;
			sourceTree = "<group>";
		};
		FAC23570227A056B00424678 /* CoreTests */ = {
			isa = PBXGroup;
			children = (
				FACA35EA2326B217000E74F6 /* AmplifyConfigurationInitializationTests.swift */,
				FA1B964D24BF5FA70002B90A /* AmplifyOperationCombineTests.swift */,
				FA58456824DA29B00028D65A /* AmplifyInProcessReportingOperationCombineTests.swift */,
				FA58456A24DA31370028D65A /* AmplifyInProcessReportingOperationChainedTests.swift */,
				B9DCA262240F217C00075E22 /* AnyEncodableTests.swift */,
				FACF520823298C1200646E10 /* AtomicDictionaryTests.swift */,
				FAAFAF3023904B75002CF932 /* AtomicValue+BoolTests.swift */,
				FAAFAF3223904BA4002CF932 /* AtomicValue+NumericTests.swift */,
				FAA64FC62397347B00B9C3C6 /* AtomicValue+RangeReplaceableCollectionTests.swift */,
				FAAFAF2523903BFE002CF932 /* AtomicValueTests.swift */,
				FAC23571227A056B00424678 /* ConfigurationTests.swift */,
				FAC23572227A056B00424678 /* FoundationUtilsTests.swift */,
				FACD264B2386E8F10068FBE6 /* JSONValue+KeyPathTests.swift */,
				FACD264A2386E8F10068FBE6 /* JSONValue+SubscriptTests.swift */,
				FA09B9422321CB0C000E064D /* JSONValueTests.swift */,
				FA5D76AE23947E9C00489864 /* Model+CodableTests.swift */,
				FA176EDC2385943000C5C5F9 /* NotificationListeningAnalyticsPlugin.swift */,
				219A88EE23F3358F00BBC5F2 /* TreeTests.swift */,
			);
			path = CoreTests;
			sourceTree = "<group>";
		};
		FAC23577227A056F00424678 /* Mocks */ = {
			isa = PBXGroup;
			children = (
				FAC23578227A056F00424678 /* MessageReporter.swift */,
				FAC2355E227A056600424678 /* MockAnalyticsCategoryPlugin.swift */,
				FAC23557227A056600424678 /* MockAPICategoryPlugin.swift */,
				FA1846ED23998E43009B9D01 /* MockAPIResponders.swift */,
				FAD3937E23820DAE00463F5E /* MockDataStoreCategoryPlugin.swift */,
				FAC23589227A45D500424678 /* MockHubCategoryPlugin.swift */,
				FAC0A2BB22B4603800B50912 /* MockLoggingCategoryPlugin.swift */,
				B4BD6B3623708C6700A1F0A7 /* MockPredictionsCategoryPlugin.swift */,
				FA4A955E239ADEBD008E876E /* MockResponder.swift */,
				FAC23553227A056600424678 /* MockStorageCategoryPlugin.swift */,
				B4F3E9F924314ECC00F23296 /* MockAuthCategoryPlugin.swift */,
				975751B324D21DE000FA0A6E /* MockDevMenuContextProvider.swift */,
			);
			path = Mocks;
			sourceTree = "<group>";
		};
		FAC2357B227A059900424678 /* Resources */ = {
			isa = PBXGroup;
			children = (
				FAC234E22279F8DA00424678 /* Info.plist */,
			);
			name = Resources;
			sourceTree = "<group>";
		};
		FAC2357C227A05B100424678 /* Resources */ = {
			isa = PBXGroup;
			children = (
				FAC234D62279F8DA00424678 /* Info.plist */,
			);
			name = Resources;
			sourceTree = "<group>";
		};
		FAC23582227A3C2E00424678 /* Configuration */ = {
			isa = PBXGroup;
			children = (
				FA09B93D2321A64E000E064D /* Internal */,
				FAC23538227A055200424678 /* AmplifyConfiguration.swift */,
				FAC2352F227A055200424678 /* CategoryConfiguration.swift */,
				FAC23537227A055200424678 /* ConfigurationError.swift */,
			);
			path = Configuration;
			sourceTree = "<group>";
		};
		FAC23584227A442000424678 /* Hub */ = {
			isa = PBXGroup;
			children = (
				FA607FE1233D131B00DFEA24 /* AmplifyOperationHubTests.swift */,
				FAC23585227A443200424678 /* HubCategoryConfigurationTests.swift */,
				FAC23587227A446C00424678 /* HubClientAPITests.swift */,
				FA00F68F24DA3F95003E8A71 /* HubCombineTests.swift */,
				FACF52052329652600646E10 /* DefaultPluginTests */,
			);
			path = Hub;
			sourceTree = "<group>";
		};
		FAC2358B227A46A900424678 /* Hub */ = {
			isa = PBXGroup;
			children = (
				FAC2358E227A4A6E00424678 /* HubCategory.swift */,
				FAC0A2AC22B43FE700B50912 /* HubCategory+ClientBehavior.swift */,
				FAC23590227A4AF000424678 /* HubCategoryBehavior.swift */,
				FA00F68D24DA3DFE003E8A71 /* HubCategoryBehavior+Combine.swift */,
				FA09B9482322CBD5000E064D /* HubCategoryConfiguration.swift */,
				FAC23594227A4B9800424678 /* HubCategoryPlugin.swift */,
				FAC235A2227A5ED000424678 /* HubChannel.swift */,
				FA0173362375FAA5005DDDFC /* HubError.swift */,
				FA9FB7782329D4D400C04D32 /* HubFilter.swift */,
				FAC0A29A22B3DEEE00B50912 /* HubPayload.swift */,
				FA76A2D22342B47100B91ADB /* HubPayloadEventName.swift */,
				FA9FB77A2329D4FB00C04D32 /* UnsubscribeToken.swift */,
				FAC0A29922B3DE4F00B50912 /* Internal */,
			);
			path = Hub;
			sourceTree = "<group>";
		};
		FAC2358C227A4A1D00424678 /* Category */ = {
			isa = PBXGroup;
			children = (
				FAC2353B227A055200424678 /* Category.swift */,
				FA5BF25E2385A0500070C843 /* Category+Logging.swift */,
				FAC23533227A055200424678 /* CategoryType.swift */,
			);
			path = Category;
			sourceTree = "<group>";
		};
		FAC2358D227A4A2B00424678 /* Plugin */ = {
			isa = PBXGroup;
			children = (
				FA4E730F23282A3D003B8EEB /* Internal */,
				FAC2353A227A055200424678 /* Plugin.swift */,
				FAC23531227A055200424678 /* PluginError.swift */,
			);
			path = Plugin;
			sourceTree = "<group>";
		};
		FACA35F32327FB14000E74F6 /* AmplifyFunctionalTests */ = {
			isa = PBXGroup;
			children = (
				FACA35F62327FB14000E74F6 /* Info.plist */,
				FA87609024E44CCC004148C6 /* AmplifyConfigurationInitFromFileTests.swift */,
				FACA35F42327FB14000E74F6 /* AmplifyConfigurationTests.swift */,
				FA9D6C1D238DEEF900C7DD9F /* Hub */,
			);
			path = AmplifyFunctionalTests;
			sourceTree = "<group>";
		};
		FACA36052327FBD4000E74F6 /* AmplifyTestCommon */ = {
			isa = PBXGroup;
			children = (
				FACA36062327FBD4000E74F6 /* AmplifyTestCommon.h */,
				FACA36072327FBD4000E74F6 /* Info.plist */,
				21F40A3F23A295470074678E /* TestCommonConstants.swift */,
				FACF52032329633500646E10 /* TestExtensions.swift */,
				FA9D6C20238DF06B00C7DD9F /* Helpers */,
				FAC23577227A056F00424678 /* Mocks */,
				B952182D237E21B900F53237 /* Models */,
			);
			path = AmplifyTestCommon;
			sourceTree = "<group>";
		};
		FACF52052329652600646E10 /* DefaultPluginTests */ = {
			isa = PBXGroup;
			children = (
				FA47B8372350C58B0031A0E3 /* AutoUnsubscribeHubListenToOperationTests.swift */,
				FA47B8352350C2D60031A0E3 /* AutoUnsubscribeOperationTests.swift */,
				FAC235A0227A5D8C00424678 /* DefaultHubPluginConcurrencyTests.swift */,
				FA9FB781232AA26500C04D32 /* DefaultHubPluginCustomChannelTests.swift */,
				FAC23598227A598B00424678 /* DefaultHubPluginTests.swift */,
			);
			path = DefaultPluginTests;
			sourceTree = "<group>";
		};
		FAD2A18B2374D5EF0005CD6B /* Response */ = {
			isa = PBXGroup;
			children = (
				21558E3F237CB8640032A5BB /* GraphQLError.swift */,
				FAD2A1882374D5DC0005CD6B /* GraphQLResponse.swift */,
				21D79FE22377F4120057D00D /* SubscriptionConnectionState.swift */,
				21D79FD9237617C60057D00D /* SubscriptionEvent.swift */,
			);
			path = Response;
			sourceTree = "<group>";
		};
		FAD3936C2381F91C00463F5E /* Subscribe */ = {
			isa = PBXGroup;
			children = (
				FAD393702381FD3C00463F5E /* DataStoreCategory+Subscribe.swift */,
				FA9FD2332381CD0000A7CAF5 /* MutationEvent.swift */,
				FA8F4D232395B1B600861D91 /* MutationEvent+Model.swift */,
				FACBAD4F2386101100E29E56 /* MutationEvent+MutationType.swift */,
				FA9FD2322381CD0000A7CAF5 /* MutationEvent+Schema.swift */,
			);
			path = Subscribe;
			sourceTree = "<group>";
		};
		FAD3937B23820CE200463F5E /* DataStore */ = {
			isa = PBXGroup;
			children = (
				FAD3937923820CDB00463F5E /* DataStoreCategoryClientAPITests.swift */,
				FAD3937C23820D0200463F5E /* DataStoreCategoryConfigurationTests.swift */,
				B4944D51251C141200BF0BFE /* JSONValueHolderTest.swift */,
<<<<<<< HEAD
				D84CF106255C5CA8007B96A9 /* CodingKeysTests.swift */,
=======
				B4B34C54255B725F00033033 /* ModelFieldAssociationTests.swift */,
>>>>>>> 30b3aa91
				FAE414602399A6A500CE94C2 /* ModelRegistryTests.swift */,
				B99EF4B423DB020C00D821BC /* TemporalComparableTests.swift */,
				B9AF547D23F37DF20059E6C4 /* TemporalOperationTests.swift */,
				B91A87A323D64B0F0049A12F /* TemporalTests.swift */,
			);
			path = DataStore;
			sourceTree = "<group>";
		};
		FAD393802382130B00463F5E /* Internal */ = {
			isa = PBXGroup;
			children = (
				B92E03A52367CE7A006CEB8D /* DataStoreCategory+Configurable.swift */,
				FAA2E8C923A02A2600E420EA /* DataStoreCategory+Resettable.swift */,
			);
			path = Internal;
			sourceTree = "<group>";
		};
		FADDA7BC2374CA4A00836431 /* DefaultPlugins */ = {
			isa = PBXGroup;
			children = (
				FA4E731723294B78003B8EEB /* AWSHubPlugin */,
				FA09337F23846CB400C2FD5F /* AWSUnifiedLoggingPlugin */,
			);
			path = DefaultPlugins;
			sourceTree = "<group>";
		};
/* End PBXGroup section */

/* Begin PBXHeadersBuildPhase section */
		FA131AA52360FE070008381C /* Headers */ = {
			isa = PBXHeadersBuildPhase;
			buildActionMask = 2147483647;
			files = (
				FA131ABC2360FE070008381C /* AWSPluginsCore.h in Headers */,
			);
			runOnlyForDeploymentPostprocessing = 0;
		};
		FAB2C9952384B108008EE879 /* Headers */ = {
			isa = PBXHeadersBuildPhase;
			buildActionMask = 2147483647;
			files = (
				FAB2C9A62384B229008EE879 /* AWSPluginsTestCommon.h in Headers */,
			);
			runOnlyForDeploymentPostprocessing = 0;
		};
		FAC234CD2279F8DA00424678 /* Headers */ = {
			isa = PBXHeadersBuildPhase;
			buildActionMask = 2147483647;
			files = (
			);
			runOnlyForDeploymentPostprocessing = 0;
		};
		FACA35FF2327FBD4000E74F6 /* Headers */ = {
			isa = PBXHeadersBuildPhase;
			buildActionMask = 2147483647;
			files = (
				FACA36082327FBD4000E74F6 /* AmplifyTestCommon.h in Headers */,
			);
			runOnlyForDeploymentPostprocessing = 0;
		};
/* End PBXHeadersBuildPhase section */

/* Begin PBXNativeTarget section */
		2125E2502319EC3000B3DEB5 /* AmplifyTestApp */ = {
			isa = PBXNativeTarget;
			buildConfigurationList = 2125E2602319EC3200B3DEB5 /* Build configuration list for PBXNativeTarget "AmplifyTestApp" */;
			buildPhases = (
				147B8F635A2C239DA64255BC /* [CP] Check Pods Manifest.lock */,
				2125E24D2319EC3000B3DEB5 /* Sources */,
				2125E24E2319EC3000B3DEB5 /* Frameworks */,
				2125E24F2319EC3000B3DEB5 /* Resources */,
				360F766AA21C261B2891BADD /* [CP] Embed Pods Frameworks */,
				FACA36102327FBD4000E74F6 /* Embed Frameworks */,
			);
			buildRules = (
			);
			dependencies = (
				FACA360A2327FBD4000E74F6 /* PBXTargetDependency */,
			);
			name = AmplifyTestApp;
			productName = AmplifyTestApp;
			productReference = 2125E2512319EC3000B3DEB5 /* AmplifyTestApp.app */;
			productType = "com.apple.product-type.application";
		};
		FA131AA92360FE070008381C /* AWSPluginsCore */ = {
			isa = PBXNativeTarget;
			buildConfigurationList = FA131AC12360FE070008381C /* Build configuration list for PBXNativeTarget "AWSPluginsCore" */;
			buildPhases = (
				2F8DAE72BD3C0F67BA5CAD60 /* [CP] Check Pods Manifest.lock */,
				FA131AA52360FE070008381C /* Headers */,
				FA131AA62360FE070008381C /* Sources */,
				FA131AD12360FF310008381C /* SwiftFormat */,
				FA131AD22360FF320008381C /* SwiftLint */,
				FA131AA72360FE070008381C /* Frameworks */,
				FA131AA82360FE070008381C /* Resources */,
			);
			buildRules = (
			);
			dependencies = (
				FA131ACE2360FEBB0008381C /* PBXTargetDependency */,
			);
			name = AWSPluginsCore;
			productName = AWSPluginsCore;
			productReference = FA131AAA2360FE070008381C /* AWSPluginsCore.framework */;
			productType = "com.apple.product-type.framework";
		};
		FA131AB12360FE070008381C /* AWSPluginsCoreTests */ = {
			isa = PBXNativeTarget;
			buildConfigurationList = FA131AC42360FE070008381C /* Build configuration list for PBXNativeTarget "AWSPluginsCoreTests" */;
			buildPhases = (
				7D4CF667DD4C9B57983C0ED0 /* [CP] Check Pods Manifest.lock */,
				FA131AAE2360FE070008381C /* Sources */,
				FA131ACF2360FED30008381C /* SwiftFormat */,
				FA131AD02360FEF20008381C /* SwiftLint */,
				FA131AAF2360FE070008381C /* Frameworks */,
				FA131AB02360FE070008381C /* Resources */,
				3CCCB184AF53E34B4DDA73B4 /* [CP] Embed Pods Frameworks */,
			);
			buildRules = (
			);
			dependencies = (
				FA131AB52360FE070008381C /* PBXTargetDependency */,
				FA131AB72360FE070008381C /* PBXTargetDependency */,
			);
			name = AWSPluginsCoreTests;
			productName = AWSPluginsCoreTests;
			productReference = FA131AB22360FE070008381C /* AWSPluginsCoreTests.xctest */;
			productType = "com.apple.product-type.bundle.unit-test";
		};
		FAB2C9992384B108008EE879 /* AWSPluginsTestCommon */ = {
			isa = PBXNativeTarget;
			buildConfigurationList = FAB2C9A12384B108008EE879 /* Build configuration list for PBXNativeTarget "AWSPluginsTestCommon" */;
			buildPhases = (
				1738E575674762DA4F3DA08A /* [CP] Check Pods Manifest.lock */,
				FAB2C9952384B108008EE879 /* Headers */,
				FAB2C9962384B108008EE879 /* Sources */,
				FAB2C9A22384B11B008EE879 /* SwiftFormat */,
				FAB2C9A32384B131008EE879 /* SwiftLint */,
				FAB2C9972384B108008EE879 /* Frameworks */,
				FAB2C9982384B108008EE879 /* Resources */,
			);
			buildRules = (
			);
			dependencies = (
			);
			name = AWSPluginsTestCommon;
			productName = AWSPluginsTestCommon;
			productReference = FAB2C99A2384B108008EE879 /* AWSPluginsTestCommon.framework */;
			productType = "com.apple.product-type.framework";
		};
		FAC234D12279F8DA00424678 /* Amplify */ = {
			isa = PBXNativeTarget;
			buildConfigurationList = FAC234E62279F8DA00424678 /* Build configuration list for PBXNativeTarget "Amplify" */;
			buildPhases = (
				5F9B8F5FB2FC02D2CEA5EFD6 /* [CP] Check Pods Manifest.lock */,
				FAC234CD2279F8DA00424678 /* Headers */,
				FAC234CE2279F8DA00424678 /* Sources */,
				FAF8AC86233AB5CF009FBF97 /* SwiftFormat */,
				FAC23581227A2D8C00424678 /* SwiftLint */,
				FAC234CF2279F8DA00424678 /* Frameworks */,
				FAC234D02279F8DA00424678 /* Resources */,
			);
			buildRules = (
			);
			dependencies = (
			);
			name = Amplify;
			productName = Amplify;
			productReference = FAC234D22279F8DA00424678 /* Amplify.framework */;
			productType = "com.apple.product-type.framework";
		};
		FAC234DA2279F8DA00424678 /* AmplifyTests */ = {
			isa = PBXNativeTarget;
			buildConfigurationList = FAC234E92279F8DA00424678 /* Build configuration list for PBXNativeTarget "AmplifyTests" */;
			buildPhases = (
				A4E096288FFA1CCB41E64D9F /* [CP] Check Pods Manifest.lock */,
				FAC234D72279F8DA00424678 /* Sources */,
				21578BF1234D459B00FF0F03 /* SwiftFormat */,
				21578BEE234D433800FF0F03 /* SwiftLint */,
				FAC234D82279F8DA00424678 /* Frameworks */,
				FAC234D92279F8DA00424678 /* Resources */,
				9D7A6AE98E5582ADB1124CD3 /* [CP] Embed Pods Frameworks */,
			);
			buildRules = (
			);
			dependencies = (
				FAC234DE2279F8DA00424678 /* PBXTargetDependency */,
				FACA36122327FBE4000E74F6 /* PBXTargetDependency */,
			);
			name = AmplifyTests;
			productName = AmplifyTests;
			productReference = FAC234DB2279F8DA00424678 /* AmplifyTests.xctest */;
			productType = "com.apple.product-type.bundle.unit-test";
		};
		FACA35F12327FB14000E74F6 /* AmplifyFunctionalTests */ = {
			isa = PBXNativeTarget;
			buildConfigurationList = FACA35FA2327FB14000E74F6 /* Build configuration list for PBXNativeTarget "AmplifyFunctionalTests" */;
			buildPhases = (
				5EBB35ADE01DB9AE7CEB06C3 /* [CP] Check Pods Manifest.lock */,
				FACA35EE2327FB14000E74F6 /* Sources */,
				21578BF2234D45BF00FF0F03 /* SwiftFormat */,
				21578BEF234D43E600FF0F03 /* SwiftLint */,
				FACA35EF2327FB14000E74F6 /* Frameworks */,
				FACA35F02327FB14000E74F6 /* Resources */,
				AA34B99F75451DF4C72791D2 /* [CP] Embed Pods Frameworks */,
			);
			buildRules = (
			);
			dependencies = (
				FACA35F92327FB14000E74F6 /* PBXTargetDependency */,
				FACA36142327FBEF000E74F6 /* PBXTargetDependency */,
				FACA35FE2327FB31000E74F6 /* PBXTargetDependency */,
			);
			name = AmplifyFunctionalTests;
			productName = AmplifyFunctionalTests;
			productReference = FACA35F22327FB14000E74F6 /* AmplifyFunctionalTests.xctest */;
			productType = "com.apple.product-type.bundle.unit-test";
		};
		FACA36032327FBD4000E74F6 /* AmplifyTestCommon */ = {
			isa = PBXNativeTarget;
			buildConfigurationList = FACA360D2327FBD4000E74F6 /* Build configuration list for PBXNativeTarget "AmplifyTestCommon" */;
			buildPhases = (
				8934CE3BAE4AA68651840D9C /* [CP] Check Pods Manifest.lock */,
				FACA35FF2327FBD4000E74F6 /* Headers */,
				FACA36002327FBD4000E74F6 /* Sources */,
				215A84AA234D330400109930 /* SwiftFormat */,
				215A84AB234D332D00109930 /* SwiftLint */,
				FACA36012327FBD4000E74F6 /* Frameworks */,
				FACA36022327FBD4000E74F6 /* Resources */,
			);
			buildRules = (
			);
			dependencies = (
				FACA36202327FDB2000E74F6 /* PBXTargetDependency */,
			);
			name = AmplifyTestCommon;
			productName = AmplifyTestCommon;
			productReference = FACA36042327FBD4000E74F6 /* AmplifyTestCommon.framework */;
			productType = "com.apple.product-type.framework";
		};
/* End PBXNativeTarget section */

/* Begin PBXProject section */
		FAC234C92279F8DA00424678 /* Project object */ = {
			isa = PBXProject;
			attributes = {
				LastSwiftUpdateCheck = 1110;
				LastUpgradeCheck = 1100;
				ORGANIZATIONNAME = "Amazon Web Services";
				TargetAttributes = {
					2125E2502319EC3000B3DEB5 = {
						CreatedOnToolsVersion = 10.3;
					};
					FA131AA92360FE070008381C = {
						CreatedOnToolsVersion = 11.1;
						LastSwiftMigration = 1120;
					};
					FA131AB12360FE070008381C = {
						CreatedOnToolsVersion = 11.1;
						TestTargetID = 2125E2502319EC3000B3DEB5;
					};
					FAB2C9992384B108008EE879 = {
						CreatedOnToolsVersion = 11.1;
					};
					FAC234D12279F8DA00424678 = {
						CreatedOnToolsVersion = 10.2.1;
					};
					FAC234DA2279F8DA00424678 = {
						CreatedOnToolsVersion = 10.2.1;
					};
					FACA35F12327FB14000E74F6 = {
						CreatedOnToolsVersion = 10.3;
						TestTargetID = 2125E2502319EC3000B3DEB5;
					};
					FACA36032327FBD4000E74F6 = {
						CreatedOnToolsVersion = 10.3;
					};
				};
			};
			buildConfigurationList = FAC234CC2279F8DA00424678 /* Build configuration list for PBXProject "Amplify" */;
			compatibilityVersion = "Xcode 9.3";
			developmentRegion = en;
			hasScannedForEncodings = 0;
			knownRegions = (
				en,
				Base,
			);
			mainGroup = FAC234C82279F8DA00424678;
			productRefGroup = FAC234D32279F8DA00424678 /* Products */;
			projectDirPath = "";
			projectRoot = "";
			targets = (
				FAC234D12279F8DA00424678 /* Amplify */,
				FACA36032327FBD4000E74F6 /* AmplifyTestCommon */,
				FAC234DA2279F8DA00424678 /* AmplifyTests */,
				FACA35F12327FB14000E74F6 /* AmplifyFunctionalTests */,
				FA131AA92360FE070008381C /* AWSPluginsCore */,
				FA131AB12360FE070008381C /* AWSPluginsCoreTests */,
				FAB2C9992384B108008EE879 /* AWSPluginsTestCommon */,
				2125E2502319EC3000B3DEB5 /* AmplifyTestApp */,
			);
		};
/* End PBXProject section */

/* Begin PBXResourcesBuildPhase section */
		2125E24F2319EC3000B3DEB5 /* Resources */ = {
			isa = PBXResourcesBuildPhase;
			buildActionMask = 2147483647;
			files = (
				2125E265231C2D3100B3DEB5 /* awsconfiguration.json in Resources */,
				2125E25E2319EC3200B3DEB5 /* LaunchScreen.storyboard in Resources */,
				FACA36222327FDD7000E74F6 /* amplifyconfiguration.json in Resources */,
				2125E25B2319EC3200B3DEB5 /* Assets.xcassets in Resources */,
				2125E2592319EC3100B3DEB5 /* Main.storyboard in Resources */,
			);
			runOnlyForDeploymentPostprocessing = 0;
		};
		FA131AA82360FE070008381C /* Resources */ = {
			isa = PBXResourcesBuildPhase;
			buildActionMask = 2147483647;
			files = (
			);
			runOnlyForDeploymentPostprocessing = 0;
		};
		FA131AB02360FE070008381C /* Resources */ = {
			isa = PBXResourcesBuildPhase;
			buildActionMask = 2147483647;
			files = (
			);
			runOnlyForDeploymentPostprocessing = 0;
		};
		FAB2C9982384B108008EE879 /* Resources */ = {
			isa = PBXResourcesBuildPhase;
			buildActionMask = 2147483647;
			files = (
			);
			runOnlyForDeploymentPostprocessing = 0;
		};
		FAC234D02279F8DA00424678 /* Resources */ = {
			isa = PBXResourcesBuildPhase;
			buildActionMask = 2147483647;
			files = (
				B9485E9B23F4BEEC009C4F93 /* README.md in Resources */,
			);
			runOnlyForDeploymentPostprocessing = 0;
		};
		FAC234D92279F8DA00424678 /* Resources */ = {
			isa = PBXResourcesBuildPhase;
			buildActionMask = 2147483647;
			files = (
			);
			runOnlyForDeploymentPostprocessing = 0;
		};
		FACA35F02327FB14000E74F6 /* Resources */ = {
			isa = PBXResourcesBuildPhase;
			buildActionMask = 2147483647;
			files = (
			);
			runOnlyForDeploymentPostprocessing = 0;
		};
		FACA36022327FBD4000E74F6 /* Resources */ = {
			isa = PBXResourcesBuildPhase;
			buildActionMask = 2147483647;
			files = (
				B9521834237E21BA00F53237 /* schema.graphql in Resources */,
			);
			runOnlyForDeploymentPostprocessing = 0;
		};
/* End PBXResourcesBuildPhase section */

/* Begin PBXShellScriptBuildPhase section */
		147B8F635A2C239DA64255BC /* [CP] Check Pods Manifest.lock */ = {
			isa = PBXShellScriptBuildPhase;
			buildActionMask = 2147483647;
			files = (
			);
			inputFileListPaths = (
			);
			inputPaths = (
				"${PODS_PODFILE_DIR_PATH}/Podfile.lock",
				"${PODS_ROOT}/Manifest.lock",
			);
			name = "[CP] Check Pods Manifest.lock";
			outputFileListPaths = (
			);
			outputPaths = (
				"$(DERIVED_FILE_DIR)/Pods-AmplifyTestApp-checkManifestLockResult.txt",
			);
			runOnlyForDeploymentPostprocessing = 0;
			shellPath = /bin/sh;
			shellScript = "diff \"${PODS_PODFILE_DIR_PATH}/Podfile.lock\" \"${PODS_ROOT}/Manifest.lock\" > /dev/null\nif [ $? != 0 ] ; then\n    # print error to STDERR\n    echo \"error: The sandbox is not in sync with the Podfile.lock. Run 'pod install' or update your CocoaPods installation.\" >&2\n    exit 1\nfi\n# This output is used by Xcode 'outputs' to avoid re-running this script phase.\necho \"SUCCESS\" > \"${SCRIPT_OUTPUT_FILE_0}\"\n";
			showEnvVarsInLog = 0;
		};
		1738E575674762DA4F3DA08A /* [CP] Check Pods Manifest.lock */ = {
			isa = PBXShellScriptBuildPhase;
			buildActionMask = 2147483647;
			files = (
			);
			inputFileListPaths = (
			);
			inputPaths = (
				"${PODS_PODFILE_DIR_PATH}/Podfile.lock",
				"${PODS_ROOT}/Manifest.lock",
			);
			name = "[CP] Check Pods Manifest.lock";
			outputFileListPaths = (
			);
			outputPaths = (
				"$(DERIVED_FILE_DIR)/Pods-Amplify-AWSPluginsCore-AWSPluginsTestConfigs-AWSPluginsTestCommon-checkManifestLockResult.txt",
			);
			runOnlyForDeploymentPostprocessing = 0;
			shellPath = /bin/sh;
			shellScript = "diff \"${PODS_PODFILE_DIR_PATH}/Podfile.lock\" \"${PODS_ROOT}/Manifest.lock\" > /dev/null\nif [ $? != 0 ] ; then\n    # print error to STDERR\n    echo \"error: The sandbox is not in sync with the Podfile.lock. Run 'pod install' or update your CocoaPods installation.\" >&2\n    exit 1\nfi\n# This output is used by Xcode 'outputs' to avoid re-running this script phase.\necho \"SUCCESS\" > \"${SCRIPT_OUTPUT_FILE_0}\"\n";
			showEnvVarsInLog = 0;
		};
		21578BEE234D433800FF0F03 /* SwiftLint */ = {
			isa = PBXShellScriptBuildPhase;
			buildActionMask = 2147483647;
			files = (
			);
			inputFileListPaths = (
			);
			inputPaths = (
			);
			name = SwiftLint;
			outputFileListPaths = (
			);
			outputPaths = (
			);
			runOnlyForDeploymentPostprocessing = 0;
			shellPath = /bin/sh;
			shellScript = "\"${PODS_ROOT}/SwiftLint/swiftlint\" --config \"${SRCROOT}/.swiftlint.yml\" --path \"${SRCROOT}/${PRODUCT_NAME}\"\n";
		};
		21578BEF234D43E600FF0F03 /* SwiftLint */ = {
			isa = PBXShellScriptBuildPhase;
			buildActionMask = 2147483647;
			files = (
			);
			inputFileListPaths = (
			);
			inputPaths = (
			);
			name = SwiftLint;
			outputFileListPaths = (
			);
			outputPaths = (
			);
			runOnlyForDeploymentPostprocessing = 0;
			shellPath = /bin/sh;
			shellScript = "\"${PODS_ROOT}/SwiftLint/swiftlint\" --config \"${SRCROOT}/.swiftlint.yml\" --path \"${SRCROOT}/${PRODUCT_NAME}\"\n";
		};
		21578BF1234D459B00FF0F03 /* SwiftFormat */ = {
			isa = PBXShellScriptBuildPhase;
			buildActionMask = 2147483647;
			files = (
			);
			inputFileListPaths = (
			);
			inputPaths = (
			);
			name = SwiftFormat;
			outputFileListPaths = (
			);
			outputPaths = (
			);
			runOnlyForDeploymentPostprocessing = 0;
			shellPath = /bin/sh;
			shellScript = "\"${PODS_ROOT}/SwiftFormat/CommandLineTool/swiftformat\" --config \"${SRCROOT}/.swiftformat\" --swiftversion \"$SWIFT_VERSION\" \"${SRCROOT}/${PRODUCT_NAME}\"\n";
		};
		21578BF2234D45BF00FF0F03 /* SwiftFormat */ = {
			isa = PBXShellScriptBuildPhase;
			buildActionMask = 2147483647;
			files = (
			);
			inputFileListPaths = (
			);
			inputPaths = (
			);
			name = SwiftFormat;
			outputFileListPaths = (
			);
			outputPaths = (
			);
			runOnlyForDeploymentPostprocessing = 0;
			shellPath = /bin/sh;
			shellScript = "\"${PODS_ROOT}/SwiftFormat/CommandLineTool/swiftformat\" --config \"${SRCROOT}/.swiftformat\" --swiftversion \"$SWIFT_VERSION\" \"${SRCROOT}/${PRODUCT_NAME}\"\n";
		};
		215A84AA234D330400109930 /* SwiftFormat */ = {
			isa = PBXShellScriptBuildPhase;
			buildActionMask = 2147483647;
			files = (
			);
			inputFileListPaths = (
			);
			inputPaths = (
			);
			name = SwiftFormat;
			outputFileListPaths = (
			);
			outputPaths = (
			);
			runOnlyForDeploymentPostprocessing = 0;
			shellPath = /bin/sh;
			shellScript = "\"${PODS_ROOT}/SwiftFormat/CommandLineTool/swiftformat\" --config \"${SRCROOT}/.swiftformat\" --swiftversion \"$SWIFT_VERSION\" \"${SRCROOT}/${PRODUCT_NAME}\"\n";
		};
		215A84AB234D332D00109930 /* SwiftLint */ = {
			isa = PBXShellScriptBuildPhase;
			buildActionMask = 2147483647;
			files = (
			);
			inputFileListPaths = (
			);
			inputPaths = (
			);
			name = SwiftLint;
			outputFileListPaths = (
			);
			outputPaths = (
			);
			runOnlyForDeploymentPostprocessing = 0;
			shellPath = /bin/sh;
			shellScript = "\"${PODS_ROOT}/SwiftLint/swiftlint\" --config \"${SRCROOT}/.swiftlint.yml\" --path \"${SRCROOT}/${PRODUCT_NAME}\"\n";
		};
		2F8DAE72BD3C0F67BA5CAD60 /* [CP] Check Pods Manifest.lock */ = {
			isa = PBXShellScriptBuildPhase;
			buildActionMask = 2147483647;
			files = (
			);
			inputFileListPaths = (
			);
			inputPaths = (
				"${PODS_PODFILE_DIR_PATH}/Podfile.lock",
				"${PODS_ROOT}/Manifest.lock",
			);
			name = "[CP] Check Pods Manifest.lock";
			outputFileListPaths = (
			);
			outputPaths = (
				"$(DERIVED_FILE_DIR)/Pods-Amplify-AWSPluginsCore-checkManifestLockResult.txt",
			);
			runOnlyForDeploymentPostprocessing = 0;
			shellPath = /bin/sh;
			shellScript = "diff \"${PODS_PODFILE_DIR_PATH}/Podfile.lock\" \"${PODS_ROOT}/Manifest.lock\" > /dev/null\nif [ $? != 0 ] ; then\n    # print error to STDERR\n    echo \"error: The sandbox is not in sync with the Podfile.lock. Run 'pod install' or update your CocoaPods installation.\" >&2\n    exit 1\nfi\n# This output is used by Xcode 'outputs' to avoid re-running this script phase.\necho \"SUCCESS\" > \"${SCRIPT_OUTPUT_FILE_0}\"\n";
			showEnvVarsInLog = 0;
		};
		360F766AA21C261B2891BADD /* [CP] Embed Pods Frameworks */ = {
			isa = PBXShellScriptBuildPhase;
			buildActionMask = 2147483647;
			files = (
			);
			inputFileListPaths = (
				"${PODS_ROOT}/Target Support Files/Pods-AmplifyTestApp/Pods-AmplifyTestApp-frameworks-${CONFIGURATION}-input-files.xcfilelist",
			);
			name = "[CP] Embed Pods Frameworks";
			outputFileListPaths = (
				"${PODS_ROOT}/Target Support Files/Pods-AmplifyTestApp/Pods-AmplifyTestApp-frameworks-${CONFIGURATION}-output-files.xcfilelist",
			);
			runOnlyForDeploymentPostprocessing = 0;
			shellPath = /bin/sh;
			shellScript = "\"${PODS_ROOT}/Target Support Files/Pods-AmplifyTestApp/Pods-AmplifyTestApp-frameworks.sh\"\n";
			showEnvVarsInLog = 0;
		};
		3CCCB184AF53E34B4DDA73B4 /* [CP] Embed Pods Frameworks */ = {
			isa = PBXShellScriptBuildPhase;
			buildActionMask = 2147483647;
			files = (
			);
			inputFileListPaths = (
				"${PODS_ROOT}/Target Support Files/Pods-Amplify-AWSPluginsCore-AWSPluginsTestConfigs-AWSPluginsCoreTests/Pods-Amplify-AWSPluginsCore-AWSPluginsTestConfigs-AWSPluginsCoreTests-frameworks-${CONFIGURATION}-input-files.xcfilelist",
			);
			name = "[CP] Embed Pods Frameworks";
			outputFileListPaths = (
				"${PODS_ROOT}/Target Support Files/Pods-Amplify-AWSPluginsCore-AWSPluginsTestConfigs-AWSPluginsCoreTests/Pods-Amplify-AWSPluginsCore-AWSPluginsTestConfigs-AWSPluginsCoreTests-frameworks-${CONFIGURATION}-output-files.xcfilelist",
			);
			runOnlyForDeploymentPostprocessing = 0;
			shellPath = /bin/sh;
			shellScript = "\"${PODS_ROOT}/Target Support Files/Pods-Amplify-AWSPluginsCore-AWSPluginsTestConfigs-AWSPluginsCoreTests/Pods-Amplify-AWSPluginsCore-AWSPluginsTestConfigs-AWSPluginsCoreTests-frameworks.sh\"\n";
			showEnvVarsInLog = 0;
		};
		5EBB35ADE01DB9AE7CEB06C3 /* [CP] Check Pods Manifest.lock */ = {
			isa = PBXShellScriptBuildPhase;
			buildActionMask = 2147483647;
			files = (
			);
			inputFileListPaths = (
			);
			inputPaths = (
				"${PODS_PODFILE_DIR_PATH}/Podfile.lock",
				"${PODS_ROOT}/Manifest.lock",
			);
			name = "[CP] Check Pods Manifest.lock";
			outputFileListPaths = (
			);
			outputPaths = (
				"$(DERIVED_FILE_DIR)/Pods-Amplify-AmplifyTestConfigs-AmplifyFunctionalTests-checkManifestLockResult.txt",
			);
			runOnlyForDeploymentPostprocessing = 0;
			shellPath = /bin/sh;
			shellScript = "diff \"${PODS_PODFILE_DIR_PATH}/Podfile.lock\" \"${PODS_ROOT}/Manifest.lock\" > /dev/null\nif [ $? != 0 ] ; then\n    # print error to STDERR\n    echo \"error: The sandbox is not in sync with the Podfile.lock. Run 'pod install' or update your CocoaPods installation.\" >&2\n    exit 1\nfi\n# This output is used by Xcode 'outputs' to avoid re-running this script phase.\necho \"SUCCESS\" > \"${SCRIPT_OUTPUT_FILE_0}\"\n";
			showEnvVarsInLog = 0;
		};
		5F9B8F5FB2FC02D2CEA5EFD6 /* [CP] Check Pods Manifest.lock */ = {
			isa = PBXShellScriptBuildPhase;
			buildActionMask = 2147483647;
			files = (
			);
			inputFileListPaths = (
			);
			inputPaths = (
				"${PODS_PODFILE_DIR_PATH}/Podfile.lock",
				"${PODS_ROOT}/Manifest.lock",
			);
			name = "[CP] Check Pods Manifest.lock";
			outputFileListPaths = (
			);
			outputPaths = (
				"$(DERIVED_FILE_DIR)/Pods-Amplify-checkManifestLockResult.txt",
			);
			runOnlyForDeploymentPostprocessing = 0;
			shellPath = /bin/sh;
			shellScript = "diff \"${PODS_PODFILE_DIR_PATH}/Podfile.lock\" \"${PODS_ROOT}/Manifest.lock\" > /dev/null\nif [ $? != 0 ] ; then\n    # print error to STDERR\n    echo \"error: The sandbox is not in sync with the Podfile.lock. Run 'pod install' or update your CocoaPods installation.\" >&2\n    exit 1\nfi\n# This output is used by Xcode 'outputs' to avoid re-running this script phase.\necho \"SUCCESS\" > \"${SCRIPT_OUTPUT_FILE_0}\"\n";
			showEnvVarsInLog = 0;
		};
		7D4CF667DD4C9B57983C0ED0 /* [CP] Check Pods Manifest.lock */ = {
			isa = PBXShellScriptBuildPhase;
			buildActionMask = 2147483647;
			files = (
			);
			inputFileListPaths = (
			);
			inputPaths = (
				"${PODS_PODFILE_DIR_PATH}/Podfile.lock",
				"${PODS_ROOT}/Manifest.lock",
			);
			name = "[CP] Check Pods Manifest.lock";
			outputFileListPaths = (
			);
			outputPaths = (
				"$(DERIVED_FILE_DIR)/Pods-Amplify-AWSPluginsCore-AWSPluginsTestConfigs-AWSPluginsCoreTests-checkManifestLockResult.txt",
			);
			runOnlyForDeploymentPostprocessing = 0;
			shellPath = /bin/sh;
			shellScript = "diff \"${PODS_PODFILE_DIR_PATH}/Podfile.lock\" \"${PODS_ROOT}/Manifest.lock\" > /dev/null\nif [ $? != 0 ] ; then\n    # print error to STDERR\n    echo \"error: The sandbox is not in sync with the Podfile.lock. Run 'pod install' or update your CocoaPods installation.\" >&2\n    exit 1\nfi\n# This output is used by Xcode 'outputs' to avoid re-running this script phase.\necho \"SUCCESS\" > \"${SCRIPT_OUTPUT_FILE_0}\"\n";
			showEnvVarsInLog = 0;
		};
		8934CE3BAE4AA68651840D9C /* [CP] Check Pods Manifest.lock */ = {
			isa = PBXShellScriptBuildPhase;
			buildActionMask = 2147483647;
			files = (
			);
			inputFileListPaths = (
			);
			inputPaths = (
				"${PODS_PODFILE_DIR_PATH}/Podfile.lock",
				"${PODS_ROOT}/Manifest.lock",
			);
			name = "[CP] Check Pods Manifest.lock";
			outputFileListPaths = (
			);
			outputPaths = (
				"$(DERIVED_FILE_DIR)/Pods-Amplify-AmplifyTestConfigs-AmplifyTestCommon-checkManifestLockResult.txt",
			);
			runOnlyForDeploymentPostprocessing = 0;
			shellPath = /bin/sh;
			shellScript = "diff \"${PODS_PODFILE_DIR_PATH}/Podfile.lock\" \"${PODS_ROOT}/Manifest.lock\" > /dev/null\nif [ $? != 0 ] ; then\n    # print error to STDERR\n    echo \"error: The sandbox is not in sync with the Podfile.lock. Run 'pod install' or update your CocoaPods installation.\" >&2\n    exit 1\nfi\n# This output is used by Xcode 'outputs' to avoid re-running this script phase.\necho \"SUCCESS\" > \"${SCRIPT_OUTPUT_FILE_0}\"\n";
			showEnvVarsInLog = 0;
		};
		9D7A6AE98E5582ADB1124CD3 /* [CP] Embed Pods Frameworks */ = {
			isa = PBXShellScriptBuildPhase;
			buildActionMask = 2147483647;
			files = (
			);
			inputFileListPaths = (
				"${PODS_ROOT}/Target Support Files/Pods-Amplify-AmplifyTestConfigs-AmplifyTests/Pods-Amplify-AmplifyTestConfigs-AmplifyTests-frameworks-${CONFIGURATION}-input-files.xcfilelist",
			);
			name = "[CP] Embed Pods Frameworks";
			outputFileListPaths = (
				"${PODS_ROOT}/Target Support Files/Pods-Amplify-AmplifyTestConfigs-AmplifyTests/Pods-Amplify-AmplifyTestConfigs-AmplifyTests-frameworks-${CONFIGURATION}-output-files.xcfilelist",
			);
			runOnlyForDeploymentPostprocessing = 0;
			shellPath = /bin/sh;
			shellScript = "\"${PODS_ROOT}/Target Support Files/Pods-Amplify-AmplifyTestConfigs-AmplifyTests/Pods-Amplify-AmplifyTestConfigs-AmplifyTests-frameworks.sh\"\n";
			showEnvVarsInLog = 0;
		};
		A4E096288FFA1CCB41E64D9F /* [CP] Check Pods Manifest.lock */ = {
			isa = PBXShellScriptBuildPhase;
			buildActionMask = 2147483647;
			files = (
			);
			inputFileListPaths = (
			);
			inputPaths = (
				"${PODS_PODFILE_DIR_PATH}/Podfile.lock",
				"${PODS_ROOT}/Manifest.lock",
			);
			name = "[CP] Check Pods Manifest.lock";
			outputFileListPaths = (
			);
			outputPaths = (
				"$(DERIVED_FILE_DIR)/Pods-Amplify-AmplifyTestConfigs-AmplifyTests-checkManifestLockResult.txt",
			);
			runOnlyForDeploymentPostprocessing = 0;
			shellPath = /bin/sh;
			shellScript = "diff \"${PODS_PODFILE_DIR_PATH}/Podfile.lock\" \"${PODS_ROOT}/Manifest.lock\" > /dev/null\nif [ $? != 0 ] ; then\n    # print error to STDERR\n    echo \"error: The sandbox is not in sync with the Podfile.lock. Run 'pod install' or update your CocoaPods installation.\" >&2\n    exit 1\nfi\n# This output is used by Xcode 'outputs' to avoid re-running this script phase.\necho \"SUCCESS\" > \"${SCRIPT_OUTPUT_FILE_0}\"\n";
			showEnvVarsInLog = 0;
		};
		AA34B99F75451DF4C72791D2 /* [CP] Embed Pods Frameworks */ = {
			isa = PBXShellScriptBuildPhase;
			buildActionMask = 2147483647;
			files = (
			);
			inputFileListPaths = (
				"${PODS_ROOT}/Target Support Files/Pods-Amplify-AmplifyTestConfigs-AmplifyFunctionalTests/Pods-Amplify-AmplifyTestConfigs-AmplifyFunctionalTests-frameworks-${CONFIGURATION}-input-files.xcfilelist",
			);
			name = "[CP] Embed Pods Frameworks";
			outputFileListPaths = (
				"${PODS_ROOT}/Target Support Files/Pods-Amplify-AmplifyTestConfigs-AmplifyFunctionalTests/Pods-Amplify-AmplifyTestConfigs-AmplifyFunctionalTests-frameworks-${CONFIGURATION}-output-files.xcfilelist",
			);
			runOnlyForDeploymentPostprocessing = 0;
			shellPath = /bin/sh;
			shellScript = "\"${PODS_ROOT}/Target Support Files/Pods-Amplify-AmplifyTestConfigs-AmplifyFunctionalTests/Pods-Amplify-AmplifyTestConfigs-AmplifyFunctionalTests-frameworks.sh\"\n";
			showEnvVarsInLog = 0;
		};
		FA131ACF2360FED30008381C /* SwiftFormat */ = {
			isa = PBXShellScriptBuildPhase;
			buildActionMask = 2147483647;
			files = (
			);
			inputFileListPaths = (
			);
			inputPaths = (
			);
			name = SwiftFormat;
			outputFileListPaths = (
			);
			outputPaths = (
			);
			runOnlyForDeploymentPostprocessing = 0;
			shellPath = /bin/sh;
			shellScript = "\"${PODS_ROOT}/SwiftFormat/CommandLineTool/swiftformat\" --config \"${SRCROOT}/.swiftformat\" --swiftversion \"$SWIFT_VERSION\" \"${SRCROOT}/AmplifyPlugins/Core/AWSPluginsCoreTests\"\n";
		};
		FA131AD02360FEF20008381C /* SwiftLint */ = {
			isa = PBXShellScriptBuildPhase;
			buildActionMask = 2147483647;
			files = (
			);
			inputFileListPaths = (
			);
			inputPaths = (
			);
			name = SwiftLint;
			outputFileListPaths = (
			);
			outputPaths = (
			);
			runOnlyForDeploymentPostprocessing = 0;
			shellPath = /bin/sh;
			shellScript = "\"${PODS_ROOT}/SwiftLint/swiftlint\" --config \"${SRCROOT}/.swiftlint.yml\" --path \"${SRCROOT}/AmplifyPlugins/Core/AWSPluginsCoreTests\"\n";
		};
		FA131AD12360FF310008381C /* SwiftFormat */ = {
			isa = PBXShellScriptBuildPhase;
			buildActionMask = 2147483647;
			files = (
			);
			inputFileListPaths = (
			);
			inputPaths = (
			);
			name = SwiftFormat;
			outputFileListPaths = (
			);
			outputPaths = (
			);
			runOnlyForDeploymentPostprocessing = 0;
			shellPath = /bin/sh;
			shellScript = "\"${PODS_ROOT}/SwiftFormat/CommandLineTool/swiftformat\" --config \"${SRCROOT}/.swiftformat\" --swiftversion \"$SWIFT_VERSION\" \"${SRCROOT}/AmplifyPlugins/Core/AWSPluginsCore\"\n";
		};
		FA131AD22360FF320008381C /* SwiftLint */ = {
			isa = PBXShellScriptBuildPhase;
			buildActionMask = 2147483647;
			files = (
			);
			inputFileListPaths = (
			);
			inputPaths = (
			);
			name = SwiftLint;
			outputFileListPaths = (
			);
			outputPaths = (
			);
			runOnlyForDeploymentPostprocessing = 0;
			shellPath = /bin/sh;
			shellScript = "\"${PODS_ROOT}/SwiftLint/swiftlint\" --config \"${SRCROOT}/.swiftlint.yml\" --path \"${SRCROOT}/AmplifyPlugins/Core/AWSPluginsCore\"\n";
		};
		FAB2C9A22384B11B008EE879 /* SwiftFormat */ = {
			isa = PBXShellScriptBuildPhase;
			buildActionMask = 2147483647;
			files = (
			);
			inputFileListPaths = (
			);
			inputPaths = (
			);
			name = SwiftFormat;
			outputFileListPaths = (
			);
			outputPaths = (
			);
			runOnlyForDeploymentPostprocessing = 0;
			shellPath = /bin/sh;
			shellScript = "\"${PODS_ROOT}/SwiftFormat/CommandLineTool/swiftformat\" --config \"${SRCROOT}/.swiftformat\" --swiftversion \"$SWIFT_VERSION\" \"${SRCROOT}/AmplifyPlugins/Core/AWSPluginsTestCommon\"\n";
		};
		FAB2C9A32384B131008EE879 /* SwiftLint */ = {
			isa = PBXShellScriptBuildPhase;
			buildActionMask = 2147483647;
			files = (
			);
			inputFileListPaths = (
			);
			inputPaths = (
			);
			name = SwiftLint;
			outputFileListPaths = (
			);
			outputPaths = (
			);
			runOnlyForDeploymentPostprocessing = 0;
			shellPath = /bin/sh;
			shellScript = "\"${PODS_ROOT}/SwiftLint/swiftlint\" --config \"${SRCROOT}/.swiftlint.yml\" --path \"${SRCROOT}/AmplifyPlugins/Core/AWSPluginsTestCommon\"\n";
		};
		FAC23581227A2D8C00424678 /* SwiftLint */ = {
			isa = PBXShellScriptBuildPhase;
			buildActionMask = 2147483647;
			files = (
			);
			inputFileListPaths = (
			);
			inputPaths = (
			);
			name = SwiftLint;
			outputFileListPaths = (
			);
			outputPaths = (
			);
			runOnlyForDeploymentPostprocessing = 0;
			shellPath = /bin/sh;
			shellScript = "\"${PODS_ROOT}/SwiftLint/swiftlint\" --config \"${SRCROOT}/.swiftlint.yml\" --path \"${SRCROOT}/${PRODUCT_NAME}\"\n";
		};
		FAF8AC86233AB5CF009FBF97 /* SwiftFormat */ = {
			isa = PBXShellScriptBuildPhase;
			buildActionMask = 2147483647;
			files = (
			);
			inputFileListPaths = (
			);
			inputPaths = (
			);
			name = SwiftFormat;
			outputFileListPaths = (
			);
			outputPaths = (
			);
			runOnlyForDeploymentPostprocessing = 0;
			shellPath = /bin/sh;
			shellScript = "\"${PODS_ROOT}/SwiftFormat/CommandLineTool/swiftformat\" --config \"${SRCROOT}/.swiftformat\" --swiftversion \"$SWIFT_VERSION\" \"${SRCROOT}/${PRODUCT_NAME}\"\n";
		};
/* End PBXShellScriptBuildPhase section */

/* Begin PBXSourcesBuildPhase section */
		2125E24D2319EC3000B3DEB5 /* Sources */ = {
			isa = PBXSourcesBuildPhase;
			buildActionMask = 2147483647;
			files = (
				2125E2562319EC3100B3DEB5 /* ViewController.swift in Sources */,
				2125E2542319EC3100B3DEB5 /* AppDelegate.swift in Sources */,
			);
			runOnlyForDeploymentPostprocessing = 0;
		};
		FA131AA62360FE070008381C /* Sources */ = {
			isa = PBXSourcesBuildPhase;
			buildActionMask = 2147483647;
			files = (
				2129BE4423948951006363A1 /* MutationSyncMetadata.swift in Sources */,
				B9675A2E24752621002FC843 /* GraphQLRequest+Model.swift in Sources */,
				2129BE1E2394806B006363A1 /* QueryPredicate+GraphQL.swift in Sources */,
				21420A8F237222A900FA140C /* AWSIAMConfiguration.swift in Sources */,
				219A888523EB897700BBC5F2 /* GraphQLRequest+AnyModelWithSync.swift in Sources */,
				219A88F123F3379900BBC5F2 /* GraphQLDocumentInput.swift in Sources */,
				21AD424E249BF0E90016FE95 /* AnyModel+Subscript.swift in Sources */,
				21420AA0237222A900FA140C /* AWSAuthorizationType.swift in Sources */,
				B4EBEB64246204D000D06375 /* AuthAWSCredentialsProvider.swift in Sources */,
				212CE6FC23E9E523007D8E71 /* SelectionSet.swift in Sources */,
				2129BE1F2394806B006363A1 /* Model+GraphQL.swift in Sources */,
				212CE70323E9E967007D8E71 /* GraphQLMutation.swift in Sources */,
				2129BE0F23948005006363A1 /* SingleDirectiveGraphQLDocument.swift in Sources */,
				21420A93237222A900FA140C /* CognitoUserPoolsConfiguration.swift in Sources */,
				212CE71123E9EA6A007D8E71 /* ModelField+GraphQL.swift in Sources */,
				21C395B3245729EC00597EA2 /* AppSyncErrorType.swift in Sources */,
				212CE70523E9E967007D8E71 /* GraphQLQuery.swift in Sources */,
				212CE70C23E9E991007D8E71 /* ConflictResolutionDecorator.swift in Sources */,
				212CE71323E9F2ED007D8E71 /* DirectiveNameDecorator.swift in Sources */,
				21420A92237222A900FA140C /* OIDCConfiguration.swift in Sources */,
				21420A95237222A900FA140C /* AWSAuthServiceBehavior.swift in Sources */,
				21420A98237222A900FA140C /* AuthTokenProvider.swift in Sources */,
				214C6226253A414E0041E96D /* AmplifyAWSServiceConfiguration+Platform.swift in Sources */,
				21420A91237222A900FA140C /* AWSAuthorizationConfiguration.swift in Sources */,
				212CE70F23E9E991007D8E71 /* ModelDecorator.swift in Sources */,
				21420A97237222A900FA140C /* IAMCredentialProvider.swift in Sources */,
				212CE70D23E9E991007D8E71 /* FilterDecorator.swift in Sources */,
				219A888123EB629800BBC5F2 /* ModelBasedGraphQLDocumentDecorator.swift in Sources */,
				212CE70423E9E967007D8E71 /* GraphQLSubscription.swift in Sources */,
				21420A99237222A900FA140C /* APIKeyProvider.swift in Sources */,
				21A3FDB224630D9F00E76120 /* AuthRuleDecorator.swift in Sources */,
				6BBECD7123ADA7E100C8DFBE /* AmplifyAWSServiceConfiguration.swift in Sources */,
				21AD424F249BF0EC0016FE95 /* Model+AnyModel.swift in Sources */,
				B4EBEB682462050B00D06375 /* AuthCognitoIdentityProvider.swift in Sources */,
				21AD424C249BF0DE0016FE95 /* AnyModel+Codable.swift in Sources */,
				212CE6FE23E9E5A2007D8E71 /* GraphQLDocumentnputValue.swift in Sources */,
				21420A90237222A900FA140C /* APIKeyConfiguration.swift in Sources */,
				219A887F23EB627100BBC5F2 /* ModelBasedGraphQLDocumentBuilder.swift in Sources */,
				2129BE552395CAEF006363A1 /* PaginatedList.swift in Sources */,
				21A3FDBF2465FA1500E76120 /* AuthRule+Extension.swift in Sources */,
				B42B3D36246ADA42007211E0 /* AmplifyAWSCredentialsProvider.swift in Sources */,
				2129BE212394806B006363A1 /* ModelSchema+GraphQL.swift in Sources */,
				212CE70B23E9E991007D8E71 /* ModelIdDecorator.swift in Sources */,
				2129BE4223948924006363A1 /* MutationSync.swift in Sources */,
				212CE70E23E9E991007D8E71 /* PaginationDecorator.swift in Sources */,
				21AD424B249BF0DA0016FE95 /* AnyModel.swift in Sources */,
				21420A9C237222A900FA140C /* AWSAuthService.swift in Sources */,
				B4EBEB66246204E400D06375 /* AuthCognitoTokensProvider.swift in Sources */,
				21AD424D249BF0E50016FE95 /* AnyModel+Schema.swift in Sources */,
				2129BE4F23949F1B006363A1 /* MutationSyncMetadata+Schema.swift in Sources */,
			);
			runOnlyForDeploymentPostprocessing = 0;
		};
		FA131AAE2360FE070008381C /* Sources */ = {
			isa = PBXSourcesBuildPhase;
			buildActionMask = 2147483647;
			files = (
				6BEE0817253114FD00133961 /* AWSAuthServiceTests.swift in Sources */,
				6B9F7C59252687CC00F1F71C /* GraphQLRequestAuthIdentityClaimTests.swift in Sources */,
				2183A56923EA4A9100232880 /* GraphQLUpdateMutationTests.swift in Sources */,
				21A3FDB9246494CD00E76120 /* GraphQLRequestAuthRuleTests.swift in Sources */,
				21A3FDB62464590600E76120 /* ModelMultipleOwnerAuthRuleTests.swift in Sources */,
				2129BE3A2394828B006363A1 /* QueryPredicateGraphQLTests.swift in Sources */,
				2129BE48239489AC006363A1 /* MutationSyncMetadataTests.swift in Sources */,
				216E45F1248E971E0035E3CE /* GraphQLRequestEmbeddableTypeTests.swift in Sources */,
				21A3FDAF24630D7F00E76120 /* ModelWithOwnerFieldAuthRuleTests.swift in Sources */,
				6BDF15B825412DE600B5BE69 /* ModelWithOwnerAuthAndMultiGroup.swift in Sources */,
				2183A56823EA4A8E00232880 /* GraphQLDeleteMutationTests.swift in Sources */,
				21A3FDB42463C49F00E76120 /* ModelReadUpdateAuthRuleTests.swift in Sources */,
				2183A56323EA4A7800232880 /* GraphQLSubscriptionTests.swift in Sources */,
				214F497E2486DA5000DA616C /* GraphQLRequestOptionalAssociationTests.swift in Sources */,
				2129BE562395CAF9006363A1 /* PaginatedListTests.swift in Sources */,
				2183A56723EA4A8B00232880 /* GraphQLCreateMutationTests.swift in Sources */,
				2183A56623EA4A8700232880 /* GraphQLSyncQueryTests.swift in Sources */,
				B43D7C392538B532002659DB /* GraphQLRequestEmbeddableTypeJSONTests.swift in Sources */,
				219A888723EB89C200BBC5F2 /* GraphQLRequestAnyModelWithSyncTests.swift in Sources */,
				2183A56423EA4A7F00232880 /* GraphQLGetQueryTests.swift in Sources */,
				6BBECD7423ADA9D100C8DFBE /* AmplifyAWSServiceConfigurationTests.swift in Sources */,
				6B9F7C5225267E1500F1F71C /* MockAWSAuthUser.swift in Sources */,
				21AD425A249C0D910016FE95 /* AnyModelTester.swift in Sources */,
				6BDF15B62541262000B5BE69 /* ModelWithOwnerAuthAndGroupWithGroupClaim.swift in Sources */,
				2129BE3C2394828B006363A1 /* GraphQLRequestModelTests.swift in Sources */,
				2183A56523EA4A8400232880 /* GraphQLListQueryTests.swift in Sources */,
				6BEE08192533CAA600133961 /* GraphQLRequestOwnerAndGroupTests.swift in Sources */,
				21AD425B249C0DBE0016FE95 /* AnyModelTests.swift in Sources */,
				D83C5160248964780091548E /* ModelGraphQLTests.swift in Sources */,
			);
			runOnlyForDeploymentPostprocessing = 0;
		};
		FAB2C9962384B108008EE879 /* Sources */ = {
			isa = PBXSourcesBuildPhase;
			buildActionMask = 2147483647;
			files = (
				FAB2C9A52384B21C008EE879 /* MockAWSAuthService.swift in Sources */,
			);
			runOnlyForDeploymentPostprocessing = 0;
		};
		FAC234CE2279F8DA00424678 /* Sources */ = {
			isa = PBXSourcesBuildPhase;
			buildActionMask = 2147483647;
			files = (
				B912D1B6242960D40028F05C /* QueryPaginationInput.swift in Sources */,
				974FF18324B54B500050D01B /* DeviceInfoDetailView.swift in Sources */,
				B4C499022415E0CA00067992 /* AuthWebUISignInOperation.swift in Sources */,
				B92E03AE2367CE7A006CEB8D /* DataStoreCategoryPlugin.swift in Sources */,
				FAD3936B2381F91100463F5E /* MutationEvent.swift in Sources */,
				B996FC4423FF2FA8006D0F68 /* Encodable+AnyEncodable.swift in Sources */,
				FAC0A29B22B3DEEE00B50912 /* HubPayload.swift in Sources */,
				B4D3853F236C97360014653D /* PredictionsError.swift in Sources */,
				B4FEA92324635CA40009B47B /* AuthCategory+DeviceBehavior.swift in Sources */,
				FAD2A1892374D5DC0005CD6B /* GraphQLResponse.swift in Sources */,
				B4F7F3E624621E4F00544B04 /* AuthAttributeResendConfirmationCodeOperation.swift in Sources */,
				B92E03B22367CE7A006CEB8D /* DataStoreCategoryConfiguration.swift in Sources */,
				B9B64A9F23FCBF7E00730B68 /* ModelValueConverter.swift in Sources */,
				B92E03B82367CE7A006CEB8D /* ModelSchema+Definition.swift in Sources */,
				21558E40237CB8640032A5BB /* GraphQLError.swift in Sources */,
				216E461A249189050035E3CE /* Embedded.swift in Sources */,
				950A26DD23D15D7E00D92B19 /* PredictionsSpeechToTextOperation.swift in Sources */,
				B4D3853C236C97360014653D /* PredictionsTranslateTextRequest.swift in Sources */,
				B452F1D32450EEAE0069F7FA /* AuthResendSignUpCodeOperation.swift in Sources */,
				FAC2352B227A053D00424678 /* AnalyticsEvent.swift in Sources */,
				974FF19124B904A40050D01B /* EnvironmentInfoItem.swift in Sources */,
				B4FEA92124635BFB0009B47B /* AuthCategoryDeviceBehavior.swift in Sources */,
				FAA98B02239214A30039EE71 /* DataStoreConflict.swift in Sources */,
				B450741124115C140098F02D /* AuthSignInOperation.swift in Sources */,
				FA093386238480EB00C2FD5F /* OSLogWrapper.swift in Sources */,
				FAC23544227A055200424678 /* ConfigurationError.swift in Sources */,
				B91A879C23D125A50049A12F /* DateTime.swift in Sources */,
				95DAAB44237E639E0028544F /* ConvertResult.swift in Sources */,
				FAC428A4235F802A0000F221 /* AmplifyAPICategory+InterceptorBehavior.swift in Sources */,
				219A88ED23F3309800BBC5F2 /* Tree.swift in Sources */,
				95DAAB47237E639E0028544F /* IdentifyLabelsResult.swift in Sources */,
				FAC23547227A055200424678 /* Plugin.swift in Sources */,
				B4A19DAB24101EEB00DE2E55 /* AuthCategoryBehavior.swift in Sources */,
				B9FAA180238FBB5D009414B4 /* Model+Array.swift in Sources */,
				97CB860024AA451B000C65FB /* DevMenuRow.swift in Sources */,
				FA9FB780232AA11A00C04D32 /* HubChannelDispatcher.swift in Sources */,
				FA315298233D644F00DE78E7 /* StorageDownloadDataRequest.swift in Sources */,
				FA4E730A232828EA003B8EEB /* Amplify+Reset.swift in Sources */,
				B4FA336624105DCD00E1C659 /* AuthCategory+ClientBehavior.swift in Sources */,
				FAA7A5A624C0CC8F00CA863F /* AmplifyOperation+Combine.swift in Sources */,
				FA6BC87B235F5D240001A882 /* APICategoryGraphQLBehavior.swift in Sources */,
				FA6BC86B235F57920001A882 /* APIError.swift in Sources */,
				974FF1A724BE5F630050D01B /* DevMenuStringConstants.swift in Sources */,
				B996FC4D24059918006D0F68 /* Model+Enum.swift in Sources */,
				B4251A072425047D007F59EF /* AuthChangePasswordRequest.swift in Sources */,
				FA00F69224DA4087003E8A71 /* PredictionsCategoryBehavior+Combine.swift in Sources */,
				FAC23542227A055200424678 /* Foundation+Utils.swift in Sources */,
				B4A19DAD24101F7100DE2E55 /* AuthSignUpOperation.swift in Sources */,
				B46884182460A92900221268 /* AuthFetchDevicesRequest.swift in Sources */,
				FAA2E8D023A02AAD00E420EA /* StorageCategory+Resettable.swift in Sources */,
				6B767FB723AC092800C683ED /* AmplifyAPICategory+ReachabilityBehavior.swift in Sources */,
				FAD393712381FD3C00463F5E /* DataStoreCategory+Subscribe.swift in Sources */,
				FAA64FC32397294600B9C3C6 /* ModelSchema+Attributes.swift in Sources */,
				FAC0A2AF22B4400100B50912 /* LoggingCategory+ClientBehavior.swift in Sources */,
				95DAAB28237E63370028544F /* Celebrity.swift in Sources */,
				FA0933812384749A00C2FD5F /* LoggingCategory+Logger.swift in Sources */,
				97DC3D5024C1FCEE00D79E24 /* LogEntryRow.swift in Sources */,
				B4926F6E24250219007B769C /* AuthResetPasswordOperation.swift in Sources */,
				FA6BC87F235F5DAE0001A882 /* APICategoryInterceptorBehavior.swift in Sources */,
				FA15EB8924DB19E100370C05 /* AmplifyOperation+PredictionsPublishers.swift in Sources */,
				B9FAA175238EFC5A009414B4 /* String+Extensions.swift in Sources */,
				B4B5CC992457B7FA0019C783 /* AuthFetchUserAttributeOperation.swift in Sources */,
				95DAAB25237E63370028544F /* Entity.swift in Sources */,
				B4C499042415E0F300067992 /* AuthWebUISignInRequest.swift in Sources */,
				FA09337C23844E9F00C2FD5F /* GraphQLOperationRequest.swift in Sources */,
				FAC23545227A055200424678 /* AmplifyConfiguration.swift in Sources */,
				FA00F68C24DA3A8F003E8A71 /* AuthCategoryUserBehavior+Combine.swift in Sources */,
				95DAAB84237F13940028544F /* VoiceType.swift in Sources */,
				FAA2E8C223A00D5800E420EA /* APICategory+Resettable.swift in Sources */,
				B4FA336324105D1800E1C659 /* AuthCategoryPlugin.swift in Sources */,
				B4B1E0E524733687007F3261 /* AuthEventName.swift in Sources */,
				6B33896823AAACC900561E5B /* ReachabilityUpdate.swift in Sources */,
				FAA2E8CC23A02A5400E420EA /* HubCategory+Resettable.swift in Sources */,
				2142099823721F4400FA140C /* RESTOperationRequest.swift in Sources */,
				6BB7441023A9954900B0EB6C /* DispatchSource+MakeOneOff.swift in Sources */,
				21FFF994230C96CB005878EA /* StorageUploadDataOperation.swift in Sources */,
				95DAAB30237E63370028544F /* IdentifyAction.swift in Sources */,
				974FF18524B54DFF0050D01B /* InfoRow.swift in Sources */,
				21D79FE32377F4120057D00D /* SubscriptionConnectionState.swift in Sources */,
				B43DC73A2410526C00D40275 /* AuthError.swift in Sources */,
				95DAAB45237E639E0028544F /* IdentifyResult.swift in Sources */,
				95DAAB21237E63370028544F /* LanguageDetectionResult.swift in Sources */,
				FAC2351E227A053D00424678 /* APICategory.swift in Sources */,
				B9B50DC223D9179F0086F1E1 /* TemporalFormat+DateTime.swift in Sources */,
				B4944D21251C06EA00BF0BFE /* JSONValueHolder.swift in Sources */,
				FAC2351B227A053D00424678 /* APICategoryBehavior.swift in Sources */,
				B473B540245DE93100C45C72 /* AuthConfirmSignInRequest.swift in Sources */,
				B46884102460A85200221268 /* AuthDevice.swift in Sources */,
				974FF19724B910F70050D01B /* AmplifyVersionable.swift in Sources */,
				FA5D4CF3238AFD7B00D2F54A /* ModelRegistry+Syncable.swift in Sources */,
				FAAFAF37239051E6002CF932 /* AtomicDictionary.swift in Sources */,
				95DAAB2F237E63370028544F /* LanguageType.swift in Sources */,
				B4D3852E236C97360014653D /* PredictionsIdentifyOperation.swift in Sources */,
				FA09B9412321BB78000E064D /* JSONValue.swift in Sources */,
				B9A6A4E024452E0D00AC2792 /* AccessLevel.swift in Sources */,
				95DAAB2E237E63370028544F /* AgeRange.swift in Sources */,
				B4F7F3E824621E6200544B04 /* AuthAttributeResendConfirmationCodeRequest.swift in Sources */,
				B4D3853A236C97360014653D /* PredictionsInterpretRequest.swift in Sources */,
				2144226C234BDD9B009357F7 /* StorageUploadFileRequest.swift in Sources */,
				FAA2E8CA23A02A2600E420EA /* DataStoreCategory+Resettable.swift in Sources */,
				B9B50DC423D917BB0086F1E1 /* TemporalFormat+Date.swift in Sources */,
				FA3152A0233D645B00DE78E7 /* StorageRemoveRequest.swift in Sources */,
				21687A3E236371C4004A056E /* AnalyticsCategory+HubPayloadEventName.swift in Sources */,
				974FF19B24BD05AA0050D01B /* EnvironmentInfoItemType.swift in Sources */,
				FAC428A0235F7F980000F221 /* AmplifyAPICategory+RESTBehavior.swift in Sources */,
				B43DC738241051A200D40275 /* AuthSignUpRequest.swift in Sources */,
				FA00F68A24DA3A43003E8A71 /* AuthCategoryDeviceBehavior+Combine.swift in Sources */,
				95DAAB46237E639E0028544F /* IdentifyTextResult.swift in Sources */,
				FAA2E8C823A029C800E420EA /* LoggingCategory+Resettable.swift in Sources */,
				B4ADE8F4241063820007E86C /* AuthCategory.swift in Sources */,
				B9FAA10B23878122009414B4 /* ModelField+Association.swift in Sources */,
				FAEF832124CF277F0068912D /* DataStoreCategory+Behavior+Combine.swift in Sources */,
				95DAAB22237E63370028544F /* SpeechType.swift in Sources */,
				95DAAB8C237F13D10028544F /* PredictionsTextToSpeechRequest.swift in Sources */,
				B493E69124524D3200D9E521 /* DeliveryDestination.swift in Sources */,
				974FF18B24B6BA130050D01B /* DeviceInfoItemType.swift in Sources */,
				97CB860224AA451B000C65FB /* DevMenuItem.swift in Sources */,
				95DAAB24237E63370028544F /* IdentifiedText.swift in Sources */,
				B4B5CCA92458A33F0019C783 /* AuthUpdateAttributeStep.swift in Sources */,
				FAC23548227A055200424678 /* Category.swift in Sources */,
				FACA35ED2326BB54000E74F6 /* AmplifyConfigurationInitialization.swift in Sources */,
				FAA9FC3B23620CE50012638A /* URLRequestInterceptor.swift in Sources */,
				95DAAB1E237E63370028544F /* TextFormatType.swift in Sources */,
				95DAAB2B237E63370028544F /* Table.swift in Sources */,
				FA09B9382321A359000E064D /* LoggingCategory+CategoryConfigurable.swift in Sources */,
				FAA2E8C623A0294300E420EA /* AnalyticsCategory+Resettable.swift in Sources */,
				FAC23525227A053D00424678 /* LogLevel.swift in Sources */,
				B46884142460A8E000221268 /* AuthForgetDeviceOperation.swift in Sources */,
				FA56F72322B14B420039754A /* Cancellable.swift in Sources */,
				95DAAB4B237E639E0028544F /* TranslateTextResult.swift in Sources */,
				B9485E9923F40877009C4F93 /* Date+Operation.swift in Sources */,
				FA6BC872235F5BD60001A882 /* GraphQLOperation.swift in Sources */,
				974FF1A524BE18460050D01B /* PluginInfoHelper.swift in Sources */,
				FAF1B88423392F7C007F1435 /* ConcurrentDispatcher.swift in Sources */,
				974FF1A324BE16F90050D01B /* EnvironmentInfoHelper.swift in Sources */,
				974FF12D24B0434B0050D01B /* DevMenuPresentationContextProvider.swift in Sources */,
				21687A41236371E1004A056E /* AnalyticsError.swift in Sources */,
				FAC23528227A053D00424678 /* AnalyticsCategory+ClientBehavior.swift in Sources */,
				B43CD8562411472300BF5A60 /* AuthSignUpResult.swift in Sources */,
				FACD26512386E9410068FBE6 /* JSONValue+KeyPath.swift in Sources */,
				FA176ED923858A3800C5C5F9 /* Amplify+HubPayloadEventName.swift in Sources */,
				974FF18124B549470050D01B /* DetailViewFactory.swift in Sources */,
				FAC2353D227A055200424678 /* CategoryConfiguration.swift in Sources */,
				95DAAB23237E63370028544F /* BoundedKeyValue.swift in Sources */,
				B4D38535236C97360014653D /* PredictionsCategory.swift in Sources */,
				FAC23595227A4B9800424678 /* HubCategoryPlugin.swift in Sources */,
				B4B5CC8B2457B32D0019C783 /* AuthConfirmUserAttributeRequest.swift in Sources */,
				FA09337E2384677A00C2FD5F /* AWSUnifiedLoggingPlugin.swift in Sources */,
				FAF1B88623392F96007F1435 /* SerialDispatcher.swift in Sources */,
				B93D0FDF2473BBF500796879 /* Temporal+Codable.swift in Sources */,
				FAAFAF2D23904ADF002CF932 /* AtomicValue+Numeric.swift in Sources */,
				FA09B94B2322CBEB000E064D /* LoggingCategoryConfiguration.swift in Sources */,
				B49A02FB2410BEDF00B42A25 /* AuthCategory+Resettable.swift in Sources */,
				2129BE512395A66F006363A1 /* AmplifyModelRegistration.swift in Sources */,
				210922572359693900CEC295 /* BasicAnalyticsEvent.swift in Sources */,
				FAC2353F227A055200424678 /* PluginError.swift in Sources */,
				974FF18724B54E590050D01B /* DeviceInfoItem.swift in Sources */,
				97CB860624ABA023000C65FB /* LongPressGestureRecognizer.swift in Sources */,
				FA5704C7245F368200392C19 /* ProgressListener.swift in Sources */,
				FA76A2D32342B47100B91ADB /* HubPayloadEventName.swift in Sources */,
				FA5704C9245F3C6900392C19 /* AmplifyInProcessReportingOperation.swift in Sources */,
				FA09B9332321A305000E064D /* HubCategory+CategoryConfigurable.swift in Sources */,
				B4B5CC9A2457B7FA0019C783 /* AuthUpdateUserAttributeOperation.swift in Sources */,
				B92E03B02367CE7A006CEB8D /* DataStoreCallback.swift in Sources */,
				B92E03BA2367CE7A006CEB8D /* Model+Codable.swift in Sources */,
				210B3E34245CB73400F43848 /* AuthRule.swift in Sources */,
				974FF13324B043E60050D01B /* DevMenuBehavior.swift in Sources */,
				FA8EE781238628490097E4F1 /* Persistable.swift in Sources */,
				B9485E9723F40848009C4F93 /* Time+Operation.swift in Sources */,
				FA5BF25F2385A0500070C843 /* Category+Logging.swift in Sources */,
				FA249EE724C5FA4A009B3CE8 /* AmplifyInProcessReportingOperation+Combine.swift in Sources */,
				FACBA78D23949588006349C8 /* Model+DateFormatting.swift in Sources */,
				FADB3A6823612940006D6FE9 /* BasicClosure.swift in Sources */,
				FAAFAF3D2390D4A6002CF932 /* AmplifyErrorMessages.swift in Sources */,
				B92E03B32367CE7A006CEB8D /* DataStoreCategory.swift in Sources */,
				977007E324C1585100848468 /* LogEntryItem.swift in Sources */,
				FA9FB77D232AA0D800C04D32 /* FilteredListener.swift in Sources */,
				97DC3D5224C1FE4100D79E24 /* LogViewer.swift in Sources */,
				B4B5CCA52458A1940019C783 /* AuthUpdateUserAttributesOperation.swift in Sources */,
				B463D6CF24633E45008C0F85 /* AuthCategory+UserBehavior.swift in Sources */,
				B9AE8FDB23D8C643002742F9 /* TemporalFormat+Time.swift in Sources */,
				FAC2352D227A053D00424678 /* AnalyticsCategoryPlugin.swift in Sources */,
				2142099723721F4400FA140C /* RESTOperationType.swift in Sources */,
				B4B5CC812457B0690019C783 /* AuthFetchUserAttributesRequest.swift in Sources */,
				B493E69324524E8C00D9E521 /* AuthUserAttribute.swift in Sources */,
				B450741524115C340098F02D /* AuthSignInResult.swift in Sources */,
				B468841A2460A98E00221268 /* AuthForgetDeviceRequest.swift in Sources */,
				217855C3237F84D700A30D19 /* RESTRequest.swift in Sources */,
				975751AD24CA35F000FA0A6E /* IssueInfoHelper.swift in Sources */,
				95DAAB34237E63370028544F /* Emotion.swift in Sources */,
				974FF19324B909570050D01B /* DevEnvironmentInfo.swift in Sources */,
				95DAAB20237E63370028544F /* SyntaxToken.swift in Sources */,
				FA4E731623294B6E003B8EEB /* AWSHubPlugin.swift in Sources */,
				FAC23543227A055200424678 /* Category+Configuration.swift in Sources */,
				FA09B9452322C9E8000E064D /* AnalyticsCategoryConfiguration.swift in Sources */,
				FA09B9472322CBA7000E064D /* APICategoryConfiguration.swift in Sources */,
				21FFF995230C96CB005878EA /* StorageListOperation.swift in Sources */,
				95DAAB33237E63370028544F /* KeyPhrase.swift in Sources */,
				21409C552384C55D000A53C9 /* LabelType.swift in Sources */,
				FA315295233D634900DE78E7 /* StorageDownloadFileRequest.swift in Sources */,
				95DAAB26237E63370028544F /* Sentiment.swift in Sources */,
				FA56F72722B14BF70039754A /* AmplifyOperation.swift in Sources */,
				FAC428A6235F83770000F221 /* RESTOperation.swift in Sources */,
				FACBAD512386101F00E29E56 /* MutationEvent+MutationType.swift in Sources */,
				FA6BC86D235F5AE30001A882 /* APICategory+HubPayloadEventName.swift in Sources */,
				FAC23591227A4AF000424678 /* HubCategoryBehavior.swift in Sources */,
				FA249EE924C5FE39009B3CE8 /* AmplifyAPICategory+RESTBehavior+Combine.swift in Sources */,
				210DBC122332B3C0009B9E51 /* StorageDownloadFileOperation.swift in Sources */,
				21FFF98E230C81E6005878EA /* StorageAccessLevel.swift in Sources */,
				95DAAB4A237E639E0028544F /* InterpretResult.swift in Sources */,
				B4FA76082416E87E006F59CE /* AuthFetchSessionOperation.swift in Sources */,
				B49A02F92410BEBE00B42A25 /* AuthCategory+CategoryConfigurable.swift in Sources */,
				B92E03B12367CE7A006CEB8D /* DataStoreError.swift in Sources */,
				95DAAB48237E639E0028544F /* IdentifyCelebritiesResult.swift in Sources */,
				210922522359634C00CEC295 /* AnalyticsPropertyValue.swift in Sources */,
				210DBC472332F0C5009B9E51 /* StorageError.swift in Sources */,
				FA00F68E24DA3DFF003E8A71 /* HubCategoryBehavior+Combine.swift in Sources */,
				B468841C2460A9CC00221268 /* AuthRememberDeviceRequest.swift in Sources */,
				95DAAB2C237E63370028544F /* IdentifiedLine.swift in Sources */,
				FA9FB77B2329D4FB00C04D32 /* UnsubscribeToken.swift in Sources */,
				21409C5C2384C57D000A53C9 /* GraphQLSubscriptionType.swift in Sources */,
				B4FA336824105E8100E1C659 /* AuthCategory+HubPayloadEventName.swift in Sources */,
				950A26E123D15DCC00D92B19 /* PredictionsSpeechToTextRequest.swift in Sources */,
				B4D38531236C97360014653D /* PredictionsCategoryBehavior.swift in Sources */,
				FAAFAF2B23904AAF002CF932 /* AtomicValue.swift in Sources */,
				B4B5CCA12458A0490019C783 /* AuthUpdateAttributeResult.swift in Sources */,
				95DAAB89237F13B70028544F /* IdentifyEntityMatchesResult.swift in Sources */,
				FAC428A2235F80000000F221 /* AmplifyAPICategory+GraphQLBehavior.swift in Sources */,
				95DAAB37237E63370028544F /* Attribute.swift in Sources */,
				6B50C91C253E2B57007B16DD /* APICategoryAuthProviderFactoryBehavior.swift in Sources */,
				95DAAB2D237E63370028544F /* EmotionType.swift in Sources */,
				B4BD6B392370932300A1F0A7 /* PredictionsIdentifyRequest.swift in Sources */,
				21409C5B2384C57D000A53C9 /* GraphQLQueryType.swift in Sources */,
				B91A87A223D641570049A12F /* Temporal+Comparable.swift in Sources */,
				95DAAB29237E63370028544F /* EntityDetectionResult.swift in Sources */,
				FA31529E233D645800DE78E7 /* StorageUploadDataRequest.swift in Sources */,
				B4D38538236C97360014653D /* PredictionsCategoryConfiguration.swift in Sources */,
				FAE4145F23999BC900CE94C2 /* Result+Void.swift in Sources */,
				95DAAB27237E63370028544F /* GenderType.swift in Sources */,
				FA15EB8B24DB1C7C00370C05 /* AmplifyOperation+AuthPublishers.swift in Sources */,
				B493E6A22453A29C00D9E521 /* AuthSignInStep.swift in Sources */,
				2109225A23596BCD00CEC295 /* AnalyticsCategoryBehavior.swift in Sources */,
				FA09B92F2321A2DE000E064D /* APICategory+CategoryConfigurable.swift in Sources */,
				B4D3853E236C97360014653D /* PredictionsCategory+HubPayloadEventName.swift in Sources */,
				FA9FB7792329D4D400C04D32 /* HubFilter.swift in Sources */,
				B92E03AD2367CE7A006CEB8D /* DataStoreCategory+Behavior.swift in Sources */,
				FAC2354B227A055A00424678 /* Amplify.swift in Sources */,
				FA09B92D2321A27F000E064D /* CategoryConfigurable.swift in Sources */,
				B92E03B72367CE7A006CEB8D /* ModelRegistry.swift in Sources */,
				95DAAB83237F13940028544F /* EntityMatch.swift in Sources */,
				975751AB24CA27AD00FA0A6E /* IssueInfo.swift in Sources */,
				FA09B93B2321A36F000E064D /* StorageCategory+CategoryConfigurable.swift in Sources */,
				95DAAB4C237E639E0028544F /* IdentifyEntitiesResult.swift in Sources */,
				975751A724CA0DCB00FA0A6E /* IssueReporter.swift in Sources */,
				B473B53E245DE8E100C45C72 /* AuthConfirmSignInOperation.swift in Sources */,
				974FF13124B043B90050D01B /* TriggerRecognizer.swift in Sources */,
				B43CD858241147F900BF5A60 /* AuthUser.swift in Sources */,
				97CB85FD24AA451B000C65FB /* PersistentLoggingPlugin.swift in Sources */,
				B43CD8542411469D00BF5A60 /* AuthConfirmSignUpRequest.swift in Sources */,
				B4D38539236C97360014653D /* PredictionsCategory+ClientBehavior.swift in Sources */,
				FAA2E8BE23A00BD600E420EA /* AmplifyAPICategory.swift in Sources */,
				210DBC142332B3C6009B9E51 /* StorageGetURLOperation.swift in Sources */,
				95DAAB2A237E63370028544F /* Pose.swift in Sources */,
				FA09B94D2322CC05000E064D /* StorageCategoryConfiguration.swift in Sources */,
				950A26DF23D15D9800D92B19 /* SpeechToTextResult.swift in Sources */,
				B92E03AF2367CE7A006CEB8D /* DataStoreCategoryBehavior.swift in Sources */,
				FA31529C233D645400DE78E7 /* StorageListRequest.swift in Sources */,
				95DAAB1D237E63370028544F /* IdentifiedWord.swift in Sources */,
				B92E03B62367CE7A006CEB8D /* ModelSchema.swift in Sources */,
				FAB3CA15238D9BE400F59BD0 /* DefaultLogger.swift in Sources */,
				B473B548245E097600C45C72 /* AuthSignOutOperation.swift in Sources */,
				FA8F4D242395B1B600861D91 /* MutationEvent+Model.swift in Sources */,
				95DAAB38237E63370028544F /* Landmark.swift in Sources */,
				97CB860424AB936E000C65FB /* Amplify+DevMenu.swift in Sources */,
				21FFF988230B7B2C005878EA /* AsychronousOperation.swift in Sources */,
				95DAAB49237E639E0028544F /* IdentifyDocumentTextResult.swift in Sources */,
				B46884122460A8D600221268 /* AuthFetchDevicesOperation.swift in Sources */,
				FA0173352375F8A5005DDDFC /* LoggingError.swift in Sources */,
				B4D38540236C97360014653D /* PredictionsCategoryPlugin.swift in Sources */,
				FA05B83424CE265E0026180B /* StorageCategory+ClientBehavior+Combine.swift in Sources */,
				B4B5CCA32458A1300019C783 /* AuthUpdateUserAttributesRequest.swift in Sources */,
				97CB85FF24AA451B000C65FB /* DevMenuList.swift in Sources */,
				FAC2352A227A053D00424678 /* AnalyticsCategory.swift in Sources */,
				FAC2351A227A053D00424678 /* StorageCategory.swift in Sources */,
				974FF19F24BE13100050D01B /* PluginInfoItem.swift in Sources */,
				21558E3E237BB4BF0032A5BB /* GraphQLRequest.swift in Sources */,
				FA6BC87D235F5D490001A882 /* APICategoryRESTBehavior.swift in Sources */,
				B4B5CC982457B7FA0019C783 /* AuthConfirmUserAttributeOperation.swift in Sources */,
				B4507419241166580098F02D /* AuthSession.swift in Sources */,
				B99EF4B723DB072000D821BC /* Temporal+Hashable.swift in Sources */,
				B92E03B92367CE7A006CEB8D /* Model+Schema.swift in Sources */,
				FA58456724D9D6960028D65A /* AmplifyOperation+APIPublishers.swift in Sources */,
				950A26DB23D15D7E00D92B19 /* PredictionsTranslateTextOperation.swift in Sources */,
				B46884162460A8ED00221268 /* AuthRememberDeviceOperation.swift in Sources */,
				974FF19D24BE0B4B0050D01B /* InfoItemProvider.swift in Sources */,
				B4D38530236C97360014653D /* PredictionsInterpretOperation.swift in Sources */,
				FAD3936D2381FA1700463F5E /* MutationEvent+Schema.swift in Sources */,
				FAC23541227A055200424678 /* CategoryType.swift in Sources */,
				210922502359634C00CEC295 /* AnalyticsProfile.swift in Sources */,
				FAAF6B4F24742852007DB95F /* AuthResetPasswordRequest.swift in Sources */,
				FA76A2D12342B1A600B91ADB /* StorageCategory+HubPayloadEventName.swift in Sources */,
				97CB860124AA451B000C65FB /* PersistentLogWrapper.swift in Sources */,
				FAC23546227A055200424678 /* AmplifyError.swift in Sources */,
				B493E6A42453A32C00D9E521 /* AuthSocialWebUISignInOperation.swift in Sources */,
				FA09B9492322CBD5000E064D /* HubCategoryConfiguration.swift in Sources */,
				974FF1A124BE14E00050D01B /* DeviceInfoHelper.swift in Sources */,
				B9FAA1252388BE48009414B4 /* List+Model.swift in Sources */,
				6B50C917253E2AD9007B16DD /* AmplifyAPICategory+AuthProviderFactoryBehavior.swift in Sources */,
				FA5704CB245F58C600392C19 /* AmplifyOperation+Hub.swift in Sources */,
				FAC0A2B222B4402000B50912 /* StorageCategory+ClientBehavior.swift in Sources */,
				B9FAA1272388BE91009414B4 /* List+LazyLoad.swift in Sources */,
				B4FA76072416E82B006F59CE /* AuthFetchSessionRequest.swift in Sources */,
				B4340A24238325B900101BBA /* DefaultNetworkPolicy.swift in Sources */,
				97DC3D5424C200A600D79E24 /* LogEntryHelper.swift in Sources */,
				B4D38537236C97360014653D /* PredictionsCategory+CategoryConfigurable.swift in Sources */,
				FA00F68824DA37EE003E8A71 /* AuthCategoryBehavior+Combine.swift in Sources */,
				B9AE8FD923D8C609002742F9 /* TemporalFormat.swift in Sources */,
				FA4E730C23282917003B8EEB /* Amplify+Resolve.swift in Sources */,
				FA8EE779238627040097E4F1 /* Model+ModelName.swift in Sources */,
				FAB9D811233BF5F600928AA9 /* AmplifyOperationContext.swift in Sources */,
				FA8EE77D238627350097E4F1 /* Model+Subscript.swift in Sources */,
				21D79FDA237617C60057D00D /* SubscriptionEvent.swift in Sources */,
				B473B54A245E09B600C45C72 /* AuthSignOutRequest.swift in Sources */,
				B92E03B52367CE7A006CEB8D /* Model.swift in Sources */,
				95DAAB31237E63370028544F /* PartOfSpeech.swift in Sources */,
				B9FAA13A238BBADE009414B4 /* List+Combine.swift in Sources */,
				B91A87A023D18A320049A12F /* Temporal.swift in Sources */,
				97CB85FE24AA451B000C65FB /* AmplifyDevMenu.swift in Sources */,
				FA56F72522B14B6A0039754A /* Resumable.swift in Sources */,
				B4C498FA2415D24B00067992 /* AuthProvider.swift in Sources */,
				FAA2E8C023A00C6500E420EA /* AmplifyAPICategory+APICategory.swift in Sources */,
				21FFF997230C96CB005878EA /* StorageRemoveOperation.swift in Sources */,
				FAC2351C227A053D00424678 /* APICategoryPlugin.swift in Sources */,
				FA176ED52385012000C5C5F9 /* DataStoreCategory+HubPayloadEventName.swift in Sources */,
				210DBC162332B3CB009B9E51 /* StorageDownloadDataOperation.swift in Sources */,
				B9A329CC243559BF00C5B80C /* TimeInterval+Helper.swift in Sources */,
				950A26DC23D15D7E00D92B19 /* PredictionsTextToSpeechOperation.swift in Sources */,
				FAC235A3227A5ED000424678 /* HubChannel.swift in Sources */,
				FAA2E8CE23A02A8100E420EA /* PredictionsCategory+Resettable.swift in Sources */,
				FAC23516227A053D00424678 /* StorageCategoryBehavior.swift in Sources */,
				FA4E730E232829F1003B8EEB /* Resettable.swift in Sources */,
				FAC23518227A053D00424678 /* StorageCategoryPlugin.swift in Sources */,
				B42B3D3B246AE178007211E0 /* AuthInvalidateCredentialBehavior.swift in Sources */,
				FA31529A233D645200DE78E7 /* StorageGetURLRequest.swift in Sources */,
				95DAAB32237E63370028544F /* EntityType.swift in Sources */,
				FA0173372375FAA5005DDDFC /* HubError.swift in Sources */,
				2142099623721F4400FA140C /* GraphQLOperationType.swift in Sources */,
				B450740D2411553D0098F02D /* AuthConfirmSignUpOperation.swift in Sources */,
				B43CD8522411463000BF5A60 /* AuthCodeDeliveryDetails.swift in Sources */,
				6B767FB923AC0A0D00C683ED /* APICategoryReachabilityBehavior.swift in Sources */,
				95DAAB36237E63370028544F /* Selection.swift in Sources */,
				B4251A0B242504FA007F59EF /* AuthChangePasswordOperation.swift in Sources */,
				FAC0A2AD22B43FE700B50912 /* HubCategory+ClientBehavior.swift in Sources */,
				B4251A0124250369007F59EF /* AuthConfirmResetPasswordRequest.swift in Sources */,
				FAAFAF2F23904B14002CF932 /* AtomicValue+Bool.swift in Sources */,
				B9B50DC823DA15890086F1E1 /* DataStoreError+Temporal.swift in Sources */,
				FA249EEB24C5FE66009B3CE8 /* AmplifyAPICategory+GraphQLBehavior+Combine.swift in Sources */,
				FACD26502386E9410068FBE6 /* JSONValue+Subscript.swift in Sources */,
				B450741324115C260098F02D /* AuthSignInRequest.swift in Sources */,
				974FF12F24B043780050D01B /* TriggerDelegate.swift in Sources */,
				B4FA336A24105EB700E1C659 /* AuthCategoryConfiguration.swift in Sources */,
				FAC23523227A053D00424678 /* LoggingCategoryPlugin.swift in Sources */,
				D8DD7A1D24A1CCCD001C49FD /* QuerySortInput.swift in Sources */,
				B9FB05F82383740D00DE1FD4 /* DataStoreStatement.swift in Sources */,
				FAC23527227A053D00424678 /* LoggingCategoryClientBehavior.swift in Sources */,
				FA09B92B2321A10E000E064D /* AnalyticsCategory+CategoryConfigurable.swift in Sources */,
				6B50C91A253E2B16007B16DD /* APIAuthProviderFactory.swift in Sources */,
				2144226E234BDE23009357F7 /* StorageUploadFileOperation.swift in Sources */,
				21FFF9A2230C9731005878EA /* StorageListResult.swift in Sources */,
				B92E03B42367CE7A006CEB8D /* DataStoreCategory+Configurable.swift in Sources */,
				B463D6CD24633DA2008C0F85 /* AuthCategoryUserBehavior.swift in Sources */,
				FAC23522227A053D00424678 /* LoggingCategory.swift in Sources */,
				FAC2358F227A4A6E00424678 /* HubCategory.swift in Sources */,
				B4B5CC872457B2470019C783 /* AuthUpdateUserAttributeRequest.swift in Sources */,
				B98E9D0E2372236300934B51 /* ModelKey.swift in Sources */,
				B91A879E23D12B730049A12F /* Time.swift in Sources */,
				B9FAA13C238BBE67009414B4 /* DataStoreCallback+Combine.swift in Sources */,
				95DAAB8A237F13B70028544F /* TextToSpeechResult.swift in Sources */,
				B4251A05242503F6007F59EF /* AuthConfirmResetPasswordOperation.swift in Sources */,
				B98E9D122372236300934B51 /* QueryField.swift in Sources */,
				B9AF547A23F324DB0059E6C4 /* TemporalOperation.swift in Sources */,
				B98E9D0F2372236300934B51 /* QueryOperator.swift in Sources */,
				FAA64FC52397344D00B9C3C6 /* AtomicValue+RangeReplaceableCollection.swift in Sources */,
				B9B50DC623D918020086F1E1 /* Date.swift in Sources */,
				B98E9D132372236300934B51 /* QueryOperator+Equatable.swift in Sources */,
				21409C5A2384C57D000A53C9 /* GraphQLMutationType.swift in Sources */,
				FA58456524D9CBD30028D65A /* Operation+StoragePublishers.swift in Sources */,
				B493E69E245394E200D9E521 /* AuthSignUpStep.swift in Sources */,
				974FF18924B6B66C0050D01B /* DevMenuItemType.swift in Sources */,
				95DAAB35237E63370028544F /* Polygon.swift in Sources */,
				B452F1D52450EEEB0069F7FA /* AuthResendSignUpCodeRequest.swift in Sources */,
				B4926F6C242501A9007B769C /* AuthResetPasswordResult.swift in Sources */,
				974FF18D24B8F4C80050D01B /* EnvironmentInfoDetailView.swift in Sources */,
				B98E9D102372236300934B51 /* QueryPredicate.swift in Sources */,
				B98E9D142372236300934B51 /* QueryPredicate+Equatable.swift in Sources */,
			);
			runOnlyForDeploymentPostprocessing = 0;
		};
		FAC234D72279F8DA00424678 /* Sources */ = {
			isa = PBXSourcesBuildPhase;
			buildActionMask = 2147483647;
			files = (
				FAC2356F227A056600424678 /* AnalyticsCategoryConfigurationTests.swift in Sources */,
				FAC23566227A056600424678 /* StorageCategoryConfigurationTests.swift in Sources */,
				B4BD6B3523708C1200A1F0A7 /* PredictionsCategoryConfigurationTests.swift in Sources */,
				FAA9FC3E236210840012638A /* APICategoryClientInterceptorTests.swift in Sources */,
				FAE414612399A6A500CE94C2 /* ModelRegistryTests.swift in Sources */,
				FACF520923298C1200646E10 /* AtomicDictionaryTests.swift in Sources */,
				FA4B38AB238482B100E20DAB /* DefaultLoggingPluginTests.swift in Sources */,
				FA6BC869235F52740001A882 /* APICategoryClientGraphQLTests.swift in Sources */,
				FACD264C2386E8F10068FBE6 /* JSONValue+SubscriptTests.swift in Sources */,
				976D4D5524DCA3F80083F5AC /* PersistentLoggingPluginTests.swift in Sources */,
				FACD264D2386E8F10068FBE6 /* JSONValue+KeyPathTests.swift in Sources */,
				FA9FB782232AA26500C04D32 /* DefaultHubPluginCustomChannelTests.swift in Sources */,
				FAC23567227A056600424678 /* APICategoryClientRESTTests.swift in Sources */,
				B4B34C55255B725F00033033 /* ModelFieldAssociationTests.swift in Sources */,
				219A88EF23F3358F00BBC5F2 /* TreeTests.swift in Sources */,
				FACA35EB2326B217000E74F6 /* AmplifyConfigurationInitializationTests.swift in Sources */,
				FAD3937A23820CDB00463F5E /* DataStoreCategoryClientAPITests.swift in Sources */,
				FAC23599227A598B00424678 /* DefaultHubPluginTests.swift in Sources */,
				FAC23575227A056B00424678 /* FoundationUtilsTests.swift in Sources */,
				FAAFAF27239045D1002CF932 /* AtomicValueTests.swift in Sources */,
				FAC23569227A056600424678 /* APICategoryConfigurationTests.swift in Sources */,
				FAC23588227A446C00424678 /* HubClientAPITests.swift in Sources */,
				FAC23564227A056600424678 /* StorageCategoryClientAPITests.swift in Sources */,
				FAAFAF3123904B75002CF932 /* AtomicValue+BoolTests.swift in Sources */,
				B9AF547E23F37DF20059E6C4 /* TemporalOperationTests.swift in Sources */,
				FAD3937D23820D0200463F5E /* DataStoreCategoryConfigurationTests.swift in Sources */,
				FA607FE2233D131B00DFEA24 /* AmplifyOperationHubTests.swift in Sources */,
				B4944D52251C141200BF0BFE /* JSONValueHolderTest.swift in Sources */,
				FAC2356A227A056600424678 /* LoggingCategoryConfigurationTests.swift in Sources */,
				B91A87A423D64B0F0049A12F /* TemporalTests.swift in Sources */,
				FA00F69024DA3F95003E8A71 /* HubCombineTests.swift in Sources */,
				FA5D76AF23947E9C00489864 /* Model+CodableTests.swift in Sources */,
				D84CF107255C5CA8007B96A9 /* CodingKeysTests.swift in Sources */,
				FA58456B24DA31370028D65A /* AmplifyInProcessReportingOperationChainedTests.swift in Sources */,
				FA1B964E24BF5FA70002B90A /* AmplifyOperationCombineTests.swift in Sources */,
				FAAFAF3323904BA4002CF932 /* AtomicValue+NumericTests.swift in Sources */,
				FA176EDD2385943000C5C5F9 /* NotificationListeningAnalyticsPlugin.swift in Sources */,
				FA47B8362350C2D60031A0E3 /* AutoUnsubscribeOperationTests.swift in Sources */,
				976D4D5124DC8A370083F5AC /* GestureRecognizerTests.swift in Sources */,
				B4F3E9F824314E2B00F23296 /* AuthCategoryConfigurationTests.swift in Sources */,
				FAC2356E227A056600424678 /* AnalyticsCategoryClientAPITests.swift in Sources */,
				B4BD6B3323708C0000A1F0A7 /* PredictionsCategoryClientAPITests.swift in Sources */,
				FA47B8382350C58B0031A0E3 /* AutoUnsubscribeHubListenToOperationTests.swift in Sources */,
				FAC23574227A056B00424678 /* ConfigurationTests.swift in Sources */,
				B9DCA263240F217C00075E22 /* AnyEncodableTests.swift in Sources */,
				975751B224D2129E00FA0A6E /* DevMenuExtensionTests.swift in Sources */,
				FAA64FC72397347B00B9C3C6 /* AtomicValue+RangeReplaceableCollectionTests.swift in Sources */,
				FA09B9432321CB0C000E064D /* JSONValueTests.swift in Sources */,
				FAC235A1227A5D8C00424678 /* DefaultHubPluginConcurrencyTests.swift in Sources */,
				FAC2356C227A056600424678 /* LoggingCategoryClientAPITests.swift in Sources */,
				FAC23586227A443200424678 /* HubCategoryConfigurationTests.swift in Sources */,
				B99EF4B523DB020C00D821BC /* TemporalComparableTests.swift in Sources */,
				976D4D5324DC90610083F5AC /* PersistentLogWrapperTests.swift in Sources */,
				FA58456924DA29B00028D65A /* AmplifyInProcessReportingOperationCombineTests.swift in Sources */,
			);
			runOnlyForDeploymentPostprocessing = 0;
		};
		FACA35EE2327FB14000E74F6 /* Sources */ = {
			isa = PBXSourcesBuildPhase;
			buildActionMask = 2147483647;
			files = (
				FA9D6C1E238DEF0E00C7DD9F /* DefaultHubPluginPerformanceTestHelpers.swift in Sources */,
				FA87609324E45091004148C6 /* AmplifyConfigurationInitFromFileTests.swift in Sources */,
				FA9D6C1F238DEF1100C7DD9F /* SerialDispatcherPerformanceTests.swift in Sources */,
				FA9D6C1B238DEEEB00C7DD9F /* ConcurrentDispatcherPerformanceTests.swift in Sources */,
				FACA35F52327FB14000E74F6 /* AmplifyConfigurationTests.swift in Sources */,
			);
			runOnlyForDeploymentPostprocessing = 0;
		};
		FACA36002327FBD4000E74F6 /* Sources */ = {
			isa = PBXSourcesBuildPhase;
			buildActionMask = 2147483647;
			files = (
				214F49CD24898E8500DA616C /* Article.swift in Sources */,
				B9FAA116238799D3009414B4 /* Author.swift in Sources */,
				B9521833237E21BA00F53237 /* Comment+Schema.swift in Sources */,
				FA176ED7238503C200C5C5F9 /* HubListenerTestUtilities.swift in Sources */,
				216E45EE248E914F0035E3CE /* Todo.swift in Sources */,
				6BEE081D2533CCFA00133961 /* OGCScenarioBPost.swift in Sources */,
				B4F3543525361E0E0050FEE0 /* DynamicModel.swift in Sources */,
				21F40A3A23A294770074678E /* TestConfigHelper.swift in Sources */,
				B4BD6B3723708C6700A1F0A7 /* MockPredictionsCategoryPlugin.swift in Sources */,
				B4F3542C25361BC80050FEE0 /* DynamicEmbedded.swift in Sources */,
				FACA361C2327FC7D000E74F6 /* MockHubCategoryPlugin.swift in Sources */,
				FAD3937F23820DAE00463F5E /* MockDataStoreCategoryPlugin.swift in Sources */,
				6BEE08252533D30800133961 /* OGCScenarioBMGroupPost+Schema.swift in Sources */,
				FACA361A2327FC69000E74F6 /* MockStorageCategoryPlugin.swift in Sources */,
				B9521837237E21BA00F53237 /* Post.swift in Sources */,
				B9FAA11A23879AC8009414B4 /* BookAuthor.swift in Sources */,
				21F40A3E23A295390074678E /* AWSMobileClient+Message.swift in Sources */,
				FAA2E8BC239FFC7700E420EA /* MockModels.swift in Sources */,
				B9FAA11E23879B9F009414B4 /* Book+Schema.swift in Sources */,
				6B9F7C552526864800F1F71C /* ScenarioATest6Post+Schema.swift in Sources */,
				FACA361B2327FC74000E74F6 /* MockLoggingCategoryPlugin.swift in Sources */,
				FACF52042329633500646E10 /* TestExtensions.swift in Sources */,
				216E460824913D430035E3CE /* Color.swift in Sources */,
				B9FAA11823879A57009414B4 /* Author+Schema.swift in Sources */,
				B9521836237E21BA00F53237 /* Post+Schema.swift in Sources */,
				FA4A955F239ADEBD008E876E /* MockResponder.swift in Sources */,
				214F497A2486D8A200DA616C /* User.swift in Sources */,
				B9FAA11223878C96009414B4 /* UserAccount+Schema.swift in Sources */,
				FACA36152327FC39000E74F6 /* MessageReporter.swift in Sources */,
				FAF512AE23986791001ADF4E /* AmplifyModels.swift in Sources */,
				B9FAA11C23879B35009414B4 /* Book.swift in Sources */,
				975751B424D21DE000FA0A6E /* MockDevMenuContextProvider.swift in Sources */,
				214F49772486D8A200DA616C /* UserFollowers+Schema.swift in Sources */,
				B9FAA11423878CEA009414B4 /* UserProfile+Schema.swift in Sources */,
				214F49792486D8A200DA616C /* UserFollowing+Schema.swift in Sources */,
				FACA361D2327FC84000E74F6 /* MockAPICategoryPlugin.swift in Sources */,
				B9FAA11023878C5E009414B4 /* UserProfile.swift in Sources */,
				B9AA09F12473CA29000E6FBB /* PostStatus.swift in Sources */,
				6BEE081C2533CCFA00133961 /* OGCScenarioBPost+Schema.swift in Sources */,
				214F497B2486D8A200DA616C /* User+Schema.swift in Sources */,
				6B9F7C562526864800F1F71C /* ScenarioATest6Post.swift in Sources */,
				B9FAA12023879BD0009414B4 /* BookAuthor+Schema.swift in Sources */,
				21F40A4023A295470074678E /* TestCommonConstants.swift in Sources */,
				214F497C2486D8A200DA616C /* UserFollowers.swift in Sources */,
				B9521835237E21BA00F53237 /* Comment.swift in Sources */,
				21AD4257249BFFE00016FE95 /* DeprecatedTodo.swift in Sources */,
				216E45EF248E914F0035E3CE /* Todo+Schema.swift in Sources */,
				FACA361E2327FC8E000E74F6 /* MockAnalyticsCategoryPlugin.swift in Sources */,
				2129BE012394627B006363A1 /* PostCommentModelRegistration.swift in Sources */,
				B9FAA10E23878BF3009414B4 /* UserAccount.swift in Sources */,
				214F49782486D8A200DA616C /* UserFollowing.swift in Sources */,
				21F40A3C23A2952C0074678E /* AuthHelper.swift in Sources */,
				6BEE08242533D30800133961 /* OGCScenarioBMGroupPost.swift in Sources */,
				B4F3E9FA24314ECC00F23296 /* MockAuthCategoryPlugin.swift in Sources */,
				214F49CE24898E8500DA616C /* Article+Schema.swift in Sources */,
				216E460A249183230035E3CE /* Section.swift in Sources */,
				FA1846EE23998E44009B9D01 /* MockAPIResponders.swift in Sources */,
				216E45ED248E914F0035E3CE /* Category.swift in Sources */,
			);
			runOnlyForDeploymentPostprocessing = 0;
		};
/* End PBXSourcesBuildPhase section */

/* Begin PBXTargetDependency section */
		FA131AB52360FE070008381C /* PBXTargetDependency */ = {
			isa = PBXTargetDependency;
			target = FA131AA92360FE070008381C /* AWSPluginsCore */;
			targetProxy = FA131AB42360FE070008381C /* PBXContainerItemProxy */;
		};
		FA131AB72360FE070008381C /* PBXTargetDependency */ = {
			isa = PBXTargetDependency;
			target = 2125E2502319EC3000B3DEB5 /* AmplifyTestApp */;
			targetProxy = FA131AB62360FE070008381C /* PBXContainerItemProxy */;
		};
		FA131ACE2360FEBB0008381C /* PBXTargetDependency */ = {
			isa = PBXTargetDependency;
			target = FAC234D12279F8DA00424678 /* Amplify */;
			targetProxy = FA131ACD2360FEBB0008381C /* PBXContainerItemProxy */;
		};
		FAC234DE2279F8DA00424678 /* PBXTargetDependency */ = {
			isa = PBXTargetDependency;
			target = FAC234D12279F8DA00424678 /* Amplify */;
			targetProxy = FAC234DD2279F8DA00424678 /* PBXContainerItemProxy */;
		};
		FACA35F92327FB14000E74F6 /* PBXTargetDependency */ = {
			isa = PBXTargetDependency;
			target = FAC234D12279F8DA00424678 /* Amplify */;
			targetProxy = FACA35F82327FB14000E74F6 /* PBXContainerItemProxy */;
		};
		FACA35FE2327FB31000E74F6 /* PBXTargetDependency */ = {
			isa = PBXTargetDependency;
			target = 2125E2502319EC3000B3DEB5 /* AmplifyTestApp */;
			targetProxy = FACA35FD2327FB31000E74F6 /* PBXContainerItemProxy */;
		};
		FACA360A2327FBD4000E74F6 /* PBXTargetDependency */ = {
			isa = PBXTargetDependency;
			target = FACA36032327FBD4000E74F6 /* AmplifyTestCommon */;
			targetProxy = FACA36092327FBD4000E74F6 /* PBXContainerItemProxy */;
		};
		FACA36122327FBE4000E74F6 /* PBXTargetDependency */ = {
			isa = PBXTargetDependency;
			target = FACA36032327FBD4000E74F6 /* AmplifyTestCommon */;
			targetProxy = FACA36112327FBE4000E74F6 /* PBXContainerItemProxy */;
		};
		FACA36142327FBEF000E74F6 /* PBXTargetDependency */ = {
			isa = PBXTargetDependency;
			target = FACA36032327FBD4000E74F6 /* AmplifyTestCommon */;
			targetProxy = FACA36132327FBEF000E74F6 /* PBXContainerItemProxy */;
		};
		FACA36202327FDB2000E74F6 /* PBXTargetDependency */ = {
			isa = PBXTargetDependency;
			target = FAC234D12279F8DA00424678 /* Amplify */;
			targetProxy = FACA361F2327FDB2000E74F6 /* PBXContainerItemProxy */;
		};
/* End PBXTargetDependency section */

/* Begin PBXVariantGroup section */
		2125E2572319EC3100B3DEB5 /* Main.storyboard */ = {
			isa = PBXVariantGroup;
			children = (
				2125E2582319EC3100B3DEB5 /* Base */,
			);
			name = Main.storyboard;
			sourceTree = "<group>";
		};
		2125E25C2319EC3200B3DEB5 /* LaunchScreen.storyboard */ = {
			isa = PBXVariantGroup;
			children = (
				2125E25D2319EC3200B3DEB5 /* Base */,
			);
			name = LaunchScreen.storyboard;
			sourceTree = "<group>";
		};
/* End PBXVariantGroup section */

/* Begin XCBuildConfiguration section */
		2125E2612319EC3200B3DEB5 /* Debug */ = {
			isa = XCBuildConfiguration;
			baseConfigurationReference = 3DC2B7D365B42B3A832601FA /* Pods-AmplifyTestApp.debug.xcconfig */;
			buildSettings = {
				ALWAYS_EMBED_SWIFT_STANDARD_LIBRARIES = YES;
				ASSETCATALOG_COMPILER_APPICON_NAME = AppIcon;
				CODE_SIGN_STYLE = Automatic;
				DEVELOPMENT_TEAM = "";
				FRAMEWORK_SEARCH_PATHS = (
					"$(inherited)",
					"$(PROJECT_DIR)/AmplifyPlugins/DataStore/AWSDataStoreCategoryPluginIntegrationTests",
				);
				INFOPLIST_FILE = AmplifyTestApp/Info.plist;
				IPHONEOS_DEPLOYMENT_TARGET = 11.0;
				LD_RUNPATH_SEARCH_PATHS = (
					"$(inherited)",
					"@executable_path/Frameworks",
				);
				PRODUCT_BUNDLE_IDENTIFIER = com.amazonaws.AmplifyTestApp;
				PRODUCT_NAME = "$(TARGET_NAME)";
				SWIFT_VERSION = 5.0;
				TARGETED_DEVICE_FAMILY = "1,2";
			};
			name = Debug;
		};
		2125E2622319EC3200B3DEB5 /* Release */ = {
			isa = XCBuildConfiguration;
			baseConfigurationReference = 7D0D6B9DC4C64E1EA75D21B3 /* Pods-AmplifyTestApp.release.xcconfig */;
			buildSettings = {
				ALWAYS_EMBED_SWIFT_STANDARD_LIBRARIES = YES;
				ASSETCATALOG_COMPILER_APPICON_NAME = AppIcon;
				CODE_SIGN_STYLE = Automatic;
				DEVELOPMENT_TEAM = "";
				FRAMEWORK_SEARCH_PATHS = (
					"$(inherited)",
					"$(PROJECT_DIR)/AmplifyPlugins/DataStore/AWSDataStoreCategoryPluginIntegrationTests",
				);
				INFOPLIST_FILE = AmplifyTestApp/Info.plist;
				IPHONEOS_DEPLOYMENT_TARGET = 11.0;
				LD_RUNPATH_SEARCH_PATHS = (
					"$(inherited)",
					"@executable_path/Frameworks",
				);
				PRODUCT_BUNDLE_IDENTIFIER = com.amazonaws.AmplifyTestApp;
				PRODUCT_NAME = "$(TARGET_NAME)";
				SWIFT_VERSION = 5.0;
				TARGETED_DEVICE_FAMILY = "1,2";
			};
			name = Release;
		};
		FA131AC22360FE070008381C /* Debug */ = {
			isa = XCBuildConfiguration;
			baseConfigurationReference = DD2486414D63230FF39130C7 /* Pods-Amplify-AWSPluginsCore.debug.xcconfig */;
			buildSettings = {
				CLANG_ENABLE_MODULES = YES;
				CODE_SIGN_STYLE = Automatic;
				DEFINES_MODULE = YES;
				DEVELOPMENT_TEAM = "";
				DYLIB_COMPATIBILITY_VERSION = 1;
				DYLIB_CURRENT_VERSION = 1;
				DYLIB_INSTALL_NAME_BASE = "@rpath";
				INFOPLIST_FILE = AmplifyPlugins/Core/AWSPluginsCore/Info.plist;
				INSTALL_PATH = "$(LOCAL_LIBRARY_DIR)/Frameworks";
				IPHONEOS_DEPLOYMENT_TARGET = 11.0;
				LD_RUNPATH_SEARCH_PATHS = (
					"$(inherited)",
					"@executable_path/Frameworks",
					"@loader_path/Frameworks",
				);
				PRODUCT_BUNDLE_IDENTIFIER = com.amazonaws.AWSPluginsCore;
				PRODUCT_NAME = "$(TARGET_NAME:c99extidentifier)";
				SKIP_INSTALL = YES;
				SWIFT_OPTIMIZATION_LEVEL = "-Onone";
				SWIFT_VERSION = 5.0;
				TARGETED_DEVICE_FAMILY = "1,2";
			};
			name = Debug;
		};
		FA131AC32360FE070008381C /* Release */ = {
			isa = XCBuildConfiguration;
			baseConfigurationReference = 8663196667FA4EF8123BA5F9 /* Pods-Amplify-AWSPluginsCore.release.xcconfig */;
			buildSettings = {
				CLANG_ENABLE_MODULES = YES;
				CODE_SIGN_STYLE = Automatic;
				DEFINES_MODULE = YES;
				DEVELOPMENT_TEAM = "";
				DYLIB_COMPATIBILITY_VERSION = 1;
				DYLIB_CURRENT_VERSION = 1;
				DYLIB_INSTALL_NAME_BASE = "@rpath";
				INFOPLIST_FILE = AmplifyPlugins/Core/AWSPluginsCore/Info.plist;
				INSTALL_PATH = "$(LOCAL_LIBRARY_DIR)/Frameworks";
				IPHONEOS_DEPLOYMENT_TARGET = 11.0;
				LD_RUNPATH_SEARCH_PATHS = (
					"$(inherited)",
					"@executable_path/Frameworks",
					"@loader_path/Frameworks",
				);
				PRODUCT_BUNDLE_IDENTIFIER = com.amazonaws.AWSPluginsCore;
				PRODUCT_NAME = "$(TARGET_NAME:c99extidentifier)";
				SKIP_INSTALL = YES;
				SWIFT_VERSION = 5.0;
				TARGETED_DEVICE_FAMILY = "1,2";
			};
			name = Release;
		};
		FA131AC52360FE070008381C /* Debug */ = {
			isa = XCBuildConfiguration;
			baseConfigurationReference = 1466763FF4DA7F67EC5092AA /* Pods-Amplify-AWSPluginsCore-AWSPluginsTestConfigs-AWSPluginsCoreTests.debug.xcconfig */;
			buildSettings = {
				ALWAYS_EMBED_SWIFT_STANDARD_LIBRARIES = YES;
				CODE_SIGN_STYLE = Automatic;
				DEVELOPMENT_TEAM = W3DRXD72QU;
				INFOPLIST_FILE = AmplifyPlugins/Core/AWSPluginsCoreTests/Info.plist;
				IPHONEOS_DEPLOYMENT_TARGET = 11.0;
				LD_RUNPATH_SEARCH_PATHS = (
					"$(inherited)",
					"@executable_path/Frameworks",
					"@loader_path/Frameworks",
				);
				PRODUCT_BUNDLE_IDENTIFIER = com.amazonaws.AWSPluginsCoreTests;
				PRODUCT_NAME = "$(TARGET_NAME)";
				SWIFT_VERSION = 5.0;
				TARGETED_DEVICE_FAMILY = "1,2";
				TEST_HOST = "$(BUILT_PRODUCTS_DIR)/AmplifyTestApp.app/AmplifyTestApp";
			};
			name = Debug;
		};
		FA131AC62360FE070008381C /* Release */ = {
			isa = XCBuildConfiguration;
			baseConfigurationReference = A52F652BA6B16F5BD47939CF /* Pods-Amplify-AWSPluginsCore-AWSPluginsTestConfigs-AWSPluginsCoreTests.release.xcconfig */;
			buildSettings = {
				ALWAYS_EMBED_SWIFT_STANDARD_LIBRARIES = YES;
				CODE_SIGN_STYLE = Automatic;
				DEVELOPMENT_TEAM = "";
				INFOPLIST_FILE = AmplifyPlugins/Core/AWSPluginsCoreTests/Info.plist;
				IPHONEOS_DEPLOYMENT_TARGET = 11.0;
				LD_RUNPATH_SEARCH_PATHS = (
					"$(inherited)",
					"@executable_path/Frameworks",
					"@loader_path/Frameworks",
				);
				PRODUCT_BUNDLE_IDENTIFIER = com.amazonaws.AWSPluginsCoreTests;
				PRODUCT_NAME = "$(TARGET_NAME)";
				SWIFT_VERSION = 5.0;
				TARGETED_DEVICE_FAMILY = "1,2";
				TEST_HOST = "$(BUILT_PRODUCTS_DIR)/AmplifyTestApp.app/AmplifyTestApp";
			};
			name = Release;
		};
		FAB2C99F2384B108008EE879 /* Debug */ = {
			isa = XCBuildConfiguration;
			baseConfigurationReference = 71B6F506E5F3F00B0743A9BF /* Pods-Amplify-AWSPluginsCore-AWSPluginsTestConfigs-AWSPluginsTestCommon.debug.xcconfig */;
			buildSettings = {
				CODE_SIGN_STYLE = Automatic;
				DEFINES_MODULE = YES;
				DEVELOPMENT_TEAM = W3DRXD72QU;
				DYLIB_COMPATIBILITY_VERSION = 1;
				DYLIB_CURRENT_VERSION = 1;
				DYLIB_INSTALL_NAME_BASE = "@rpath";
				INFOPLIST_FILE = AmplifyPlugins/Core/AWSPluginsTestCommon/Info.plist;
				INSTALL_PATH = "$(LOCAL_LIBRARY_DIR)/Frameworks";
				IPHONEOS_DEPLOYMENT_TARGET = 13.1;
				LD_RUNPATH_SEARCH_PATHS = (
					"$(inherited)",
					"@executable_path/Frameworks",
					"@loader_path/Frameworks",
				);
				PRODUCT_BUNDLE_IDENTIFIER = com.amazonaws.AWSPluginsTestCommon;
				PRODUCT_NAME = "$(TARGET_NAME:c99extidentifier)";
				SKIP_INSTALL = YES;
				SWIFT_VERSION = 5.0;
				TARGETED_DEVICE_FAMILY = "1,2";
			};
			name = Debug;
		};
		FAB2C9A02384B108008EE879 /* Release */ = {
			isa = XCBuildConfiguration;
			baseConfigurationReference = 0B4A80CD25A9E5E6A518A314 /* Pods-Amplify-AWSPluginsCore-AWSPluginsTestConfigs-AWSPluginsTestCommon.release.xcconfig */;
			buildSettings = {
				CODE_SIGN_STYLE = Automatic;
				DEFINES_MODULE = YES;
				DEVELOPMENT_TEAM = W3DRXD72QU;
				DYLIB_COMPATIBILITY_VERSION = 1;
				DYLIB_CURRENT_VERSION = 1;
				DYLIB_INSTALL_NAME_BASE = "@rpath";
				INFOPLIST_FILE = AmplifyPlugins/Core/AWSPluginsTestCommon/Info.plist;
				INSTALL_PATH = "$(LOCAL_LIBRARY_DIR)/Frameworks";
				IPHONEOS_DEPLOYMENT_TARGET = 13.1;
				LD_RUNPATH_SEARCH_PATHS = (
					"$(inherited)",
					"@executable_path/Frameworks",
					"@loader_path/Frameworks",
				);
				PRODUCT_BUNDLE_IDENTIFIER = com.amazonaws.AWSPluginsTestCommon;
				PRODUCT_NAME = "$(TARGET_NAME:c99extidentifier)";
				SKIP_INSTALL = YES;
				SWIFT_VERSION = 5.0;
				TARGETED_DEVICE_FAMILY = "1,2";
			};
			name = Release;
		};
		FAC234E42279F8DA00424678 /* Debug */ = {
			isa = XCBuildConfiguration;
			buildSettings = {
				ALWAYS_SEARCH_USER_PATHS = NO;
				CLANG_ANALYZER_NONNULL = YES;
				CLANG_ANALYZER_NUMBER_OBJECT_CONVERSION = YES_AGGRESSIVE;
				CLANG_CXX_LANGUAGE_STANDARD = "gnu++14";
				CLANG_CXX_LIBRARY = "libc++";
				CLANG_ENABLE_MODULES = YES;
				CLANG_ENABLE_OBJC_ARC = YES;
				CLANG_ENABLE_OBJC_WEAK = YES;
				CLANG_WARN_BLOCK_CAPTURE_AUTORELEASING = YES;
				CLANG_WARN_BOOL_CONVERSION = YES;
				CLANG_WARN_COMMA = YES;
				CLANG_WARN_CONSTANT_CONVERSION = YES;
				CLANG_WARN_DEPRECATED_OBJC_IMPLEMENTATIONS = YES;
				CLANG_WARN_DIRECT_OBJC_ISA_USAGE = YES_ERROR;
				CLANG_WARN_DOCUMENTATION_COMMENTS = YES;
				CLANG_WARN_EMPTY_BODY = YES;
				CLANG_WARN_ENUM_CONVERSION = YES;
				CLANG_WARN_INFINITE_RECURSION = YES;
				CLANG_WARN_INT_CONVERSION = YES;
				CLANG_WARN_NON_LITERAL_NULL_CONVERSION = YES;
				CLANG_WARN_OBJC_IMPLICIT_RETAIN_SELF = YES;
				CLANG_WARN_OBJC_LITERAL_CONVERSION = YES;
				CLANG_WARN_OBJC_ROOT_CLASS = YES_ERROR;
				CLANG_WARN_RANGE_LOOP_ANALYSIS = YES;
				CLANG_WARN_STRICT_PROTOTYPES = YES;
				CLANG_WARN_SUSPICIOUS_MOVE = YES;
				CLANG_WARN_UNGUARDED_AVAILABILITY = YES_AGGRESSIVE;
				CLANG_WARN_UNREACHABLE_CODE = YES;
				CLANG_WARN__DUPLICATE_METHOD_MATCH = YES;
				CODE_SIGN_IDENTITY = "iPhone Developer";
				COPY_PHASE_STRIP = NO;
				CURRENT_PROJECT_VERSION = 1;
				DEBUG_INFORMATION_FORMAT = dwarf;
				ENABLE_STRICT_OBJC_MSGSEND = YES;
				ENABLE_TESTABILITY = YES;
				GCC_C_LANGUAGE_STANDARD = gnu11;
				GCC_DYNAMIC_NO_PIC = NO;
				GCC_NO_COMMON_BLOCKS = YES;
				GCC_OPTIMIZATION_LEVEL = 0;
				GCC_PREPROCESSOR_DEFINITIONS = (
					"DEBUG=1",
					"$(inherited)",
				);
				GCC_WARN_64_TO_32_BIT_CONVERSION = YES;
				GCC_WARN_ABOUT_RETURN_TYPE = YES_ERROR;
				GCC_WARN_UNDECLARED_SELECTOR = YES;
				GCC_WARN_UNINITIALIZED_AUTOS = YES_AGGRESSIVE;
				GCC_WARN_UNUSED_FUNCTION = YES;
				GCC_WARN_UNUSED_VARIABLE = YES;
				IPHONEOS_DEPLOYMENT_TARGET = 11.0;
				MTL_ENABLE_DEBUG_INFO = INCLUDE_SOURCE;
				MTL_FAST_MATH = YES;
				ONLY_ACTIVE_ARCH = YES;
				SDKROOT = iphoneos;
				SWIFT_ACTIVE_COMPILATION_CONDITIONS = DEBUG;
				SWIFT_OPTIMIZATION_LEVEL = "-Onone";
				VERSIONING_SYSTEM = "apple-generic";
				VERSION_INFO_PREFIX = "";
			};
			name = Debug;
		};
		FAC234E52279F8DA00424678 /* Release */ = {
			isa = XCBuildConfiguration;
			buildSettings = {
				ALWAYS_SEARCH_USER_PATHS = NO;
				CLANG_ANALYZER_NONNULL = YES;
				CLANG_ANALYZER_NUMBER_OBJECT_CONVERSION = YES_AGGRESSIVE;
				CLANG_CXX_LANGUAGE_STANDARD = "gnu++14";
				CLANG_CXX_LIBRARY = "libc++";
				CLANG_ENABLE_MODULES = YES;
				CLANG_ENABLE_OBJC_ARC = YES;
				CLANG_ENABLE_OBJC_WEAK = YES;
				CLANG_WARN_BLOCK_CAPTURE_AUTORELEASING = YES;
				CLANG_WARN_BOOL_CONVERSION = YES;
				CLANG_WARN_COMMA = YES;
				CLANG_WARN_CONSTANT_CONVERSION = YES;
				CLANG_WARN_DEPRECATED_OBJC_IMPLEMENTATIONS = YES;
				CLANG_WARN_DIRECT_OBJC_ISA_USAGE = YES_ERROR;
				CLANG_WARN_DOCUMENTATION_COMMENTS = YES;
				CLANG_WARN_EMPTY_BODY = YES;
				CLANG_WARN_ENUM_CONVERSION = YES;
				CLANG_WARN_INFINITE_RECURSION = YES;
				CLANG_WARN_INT_CONVERSION = YES;
				CLANG_WARN_NON_LITERAL_NULL_CONVERSION = YES;
				CLANG_WARN_OBJC_IMPLICIT_RETAIN_SELF = YES;
				CLANG_WARN_OBJC_LITERAL_CONVERSION = YES;
				CLANG_WARN_OBJC_ROOT_CLASS = YES_ERROR;
				CLANG_WARN_RANGE_LOOP_ANALYSIS = YES;
				CLANG_WARN_STRICT_PROTOTYPES = YES;
				CLANG_WARN_SUSPICIOUS_MOVE = YES;
				CLANG_WARN_UNGUARDED_AVAILABILITY = YES_AGGRESSIVE;
				CLANG_WARN_UNREACHABLE_CODE = YES;
				CLANG_WARN__DUPLICATE_METHOD_MATCH = YES;
				CODE_SIGN_IDENTITY = "iPhone Developer";
				COPY_PHASE_STRIP = NO;
				CURRENT_PROJECT_VERSION = 1;
				DEBUG_INFORMATION_FORMAT = "dwarf-with-dsym";
				ENABLE_NS_ASSERTIONS = NO;
				ENABLE_STRICT_OBJC_MSGSEND = YES;
				GCC_C_LANGUAGE_STANDARD = gnu11;
				GCC_NO_COMMON_BLOCKS = YES;
				GCC_WARN_64_TO_32_BIT_CONVERSION = YES;
				GCC_WARN_ABOUT_RETURN_TYPE = YES_ERROR;
				GCC_WARN_UNDECLARED_SELECTOR = YES;
				GCC_WARN_UNINITIALIZED_AUTOS = YES_AGGRESSIVE;
				GCC_WARN_UNUSED_FUNCTION = YES;
				GCC_WARN_UNUSED_VARIABLE = YES;
				IPHONEOS_DEPLOYMENT_TARGET = 11.0;
				MTL_ENABLE_DEBUG_INFO = NO;
				MTL_FAST_MATH = YES;
				SDKROOT = iphoneos;
				SWIFT_COMPILATION_MODE = wholemodule;
				SWIFT_OPTIMIZATION_LEVEL = "-O";
				VALIDATE_PRODUCT = YES;
				VERSIONING_SYSTEM = "apple-generic";
				VERSION_INFO_PREFIX = "";
			};
			name = Release;
		};
		FAC234E72279F8DA00424678 /* Debug */ = {
			isa = XCBuildConfiguration;
			baseConfigurationReference = 5A112B8C39AC37F0FB71AF54 /* Pods-Amplify.debug.xcconfig */;
			buildSettings = {
				CODE_SIGN_IDENTITY = "";
				CODE_SIGN_STYLE = Automatic;
				DEFINES_MODULE = YES;
				DEVELOPMENT_TEAM = "";
				DYLIB_COMPATIBILITY_VERSION = 1;
				DYLIB_CURRENT_VERSION = 1;
				DYLIB_INSTALL_NAME_BASE = "@rpath";
				INFOPLIST_FILE = Amplify/Info.plist;
				INSTALL_PATH = "$(LOCAL_LIBRARY_DIR)/Frameworks";
				IPHONEOS_DEPLOYMENT_TARGET = 11.0;
				LD_RUNPATH_SEARCH_PATHS = (
					"$(inherited)",
					"@executable_path/Frameworks",
					"@loader_path/Frameworks",
				);
				PRODUCT_BUNDLE_IDENTIFIER = com.amazonaws.Amplify;
				PRODUCT_NAME = "$(TARGET_NAME:c99extidentifier)";
				SKIP_INSTALL = YES;
				SWIFT_VERSION = 5.0;
				TARGETED_DEVICE_FAMILY = "1,2";
			};
			name = Debug;
		};
		FAC234E82279F8DA00424678 /* Release */ = {
			isa = XCBuildConfiguration;
			baseConfigurationReference = E5ACA3446D45A4622167122C /* Pods-Amplify.release.xcconfig */;
			buildSettings = {
				CODE_SIGN_IDENTITY = "";
				CODE_SIGN_STYLE = Automatic;
				DEFINES_MODULE = YES;
				DEVELOPMENT_TEAM = "";
				DYLIB_COMPATIBILITY_VERSION = 1;
				DYLIB_CURRENT_VERSION = 1;
				DYLIB_INSTALL_NAME_BASE = "@rpath";
				INFOPLIST_FILE = Amplify/Info.plist;
				INSTALL_PATH = "$(LOCAL_LIBRARY_DIR)/Frameworks";
				IPHONEOS_DEPLOYMENT_TARGET = 11.0;
				LD_RUNPATH_SEARCH_PATHS = (
					"$(inherited)",
					"@executable_path/Frameworks",
					"@loader_path/Frameworks",
				);
				PRODUCT_BUNDLE_IDENTIFIER = com.amazonaws.Amplify;
				PRODUCT_NAME = "$(TARGET_NAME:c99extidentifier)";
				SKIP_INSTALL = YES;
				SWIFT_VERSION = 5.0;
				TARGETED_DEVICE_FAMILY = "1,2";
			};
			name = Release;
		};
		FAC234EA2279F8DA00424678 /* Debug */ = {
			isa = XCBuildConfiguration;
			baseConfigurationReference = 1AEE54C5DD1856A3C9251736 /* Pods-Amplify-AmplifyTestConfigs-AmplifyTests.debug.xcconfig */;
			buildSettings = {
				CODE_SIGN_STYLE = Automatic;
				DEVELOPMENT_TEAM = "";
				INFOPLIST_FILE = AmplifyTests/Info.plist;
				LD_RUNPATH_SEARCH_PATHS = (
					"$(inherited)",
					"@executable_path/Frameworks",
					"@loader_path/Frameworks",
				);
				PRODUCT_BUNDLE_IDENTIFIER = com.amazonaws.AmplifyTests;
				PRODUCT_NAME = "$(TARGET_NAME)";
				SWIFT_VERSION = 5.0;
				TARGETED_DEVICE_FAMILY = "1,2";
			};
			name = Debug;
		};
		FAC234EB2279F8DA00424678 /* Release */ = {
			isa = XCBuildConfiguration;
			baseConfigurationReference = 2C7DCEEA645473A2F2E5DD7D /* Pods-Amplify-AmplifyTestConfigs-AmplifyTests.release.xcconfig */;
			buildSettings = {
				CODE_SIGN_STYLE = Automatic;
				DEVELOPMENT_TEAM = "";
				INFOPLIST_FILE = AmplifyTests/Info.plist;
				LD_RUNPATH_SEARCH_PATHS = (
					"$(inherited)",
					"@executable_path/Frameworks",
					"@loader_path/Frameworks",
				);
				PRODUCT_BUNDLE_IDENTIFIER = com.amazonaws.AmplifyTests;
				PRODUCT_NAME = "$(TARGET_NAME)";
				SWIFT_VERSION = 5.0;
				TARGETED_DEVICE_FAMILY = "1,2";
			};
			name = Release;
		};
		FACA35FB2327FB14000E74F6 /* Debug */ = {
			isa = XCBuildConfiguration;
			baseConfigurationReference = 7CE2971718A9CA64EF8D10BE /* Pods-Amplify-AmplifyTestConfigs-AmplifyFunctionalTests.debug.xcconfig */;
			buildSettings = {
				CODE_SIGN_STYLE = Automatic;
				DEVELOPMENT_TEAM = "";
				INFOPLIST_FILE = AmplifyFunctionalTests/Info.plist;
				IPHONEOS_DEPLOYMENT_TARGET = 11.0;
				LD_RUNPATH_SEARCH_PATHS = (
					"$(inherited)",
					"@executable_path/Frameworks",
					"@loader_path/Frameworks",
				);
				PRODUCT_BUNDLE_IDENTIFIER = com.amazonaws.AmplifyFunctionalTests;
				PRODUCT_NAME = "$(TARGET_NAME)";
				SWIFT_VERSION = 5.0;
				TARGETED_DEVICE_FAMILY = "1,2";
				TEST_HOST = "$(BUILT_PRODUCTS_DIR)/AmplifyTestApp.app/AmplifyTestApp";
			};
			name = Debug;
		};
		FACA35FC2327FB14000E74F6 /* Release */ = {
			isa = XCBuildConfiguration;
			baseConfigurationReference = 4C5AEAB2A2D90298524BE592 /* Pods-Amplify-AmplifyTestConfigs-AmplifyFunctionalTests.release.xcconfig */;
			buildSettings = {
				CODE_SIGN_STYLE = Automatic;
				DEVELOPMENT_TEAM = "";
				INFOPLIST_FILE = AmplifyFunctionalTests/Info.plist;
				IPHONEOS_DEPLOYMENT_TARGET = 11.0;
				LD_RUNPATH_SEARCH_PATHS = (
					"$(inherited)",
					"@executable_path/Frameworks",
					"@loader_path/Frameworks",
				);
				PRODUCT_BUNDLE_IDENTIFIER = com.amazonaws.AmplifyFunctionalTests;
				PRODUCT_NAME = "$(TARGET_NAME)";
				SWIFT_VERSION = 5.0;
				TARGETED_DEVICE_FAMILY = "1,2";
				TEST_HOST = "$(BUILT_PRODUCTS_DIR)/AmplifyTestApp.app/AmplifyTestApp";
			};
			name = Release;
		};
		FACA360E2327FBD4000E74F6 /* Debug */ = {
			isa = XCBuildConfiguration;
			baseConfigurationReference = 9D9F0724CC2944C9FE67304A /* Pods-Amplify-AmplifyTestConfigs-AmplifyTestCommon.debug.xcconfig */;
			buildSettings = {
				CODE_SIGN_IDENTITY = "";
				CODE_SIGN_STYLE = Automatic;
				DEFINES_MODULE = YES;
				DEVELOPMENT_TEAM = "";
				DYLIB_COMPATIBILITY_VERSION = 1;
				DYLIB_CURRENT_VERSION = 1;
				DYLIB_INSTALL_NAME_BASE = "@rpath";
				INFOPLIST_FILE = AmplifyTestCommon/Info.plist;
				INSTALL_PATH = "$(LOCAL_LIBRARY_DIR)/Frameworks";
				IPHONEOS_DEPLOYMENT_TARGET = 11.0;
				LD_RUNPATH_SEARCH_PATHS = (
					"$(inherited)",
					"@executable_path/Frameworks",
					"@loader_path/Frameworks",
				);
				PRODUCT_BUNDLE_IDENTIFIER = com.amazonaws.AmplifyTestCommon;
				PRODUCT_NAME = "$(TARGET_NAME:c99extidentifier)";
				SKIP_INSTALL = YES;
				SWIFT_VERSION = 5.0;
				TARGETED_DEVICE_FAMILY = "1,2";
			};
			name = Debug;
		};
		FACA360F2327FBD4000E74F6 /* Release */ = {
			isa = XCBuildConfiguration;
			baseConfigurationReference = B671BDC60D796AB1C118F365 /* Pods-Amplify-AmplifyTestConfigs-AmplifyTestCommon.release.xcconfig */;
			buildSettings = {
				CODE_SIGN_IDENTITY = "";
				CODE_SIGN_STYLE = Automatic;
				DEFINES_MODULE = YES;
				DEVELOPMENT_TEAM = "";
				DYLIB_COMPATIBILITY_VERSION = 1;
				DYLIB_CURRENT_VERSION = 1;
				DYLIB_INSTALL_NAME_BASE = "@rpath";
				INFOPLIST_FILE = AmplifyTestCommon/Info.plist;
				INSTALL_PATH = "$(LOCAL_LIBRARY_DIR)/Frameworks";
				IPHONEOS_DEPLOYMENT_TARGET = 11.0;
				LD_RUNPATH_SEARCH_PATHS = (
					"$(inherited)",
					"@executable_path/Frameworks",
					"@loader_path/Frameworks",
				);
				PRODUCT_BUNDLE_IDENTIFIER = com.amazonaws.AmplifyTestCommon;
				PRODUCT_NAME = "$(TARGET_NAME:c99extidentifier)";
				SKIP_INSTALL = YES;
				SWIFT_VERSION = 5.0;
				TARGETED_DEVICE_FAMILY = "1,2";
			};
			name = Release;
		};
/* End XCBuildConfiguration section */

/* Begin XCConfigurationList section */
		2125E2602319EC3200B3DEB5 /* Build configuration list for PBXNativeTarget "AmplifyTestApp" */ = {
			isa = XCConfigurationList;
			buildConfigurations = (
				2125E2612319EC3200B3DEB5 /* Debug */,
				2125E2622319EC3200B3DEB5 /* Release */,
			);
			defaultConfigurationIsVisible = 0;
			defaultConfigurationName = Release;
		};
		FA131AC12360FE070008381C /* Build configuration list for PBXNativeTarget "AWSPluginsCore" */ = {
			isa = XCConfigurationList;
			buildConfigurations = (
				FA131AC22360FE070008381C /* Debug */,
				FA131AC32360FE070008381C /* Release */,
			);
			defaultConfigurationIsVisible = 0;
			defaultConfigurationName = Release;
		};
		FA131AC42360FE070008381C /* Build configuration list for PBXNativeTarget "AWSPluginsCoreTests" */ = {
			isa = XCConfigurationList;
			buildConfigurations = (
				FA131AC52360FE070008381C /* Debug */,
				FA131AC62360FE070008381C /* Release */,
			);
			defaultConfigurationIsVisible = 0;
			defaultConfigurationName = Release;
		};
		FAB2C9A12384B108008EE879 /* Build configuration list for PBXNativeTarget "AWSPluginsTestCommon" */ = {
			isa = XCConfigurationList;
			buildConfigurations = (
				FAB2C99F2384B108008EE879 /* Debug */,
				FAB2C9A02384B108008EE879 /* Release */,
			);
			defaultConfigurationIsVisible = 0;
			defaultConfigurationName = Release;
		};
		FAC234CC2279F8DA00424678 /* Build configuration list for PBXProject "Amplify" */ = {
			isa = XCConfigurationList;
			buildConfigurations = (
				FAC234E42279F8DA00424678 /* Debug */,
				FAC234E52279F8DA00424678 /* Release */,
			);
			defaultConfigurationIsVisible = 0;
			defaultConfigurationName = Release;
		};
		FAC234E62279F8DA00424678 /* Build configuration list for PBXNativeTarget "Amplify" */ = {
			isa = XCConfigurationList;
			buildConfigurations = (
				FAC234E72279F8DA00424678 /* Debug */,
				FAC234E82279F8DA00424678 /* Release */,
			);
			defaultConfigurationIsVisible = 0;
			defaultConfigurationName = Release;
		};
		FAC234E92279F8DA00424678 /* Build configuration list for PBXNativeTarget "AmplifyTests" */ = {
			isa = XCConfigurationList;
			buildConfigurations = (
				FAC234EA2279F8DA00424678 /* Debug */,
				FAC234EB2279F8DA00424678 /* Release */,
			);
			defaultConfigurationIsVisible = 0;
			defaultConfigurationName = Release;
		};
		FACA35FA2327FB14000E74F6 /* Build configuration list for PBXNativeTarget "AmplifyFunctionalTests" */ = {
			isa = XCConfigurationList;
			buildConfigurations = (
				FACA35FB2327FB14000E74F6 /* Debug */,
				FACA35FC2327FB14000E74F6 /* Release */,
			);
			defaultConfigurationIsVisible = 0;
			defaultConfigurationName = Release;
		};
		FACA360D2327FBD4000E74F6 /* Build configuration list for PBXNativeTarget "AmplifyTestCommon" */ = {
			isa = XCConfigurationList;
			buildConfigurations = (
				FACA360E2327FBD4000E74F6 /* Debug */,
				FACA360F2327FBD4000E74F6 /* Release */,
			);
			defaultConfigurationIsVisible = 0;
			defaultConfigurationName = Release;
		};
/* End XCConfigurationList section */
	};
	rootObject = FAC234C92279F8DA00424678 /* Project object */;
}<|MERGE_RESOLUTION|>--- conflicted
+++ resolved
@@ -3398,14 +3398,11 @@
 		FAD3937B23820CE200463F5E /* DataStore */ = {
 			isa = PBXGroup;
 			children = (
+        D84CF106255C5CA8007B96A9 /* CodingKeysTests.swift */,
 				FAD3937923820CDB00463F5E /* DataStoreCategoryClientAPITests.swift */,
 				FAD3937C23820D0200463F5E /* DataStoreCategoryConfigurationTests.swift */,
 				B4944D51251C141200BF0BFE /* JSONValueHolderTest.swift */,
-<<<<<<< HEAD
-				D84CF106255C5CA8007B96A9 /* CodingKeysTests.swift */,
-=======
 				B4B34C54255B725F00033033 /* ModelFieldAssociationTests.swift */,
->>>>>>> 30b3aa91
 				FAE414602399A6A500CE94C2 /* ModelRegistryTests.swift */,
 				B99EF4B423DB020C00D821BC /* TemporalComparableTests.swift */,
 				B9AF547D23F37DF20059E6C4 /* TemporalOperationTests.swift */,
